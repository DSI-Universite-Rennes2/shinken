--- conflicted
+++ resolved
@@ -164,8 +164,6 @@
     return 0
 }
 
-<<<<<<< HEAD
-=======
 function enable_rhel_service(){
     service=$1
     if [ $CODE == "REDHAT" ]
@@ -175,7 +173,6 @@
     fi
 }
 
->>>>>>> d25a0e40
 function purgeSQLITE(){
     cadre "Purge livestatus db logs" green
     if [ ! -f $TARGET/var/livestatus.db ]
