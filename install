--- conflicted
+++ resolved
@@ -58,11 +58,7 @@
         cecho " > Removing defaults" green
         rm -Rf /etc/default/shinken
     fi
-<<<<<<< HEAD
-    if [ -f "/etc/init.d/shinken" ] || [ -f /lib/systemd/system/shinken-arbiter.service ] || [ -f /usr/lib/systemd/system/shinken-arbiter.service ]
-=======
     if [ -f "/etc/init.d/shinken" ] || [ -f ${SYSTEMDPATH}lib/systemd/system/shinken-arbiter.service ]
->>>>>>> b858a7c6
     then
         cecho " > Removing startup scripts" green
         case $INIT in
@@ -72,12 +68,7 @@
                 ;;
             systemd)
                 systemctl disable $SYSTEMDSERVICES >> ${LOGFILE} 2>&1
-<<<<<<< HEAD
-                rm -f /lib/systemd/system/shinken* >> ${LOGFILE} 2>&1
-                rm -f /usr/lib/systemd/system/shinken* >> ${LOGFILE} 2>&1
-=======
                 rm -f ${SYSTEMDPATH}lib/systemd/system/shinken* >> ${LOGFILE} 2>&1
->>>>>>> b858a7c6
                 ;;
         esac
     fi
@@ -799,11 +790,7 @@
         systemd)
             cp -f $src/for_fedora/systemd/* ${SYSTEMDPATH}lib/systemd/system
             # Fix path to daemon in service file for systemd
-<<<<<<< HEAD
-            sed -i -e 's/sbin/local\/shinken\/bin/' -e 's/etc\/shinken/usr\/local\/shinken\/etc/g' /lib/systemd/system/shinken*
-=======
             sed -i -e 's/sbin/local\/shinken\/bin/' -e 's/etc\/shinken/usr\/local\/shinken\/etc/g' ${SYSTEMDPATH}lib/systemd/system/shinken*
->>>>>>> b858a7c6
             cecho " > Enabling $DIST startup script" green
             enable_service shinken-arbiter
             enable_service shinken-broker
@@ -811,10 +798,6 @@
             enable_service shinken-reactionner
             enable_service shinken-receiver
             enable_service shinken-scheduler
-<<<<<<< HEAD
-            enable_service shinken-skonf
-=======
->>>>>>> b858a7c6
             ;;
         *)
             cecho " > Error! your init system isn't support by shinken for now." red
@@ -1374,11 +1357,7 @@
             ;;
         Fedora)
             cecho " > Installing mongodb server" green
-<<<<<<< HEAD
-            if [ ! -f /lib/systemd/system/mongod.service ] || [ ! -f /usr/lib/systemd/system/mongod.service ]
-=======
             if [ ! -f ${SYSTEMDPATH}lib/systemd/system/mongod.service ]
->>>>>>> b858a7c6
             then
                     installpkg pkg $MONGOPKGS 
             else
@@ -1732,11 +1711,7 @@
             if [[ -z "$(rpm -qa | grep mysql-server)" ]]
             then
                 cecho " --> mysql-server not found. Going to install" yellow
-<<<<<<< HEAD
                 installpkg pkg mysql-server
-=======
-                installpkg pkg mysql-server mysql-client
->>>>>>> b858a7c6
                 enable_service mysqld
                 manage_service mysqld start
                 while true
@@ -1790,11 +1765,7 @@
                 echo "mysql-server-$MYVERS mysql-server/root_password_again password $MYSQLP" | debconf-set-selections
                 echo "mysql-server-$MYVERS mysql-server/root_password seen true" | debconf-set-selections
                 echo "mysql-server-$MYVERS mysql-server/root_password_again seen true" | debconf-set-selections
-<<<<<<< HEAD
-                installpkg pkg mysql-server
-=======
                 installpkg pkg mysql-server mysql-client
->>>>>>> b858a7c6
             fi
             ;;
     esac
@@ -1999,25 +1970,8 @@
     XMPP_CONFIG_FILE="$LIBEXEC/notify_by_xmpp.ini"
     cadre "Install notifiy_by_xmpp addon" green
 
-<<<<<<< HEAD
-    cecho " > Checking for python-xmpp" green
-    case $CODE in
-        DEBIAN)
-            if [ -z "$(dpkg -l | grep ^ii.*python-xmpp)" ]
-            then
-                cecho " -> python-xmpp not found. Going to install" yellow
-                installpkg pkg python-xmpp
-            fi
-            ;;
-        *)
-            cecho " > Unsupported distro" red
-            exit 2
-            ;;
-    esac
-=======
     cecho " > Installing python-xmpp" green
     installpkg pkg python-xmpp
->>>>>>> b858a7c6
 
     cecho " > Configuring the XMPP account that will be used to send the notifications" green
     cecho " -> The credentials will be written in plain text in $XMPP_CONFIG_FILE" yellow
@@ -2521,15 +2475,8 @@
     cecho " > Building ...." green
     make >> ${LOGFILE} >> ${LOGFILE}  2>&1
     cecho " > Installing" green
-<<<<<<< HEAD
-    make install >> ${LOGFILE} >> $TMP/shinken.install.log  2>&1
-    cp contrib/check_mem.pl $TARGET/libexec >> ${LOGFILE}  2>&1
-    chmod +x $TARGET/libexec/check_mem.pl >> ${LOGFILE}  2>&1
-    chown -R $SKUSER:$SKGROUP $TARGET/libexec/ >> ${LOGFILE} 2>&1
-=======
     make install >> ${LOGFILE} >> ${LOGFILE}  2>&1
     install -b -g $SKGROUP -o $SKUSER -m 0775 contrib/check_mem.pl $LIBEXEC >> ${LOGFILE} 2>&1
->>>>>>> b858a7c6
 }
 
 # MANUBULON SNMP PLUGINS
@@ -2574,12 +2521,8 @@
         cecho " => Processing $s" green
         sed -i "s#/usr/local/nagios/libexec#"$LIBEXEC"#g" $s
     done
-<<<<<<< HEAD
-    chown $SKUSER:$SKGROUP $TARGET/libexec/check_snmp*
-=======
     cecho " => Installing" green
     install -b -g $SKGROUP -o $SKUSER -m 0775 $TMP/$folder/*pl $LIBEXEC
->>>>>>> b858a7c6
 }
 
 # CHECK_WMI_PLUS
