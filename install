#!/bin/bash
#set -x
#Copyright (C) 2009-2012:
#    Gabes Jean, naparuba@gmail.com
#    Gerhard Lausser, Gerhard.Lausser@consol.de
#    David GUENAULT, dguenault@monitoring-fr.org
#    Romain FORLOT, rforlot@yahoo.com
#
#This file is part of Shinken.
#
#Shinken is free software: you can redistribute it and/or modify
#it under the terms of the GNU Affero General Public License as published by
#the Free Software Foundation, either version 3 of the License, or
#(at your option) any later version.
#
#Shinken is distributed in the hope that it will be useful,
#but WITHOUT ANY WARRANTY; without even the implied warranty of
#MERCHANTABILITY or FITNESS FOR A PARTICULAR PURPOSE.  See the
#GNU Affero General Public License for more details.
#
#You should have received a copy of the GNU Affero General Public License
#along with Shinken.  If not, see <http://www.gnu.org/licenses/>.


#set -x



# ENVIRONNEMENT


export myscripts=$(readlink -f $(dirname $0))
src=$myscripts
. $myscripts/install.d/shinken.conf


function remove(){
    cadre "Removing shinken" green
    skill

    manageparameters "quiet"

    if [ -d "$TARGET" ]
    then
        cecho " > Removing $TARGET" green
        rm -Rf $TARGET
    fi


    if [ -d "$ETC" ]
    then
        cecho " > Removing $ETC" green
        rm -Rf $ETC
    fi

    if [ -h "/etc/default/shinken" ]
    then
        cecho " > Removing defaults" green
        rm -Rf /etc/default/shinken
    fi
    if [ -f "/etc/init.d/shinken" ] || [ -f /lib/systemd/system/shinken-arbiter.service ]
    then
        cecho " > Removing startup scripts" green
        case $CODE in
            REDHAT)
                chkconfig shinken off >> ${LOGFILE} 2>&1
                chkconfig --del shinken >> ${LOGFILE} 2>&1
                rm -f /etc/init.d/shinken* >> ${LOGFILE} 2>&1
                ;;
            Fedora)
                systemctl disable $SYSTEMDSERVICES >> ${LOGFILE} 2>&1
                rm -f /lib/systemd/system/shinken* >> ${LOGFILE} 2>&1
                ;;
            DEBIAN)
                update-rc.d -f shinken remove >> ${LOGFILE} 2>&1
                rm -f /etc/init.d/shinken*
                ;;
        esac
    fi

    if [ -d "$PNPPREFIX" ]
    then
        doremove="n"
        cread " > found a pnp4nagios installation: do you want to remove it? (y|N) =>  " yellow "n" "y n"
        if [ "$readvalue" == "y" ]
        then
            cecho " > Removing pnp4nagios" green
            rm -Rf $PNPPREFIX
            case $CODE in
                REDHAT|Fedora)
                    /etc/init.d/npcd stop >> ${LOGFILE} 2>&1
                    chkconfig npcd off >> ${LOGFILE} 2>&1
                    chkconfig --del npcd  >> ${LOGFILE} 2>&1
                    rm -f /etc/init.d/npcd >> ${LOGFILE} 2>&1
                    rm -f /etc/httpd/conf.d/pnp4nagios.conf >> ${LOGFILE} 2>&1
                    /etc/init.d/httpd restart >> ${LOGFILE} 2>&1
                    ;;
                DEBIAN)
                    /etc/init.d/npcd stop >> ${LOGFILE} 2>&1
                    update-rc.d -f npcd remove >> ${LOGFILE} 2>&1
                    rm -f /etc/init.d/npcd >> ${LOGFILE} 2>&1
                    rm -f /etc/apache2/conf.d/pnp4nagios.conf >> ${LOGFILE} 2>&1
                    /etc/init.d/apache2 restart >> ${LOGFILE} 2>&1
                    ;;
            esac
        else
            cecho " > Aborting uninstallation of pnp4nagios" yellow
        fi
    fi

    if [ -d "$MKPREFIX" ]
    then
        doremove="n"
        cread " > found a check_mk multisite installation: do you want to remove it? (y|N) =>  " yellow "n" "y n"
        if [ "$readvalue" == "y" ]
        then
            cecho " > Removing check_mk multisite" green
            rm -Rf $MKPREFIX
            if [ -d $PNPPREFIX.MK ]
            then
                rm -Rf $PNPPREFIX.MK
            fi
            cecho " > Remove sudoers configuration" green
            sed -i "/^# Needed for  WATO/,+2d" /etc/sudoers
            cecho " > Remove apache configuration" green
            case $CODE in
                    REDHAT|Fedora)
                            rm -f /etc/httpd/conf.d/zzz_check_mk.conf >> ${LOGFILE} 2>&1
                            /etc/init.d/httpd restart >> ${LOGFILE} 2>&1
                            ;;
                    DEBIAN)
                            rm -f /etc/apache2/conf.d/zzz_check_mk.conf >> ${LOGFILE} 2>&1
                            /etc/init.d/apache2 restart >> ${LOGFILE} 2>&1
                            ;;
            esac
        else
            cecho " > Aborting uninstallation of check_mk multisite" yellow
        fi
    fi

    if [ -d "$NAGVISPREFIX" ]
    then
        doremove="n"
        cread " > found a nagvis installation: do you want to remove it? (y|N) =>  " yellow "n" "y n"
        if [ "$readvalue" == "y" ]
        then
            cecho " > Removing nagvis" green
            rm -Rf $NAGVISPREFIX
            case $CODE in
                    REDHAT|Fedora)
                            rm -f /etc/httpd/conf.d/nagvis.conf >> ${LOGFILE} 2>&1
                            /etc/init.d/httpd restart >> ${LOGFILE} 2>&1
                            ;;
                    DEBIAN)
                            rm -f /etc/apache2/conf.d/nagvis.conf >> ${LOGFILE} 2>&1
                            /etc/init.d/apache2 restart >> ${LOGFILE} 2>&1
                            ;;
            esac
        else
            cecho " > Aborting uninstallation of nagvis" yellow
        fi
    fi

    return 0
}

function enable_rhel_service(){
    service=$1
    if [ $CODE == "REDHAT" ]
    then
        chkconfig --add $service >> ${LOGFILE} 2>&1
        chkconfig $service on >> ${LOGFILE} 2>&1
    fi
}

function purgeSQLITE(){
    cadre "Purge livestatus db logs" green
    if [ ! -f $TARGET/var/livestatus.db ]
    then
        cecho " > Livestatus db not found " yellow
        exit 1
    fi
    skill >> ${LOGFILE} 2>&1
    cecho " > We keep $KEEPDAYSLOG days of logs" green
    sqlite3 $TARGET/var/livestatus.db "delete from logs where time < strftime('%s', 'now') - 3600*24*$KEEPDAYSLOG"
    cecho " > Vaccum the sqlite DB" green
    sqlite3 $TARGET/var/livestatus.db VACUUM
}

function skill(){
    cecho " > Stopping Shinken" green
    case $INIT in
        init)
            /etc/init.d/shinken stop >> ${LOGFILE} 2>&1
            ;;
        systemd)
            systemctl stop $SYSTEMDSERVICES >> ${LOGFILE} 2>&1
            systemctl status $SYSTEMDSERVICES >> ${LOGFILE} 2>&1
            ;;
    esac
    pc=$(ps -aef | grep "$TARGET" | grep -v "grep" | wc -l )
    if [ $pc -ne 0 ]
    then
        OLDIFS=$IFS
        IFS=$'\n'
        for p in $(ps -aef | grep "$TARGET" | grep -v "grep" | awk '{print $2}')
        do
            cecho " > Killing $p " green
            kill -9 $p
        done

        IFS=$OLDIFS
    fi
    rm -Rf $TMP/bad_start*
    rm -Rf $TARGET/var/*.pid
}

function sstart() {
    cecho " > Starting shinken" green
    case $INIT in
        init)
            /etc/init.d/shinken start >> ${LOGFILE} 2>&1
            ;;
        systemd)
            systemctl --system daemon-reload
            systemctl start $SYSTEMDSERVICES >> ${LOGFILE} 2>&1
            systemctl status $SYSTEMDSERVICES >> ${LOGFILE} 2>&1
            ;;
        *)
            cecho " > Your init system aren't supported in shinken for now." red
            exit 2
            ;;
    esac
}


function setdirectives(){
    directives=$1
    fic=$2
    mpath=$3

    cecho "    > Going to $mpath" green
    cd $mpath

    for pair in $directives
    do
        directive=$(echo $pair | awk -F= '{print $1}')
        value=$(echo $pair | awk -F= '{print $2}')
        cecho "       > Setting $directive to $value in $fic" green
        sed -i 's#^\# \?'$directive'=\(.*\)$#'$directive'='$value'#g' $ETC/$(basename $fic)
    done
}

##############################
### INSTALLATION FUNCTIONS ###
##############################

function create_user(){
    cadre "Creating user" green
    if grep -q "^${SKUSER}:" /etc/passwd;
    then
        cecho " > User $SKUSER already exists" yellow
    else
            useradd -r -s /bin/bash $SKUSER -m
    fi
        usermod -G $SKGROUP $SKUSER
}

function check_exist(){
    cadre "Checking for existing installation" green
    if [ -d "$TARGET" ]
    then
        cecho " > Target folder already exists" red
        exit 2
    fi
    if [ -e "/etc/init.d/shinken" ]
    then
        cecho " > Init scripts already exists" red
        exit 2
    fi
    if [ -L "/etc/default/shinken" ]
    then
        cecho " > Shinken default already exists" red
        exit 2
    fi

}

function shinken_exist(){
    if [ -d $TARGET ]
    then
        echo 1
        return 1
    else
        echo 0
        return 0
    fi
}

function installpkg(){
    type=$1
    package=$2

    if [ "$type" == "python" ]
    then
        easy_install $package >> ${LOGFILE} 2>&1
        return $?
    fi

    case $CODE in
        REDHAT|Fedora)
            yum install -y $package >> ${LOGFILE} 2>&1
            if [ $? -ne 0 ]
            then
                return 2
            fi
            ;;
        DEBIAN)
            apt-get install -y $package  >> ${LOGFILE} 2>&1
            if [ $? -ne 0 ]
            then
                return 2
            fi
            ;;
    esac
    return 0
}

function debinstalled(){
    package=$1
    if [ -z "$(dpkg -l $package | grep "^ii")" ]
    then
        return 1
    else
        return 0
    fi
}

function prerequisites(){
    cadre "Checking prerequisites" green
    # common prereq
    bins="wget sed awk grep python bash"

    for b in $bins
    do
        rb=$(which $b >> ${LOGFILE} 2>&1)
        if [ $? -eq 0 ]
        then
            cecho " > Checking for $b: OK" green
        else
            cecho " > Checking for $b: NOT FOUND" red
            exit 2
        fi
    done

    # distro prereq
    case $CODE in
        REDHAT)
            case $VERS in
                [5-6])
                    PACKAGES=$YUMPKGS
                    QUERY="rpm -q "
                    cd $TMP
                    $QUERY $EPELNAME >> ${LOGFILE} 2>&1
                    if [ $? -ne 0 ]
                    then
                        if [ $SKIPPREREQUISITES -eq 1 ]
                        then
                            cecho " SKIPPREREQUISITES enabled: won't install $EPEL" red
                        else
                            cecho " > Installing $EPELPKG" yellow
                            wget $WGETPROXY $EPEL  >> ${LOGFILE} 2>&1
                            if [ $? -ne 0 ]
                            then
                                cecho " > Error while trying to download EPEL repositories" red
                                exit 2
                            fi
                            rpm -Uvh ./$EPELPKG >> ${LOGFILE} 2>&1
                        fi
                    else
                        cecho " > $EPELPKG already installed" green
                    fi
                    ;;
<<<<<<< HEAD
#                6)
#                    PACKAGES=$YUMPKGS
#                    QUERY="rpm -q "
#                    ;;
        ;;
        Fedora)
                16|17)
                    PACKAGES=$YUMPKGS
                    QUERY="rpm -q "
                    ;;
                *)
=======
                *)                    
>>>>>>> 4421831d
                    cecho " > Unsupported RedHat/CentOs version" red
                    exit 2
                    ;;
            esac
            ;;
        Fedora)
            case $VERS in
                16|17)
                    PACKAGES=$YUMPKGS
                    QUERY="rpm -q "
                    ;;
                *)
                    cecho " > Unsupported Fedora version" red
                    exit 2
                    ;;
            esac
            ;;

        DEBIAN)
            PACKAGES=$APTPKGS
            if [ $SKIPPREREQUISITES -ne 1 ]
            then
                apt-get update >> ${LOGFILE} 2>&1
            fi
            QUERY="debinstalled "
            ;;
    esac
    for p in $PACKAGES
    do
        $QUERY $p >> ${LOGFILE} 2>&1
        if [ $? -ne 0 ]
        then
            if [ $SKIPPREREQUISITES -eq 1 ]
            then
                cecho " > SKIPPREQUISITES enabled: won't install $p" red
            else
                cecho " > Installing $p " yellow
                installpkg pkg $p
                if [ $? -ne 0 ]
                then
                    cecho " > Error while trying to install $p" red
                    exit 2
                fi
            fi
        else
            cecho " > Package $p already installed " green
        fi
    done
    # python prereq
    if [ "$CODE" = "REDHAT" ]
    then
        case $VERS in
            5)
                if [ $SKIPPREREQUISITES -eq 1 ]
                then
                    cecho " > SKIPPREQUISITES enabled: won't install $RHELSETUPTOOLS " red
                else
                    # install setup tools for python 26
                    export PY="python26"
                    export PYEI="easy_install-2.6"
                    if [ ! -d "setuptools-$SETUPTOOLSVERS" ]
                    then
                        cecho " > Downloading setuptools for python 2.6" green
                        wget $WGETPROXY $RHELSETUPTOOLS >> ${LOGFILE} 2>&1
                        tar zxvf setuptools-$SETUPTOOLSVERS.tar.gz >> ${LOGFILE} 2>&1
                    fi
                    cecho " > Installing setuptools for python 2.6" green
                    cd setuptools-$SETUPTOOLSVERS >> ${LOGFILE} 2>&1
                    python26 setup.py install >> ${LOGFILE} 2>&1
                fi
                PYLIBS=$PYLIBSRHEL
                ;;
            6)
                export PY="python"
                export PYEI="easy_install"
                PYLIBS=$PYLIBSRHEL6
                ;;
        esac
    elif [ "$CODE" = "Fedora" ]
    then
        case $VERS in
            16|17)
                export PY="python"
                export PYEI="easy_install"
                PYLIBS=$PYLIBS
                ;;
        esac
    elif [ "$CODE" == "DEBIAN" ]
    then
        export PY="python"
        export PYEI="easy_install"
        PYLIBS=$PYLIBSDEB
    fi

    for p in $PYLIBS
    do
        module=$(echo $p | awk -F: '{print $1'})
        import=$(echo $p | awk -F: '{print $2'})

        $PY $myscripts/install.d/tools/checkmodule.py -m $import  >> ${LOGFILE} 2>&1
        if [ $? -eq 2 ]
        then
            if [ $SKIPPREREQUISITES -eq 1 ]
            then
                cecho " > SKIPPREQUISITES enabled: won't install $p " red
            else
                cecho " > Module $module ($import) not found. Installing..." yellow
                $PYEI $module >> ${LOGFILE} 2>&1
            fi
        else
            cecho " > Module $module found." green
        fi
    done

    if [ $MANAGEPYRO == 1 ]
    then
        cecho " > Installing managed python (experimental) " green
        easy_install pip
        yes | pip uninstall Pyro
        yes | pip uninstall Pyro4
        pyroset
        $PYEI "$PYRO"
    fi

}

function check_distro(){
    cadre "Verifying compatible distros" green

    if [ ! -e /usr/bin/lsb_release ]
    then
        cecho " > No compatible distribution found" red
        cecho " > maybe the lsb_release utility is not found" red
        cecho " > on redhat like distro you should try yum install redhat-lsb"
        exit 2
    fi

    if [ -z "$CODE" ]
    then
        cecho " > $DIST is not supported" red
        exit 2
    fi

    versionok=0
    distrook=0

    for d in $DISTROS
    do
        distro=$(echo $d | awk -F: '{print $1}')
        version=$(echo $d | awk -F: '{print $2}')
        if [ "$CODE" = "$distro" ]
        then
            if [ "$version" = "" ]
            then
                cecho " > Found $CODE ($DIST $VERS $ARCH)" green
                cecho " > Version checking for $DIST is not needed" green
                versionok=1
                return
            else
                if [ "$VERS" = "$version" ]
                then
                    cecho " > Found $CODE ($DIST $VERS $ARCH)" green
                    versionok=1
                    return
                fi
            fi
        fi
    done

    if [ $versionok -ne 1 ]
    then
        cecho " > $DIST $VERS is not supported" red
        exit 2
    fi
}

function get_from_git(){
    cadre "Getting shinken" green
    cd $TMP
    if [ -e "shinken" ]
    then
        rm -Rf shinken
    fi
    env GIT_SSL_NO_VERIFY=true git clone $GIT >> ${LOGFILE} 2>&1
    cd shinken
    cecho " > Switching to version $VERSION" green
    git checkout $VERSION >> ${LOGFILE} 2>&1
    export src=$TMP/shinken
    # clean up .git folder
    rm -Rf .git
}

function register(){
    cadre "API key registration" green

    if [ -f $ETC/apikey ]
    then
        exist=$(cat $ETC/apikey)
        if [ $? -ne 0 ]
        then
            exist=""
        fi
    else
        exist=""
    fi

    if [ -z "$exist" ]
    then
        cecho " > Api key not found" yellow
        cread " > Do you already have an api key? [y|n] " green "y" "y n"
        if [ "$readvalue" == "Y" ] || [ "$readvalue" == "y" ]
        then
            creads " --> Please Provide your apikey" yellow
            if [ ! -z "$readvalue" ]
            then
                cecho " --> apikey saved " green
                echo "$readvalue" > $ETC/apikey
            else
                cecho "  --> api key must not be empty" red
                register
            fi
            return 0
        fi
    else
        cecho " > Found api key" green
        exit 0
    fi

    cecho " > You must register on community.shinken-monitoring.org in order to use online pack management" yellow
    cread " --> Do you want to register? [Y|n] " yellow "Y" "y n"
    if [ "$readvalue" == "N" ] || [ "$readvalue" == "n" ]
    then
        cecho "  --> api key not configured. You will have to do it manualy. See: http://www.shinken-monitoring.org/wiki/packs/start" red
        return 0
    fi

    creads " -->login: " yellow
    login=$readvalue
    creads " --> password: " yellow
    pass1=$readvalue
    creads " --> confirm password: " yellow
    pass2=$readvalue
    if [ "$pass1" != "$pass2" ]
    then
        cecho " ----> Password confirmation does not match!" red
        register
    else
        pass=$pass1
        if [ -z "$pass" ]
        then
            cecho " ----> Password must not be empty" red
            register
        fi
    fi
    creads " --> Email" yellow
    email=$readvalue

    cecho " > trying to register " yellow

    result=$($TARGET/bin/shinken-packs -r -l $login -P $pass -e $email | grep "^OK")
    if [ ! -z "$result" ]
    then
        creads " --> Registration success. Please look at your email and click in the link in it to validate your account (Hit ENTER when done)" green
        cecho " ----> Getting key" green
        apikey=$($TARGET/bin/shinken-packs -g -l $login -P $pass | grep "api key is" | awk '{print $5}')
        if [ -z "$apikey" ]
        then
            cecho " ------> There was a problem getting your api key!" red
            cecho " ------> Yous should register manualy at http://community.shinken-monitoring.org" red
            return 1
        else
            cecho " ------> Registration success" green
            echo $apikey > $ETC/apikey
            apikey=$(cat $ETC/apikey)
            cd $ETC
            sed -i "s#api_key=.*#api_key="$apikey"#g" skonf.cfg
            return 0
        fi
    else
        cecho " --> Registration failed!" red
        register
    fi
    return 0
}

function relocate(){
    cadre "Relocate source tree to $TARGET" green
    # relocate source tree
    cd $TARGET

    # relocate macros
    for f in $(find $TARGET/install.d/tools/macros | grep "\.macro$")
    do
        cecho " > relocating macro $f" green
        sed -i "s#__PREFIX__#$TARGET#g" $f
        sed -i "s#__ETC__#$ETC#g" $f
    done

    # relocate nagios plugin path
    cecho " > relocate nagios plugin path" green
    sed -i "s#/usr/lib/nagios/plugins#$TARGET/libexec#g" $ETC/resource.cfg
    sed -i "s#/usr/local/shinken/libexec#$TARGET/libexec#g" $ETC/resource.cfg
    # relocate default /usr/local/shinken path
    for fic in $(find . | grep -v "shinken-install" | grep -v "\.pyc$" | xargs grep -snH "/usr/local/shinken" --color | cut -f1 -d' ' | awk -F : '{print $1}' | sort | uniq)
    do
        cecho " > Processing $fic" green
        cp "$fic" "$fic.orig"
        #sed -i 's#/opt/shinken#'$TARGET'#g' $fic
        sed -i 's#/usr/local/shinken#'$TARGET'#g' "$fic"
    done

    if [ "$TARGET/etc" != "$ETC" ]
    then
        # do the same for etc dir if etc dir does not reside beside target
        cd $ETC
        for fic in $(find . | grep -v "shinken-install" | grep -v "\.pyc$" | xargs grep -snH "/usr/local/shinken" --color | cut -f1 -d' ' | awk -F : '{print $1}' | sort | uniq)
        do
            cecho " > Processing $fic" green
            cp "$fic" "$fic.orig"
            #sed -i 's#/opt/shinken#'$TARGET'#g' $fic
            sed -i 's#/usr/local/shinken#'$TARGET'#g' "$fic"
        done
        cd $TARGET
    fi

    # when read hat 5 try to use python26
    if [ "$CODE" = "REDHAT" ]
    then
        if [ "$VERS" = "5" ]
        then
            cecho " > Translating python version to python26" green
            for fic in $(find $TARGET | grep "\.py$")
            do
                sed -i "s#/usr/bin/env python#/usr/bin/python26#g" $fic
            done
            # also try to translate python script without py extension
            for fic in $(find $TARGET/bin)
            do
                if [ ! -z "$(file $fic | grep "python")" ]
                then
                    sed -i "s#/usr/bin/env python#/usr/bin/python26#g" $fic
                fi
            done
        fi
    fi

    # set some directives
    cadre "Set some configuration directives" green
    directives="workdir=$TARGET/var user=$SKUSER group=$SKGROUP"
    for fic in $(ls -1 $ETC/*.ini)
    do
        cecho " > Processing $fic" green;
        setdirectives "$directives" $fic $TARGET
    done
    # relocate default file
    cd $TARGET/bin/default
    cat $TARGET/bin/default/shinken.in | sed  -e 's#LOG\=\(.*\)$#LOG='$TARGET'/var#g' -e 's#RUN\=\(.*\)$#RUN='$TARGET'/var#g' -e  's#ETC\=\(.*\)$#ETC='$ETC'#g' -e  's#VAR\=\(.*\)$#VAR='$TARGET'/var#g' -e  's#BIN\=\(.*\)$#BIN='$TARGET'/bin#g' > $TARGET/bin/default/shinken
    # relocate init file
    sed -i -e "s#\#export PYTHONPATH=.*#export PYTHONPATH="$TARGET"#g" $TARGET/bin/init.d/shinken
    # relocate skonf.cfg
    cd $ETC
    if [ $USEPROXY -eq 1 ]
    then
        sed -i "s#http_proxy=.*$#htt_proxy="$http_proxy"#g" skonf.cfg
    fi
    sed -i "s#/etc/shinken#"$ETC"#g" skonf.cfg
    sed -i "s#/tmp#"$TMP"#g" skonf.cfg
    sed -i "s#/var/lib/shinken/share#"$TARGET"/share#g" skonf.cfg
}

function fix(){
    cadre "Applying various fixes" green
    [ -f /etc/init.d/shinken ] && chmod +x /etc/init.d/shinken
    chmod +x $TARGET/bin/init.d/shinken
    chown -R $SKUSER:$SKGROUP $TARGET
    chown -R $SKUSER:$SKGROUP $ETC
    chmod -R g+w $TARGET
    chmod -R g+w $ETC
}

function enable_initd(){
    cecho " > Installing startup scripts" green
    case $INIT in
        init)
            cp $TARGET/bin/init.d/shinken* /etc/init.d/
            ;;
        systemd)
            cp -f $src/for_fedora/systemd/* /lib/systemd/system
            # Fix path to daemon in service file for systemd
            sed -i -e 's/sbin/local\/shinken\/bin/' -e 's/etc\/shinken/usr\/local\/shinken\/etc/g' /lib/systemd/system/shinken*
            ;;
        *)
            cecho " > Error! your init system isn't support by shinken for now." red
            ;;
    esac
    cecho " > Enabling $DIST startup script" green
    case $CODE in
        REDHAT)
            enable_rhel_service shinken
            ;;
        Fedora)
            systemctl --system daemon-reload
            systemctl enable $SYSTEMDSERVICES >> ${LOGFILE} 2>&1
            ;;
        DEBIAN)
            update-rc.d shinken defaults >> ${LOGFILE} 2>&1
            ;;
    esac
}

function cleanuptarget(){
    # clean up unnecessary files and folders
    if [ "$TARGET" == "/" ]
    then
        cecho " > Invalid target folder" red
        exit 2
    fi
    if [ -z "$TARGET" ]
    then
        cecho " > Invalid target folder" red
        exit 2
    fi

    cd $TARGET
    rm -Rf test
    rm -Rf windows
    rm -Rf clean.sh
    rm -Rf for_fedora
    rm -Rf for_packages
#    rm -Rf install install.d
    rm -Rf MANIFEST.in setup.py
    rm -Rf $ETC/*windows*

    cp $ETC/shinken-specific.cfg $ETC/shinken-specific.cfg.orig
}

function manageparameters(){

    if [ ! -f "$HOME/.shinken" ]
    then
        touch $HOME/.shinken
        chmod +x $HOME/.shinken

        if [ "$1" != "quiet" ]
        then
            echo "ETC=$ETC" >> $HOME/.shinken
            echo "VAR=$VAR" >> $HOME/.shinken
            echo "LIBEXEC=$LIBEXEC" >> $HOME/.shinken
            echo "TARGET=$TARGET" >> $HOME/.shinken
        fi
    else
        OLDIFS=$IFS
        IFS=$'\n'
        cecho " > Found installation parameters" yellow
        for l in $(cat $HOME/.shinken)
        do
            cecho " --> $l" yellow
        done
        IFS=$OLDIFS
        if [ "$1" != "quiet" ]
        then
            cread " > Do you want to reuse those parameters? " "yellow" "y" "y n"
        else
            readvalue="y"
        fi
        if [ "$readvalue" == "y" ]
        then
            for l in $(cat $HOME/.shinken)
            do
                export $l
            done
        else
            rm -f $HOME/.shinken
            touch $HOME/.shinken
            chmod +x $HOME/.shinken
            echo "ETC=$ETC" >> $HOME/.shinken
            echo "VAR=$VAR" >> $HOME/.shinken
            echo "LIBEXEC=$LIBEXEC" >> $HOME/.shinken
            echo "TARGET=$TARGET" >> $HOME/.shinken
        fi
    fi
}



function sinstall(){
    #cecho "Installing shinken" green

    manageparameters

    check_distro
    check_exist
    prerequisites
    create_user

    # control if target parent folder exist
    parent=$(echo $TARGET | sed -e "s#"$(echo $TARGET | awk -F/ '{print $NF}')"##g")

    if [ ! -d $parent ]
    then
        mkdir -p $parent
    fi

    if [ ! -d $ETC ]
    then
        mkdir -p $ETC
    fi

    if [ ! -d $TARGET ]
    then
        mkdir -p $TARGET
    fi

    cp -Rf $src/* $TARGET/

    if [ "$TARGET" == "/" ] || [ -z "$TARGET" ]
    then
        cecho " ALERT! TARGET should not be empty or /" red
        exit 2
    fi

    if [ "$TARGET/etc" != "$ETC" ]
    then
        rm -Rf $TARGET/etc
        cp -Rf $src/etc/* $ETC/
    fi

    # We want to copy the src/share into the var
    if [ ! -d $TARGET/var/share ]
    then
	mkdir -p $TARGET/var/share
	cp -Rf $src/share/* $TARGET/var/share
    fi

    cleanuptarget
    relocate
    ln -s $TARGET/bin/default/shinken /etc/default/shinken
    mkdir -p $TARGET/var/archives
    enableretention
    enable_initd

    if [[ $NOMONGO -eq 1 ]]
    then
        cecho " > Skip mongo installation" green
    else
        install_mongodb
    fi

    if [ "$LOGSTORE" == "mongo" ]
    then
        enablemongologs
    fi
    fix
    sstart
    cecho "+------------------------------------------------------------------------------" green
    cecho "| Shinken is now installed on your server " green
    cecho "| The install location is: $TARGET" green
    cecho "| The configuration folder is: $ETC" green
    cecho "| " green
    cecho "| The Web Interface is available at: http://localhost:7767" green
    cecho "| The default credentials for the webui are admin/admin" green
    cecho "| " green
    cecho "| You can now learn how to configure shinken at: http://www.shinken-monitoring.org/wiki" green
    cecho "+------------------------------------------------------------------------------" green
}


########################
### BACKUP FUNCTIONS ###
########################

function backup(){
    cadre "Backup shinken platform" green

    manageparameters "quiet" > /dev/null 2>&1

    cecho " > Stop shinken" green
    skill
    if [ -f /etc/init.d/npcd ]
    then
        cecho " > Stop npcd" green
        /etc/init.d/npcd stop > /dev/null 2>&1
    fi

    if [ ! -e $BACKUPDIR ]
    then
        mkdir $BACKUPDIR
    fi
    mkdir -p $BACKUPDIR/bck-shinken.$DATE/etc
    mkdir -p $BACKUPDIR/bck-shinken.$DATE/libexec
    mkdir -p $BACKUPDIR/bck-shinken.$DATE/var
    # Sugg:
    # Add: cp -Rfp $TARGET/bin $BACKUPDIR/bck-shinken.$DATE/ line to backup bin
    cecho " > Backup shinken" green
    cecho " --> Backup shinken/etc" green
    cp -Rfp $ETC/* $BACKUPDIR/bck-shinken.$DATE/etc
    cecho " --> Backup shinken/libexec" green
    cp -Rfp $TARGET/libexec/* $BACKUPDIR/bck-shinken.$DATE/libexec
    cecho " --> Backup shinken/var" green
    cp -Rfp $TARGET/var/* $BACKUPDIR/bck-shinken.$DATE/var

    if [ -d $NAGVISPREFIX ]
    then
        cecho " > Backup nagvis" green
        mkdir -p $BACKUPDIR/bck-shinken.$DATE/nagvis
        cecho " --> Backup nagvis/share/userfiles" green
        cp -Rfp $NAGVISPREFIX/share/userfiles $BACKUPDIR/bck-shinken.$DATE/nagvis/
        cecho " --> Backup nagvis/etc" green
        cp -Rfp $NAGVISPREFIX/etc $BACKUPDIR/bck-shinken.$DATE/nagvis/
    fi

    if [ -d $MKPREFIX ]
    then
        mkdir -p $BACKUPDIR/bck-shinken.$DATE/check_mk
        cecho " > Backup check_mk" green
        cecho " --> Backup check_mk/etc" green
        cp -Rfp $MKPREFIX/etc $BACKUPDIR/bck-shinken.$DATE/check_mk/
    fi

    if [ -d $PNPPREFIX ]
    then
        mkdir -p $BACKUPDIR/bck-shinken.$DATE/pnp4nagios
        cecho " > Backup pnp4nagios" green
        cecho " --> Backup pnp4nagios/etc" green
        cp -Rfp $PNPPREFIX/etc $BACKUPDIR/bck-shinken.$DATE/pnp4nagios/
        cecho " --> Backup pnp4nagios/var" green
        cp -Rfp $PNPPREFIX/var $BACKUPDIR/bck-shinken.$DATE/pnp4nagios/
        cecho " --> Backup pnp4nagios/share/templates" green
        cp -Rfp $PNPPREFIX/share/templates $BACKUPDIR/bck-shinken.$DATE/pnp4nagios/
    fi


    cecho " > Start shinken" green
    sstart
    if [ -f /etc/init.d/npcd ]
    then
        cecho " > Start npcd" green
        /etc/init.d/npcd start > /dev/null 2>&1
    fi

    cadre " > Backup done. Id is $DATE" green
}

function backuplist(){
    cadre "List of available backups in $BACKUPDIR" green
    manageparameters "quiet"
    for d in $(ls -1 $BACKUPDIR | grep "bck-shinken" | awk -F. '{print $2}')
    do
        cecho " > $d" green
    done

}

function restore(){
    cadre "Restore shinken configuration, plugins and data" green

    manageparameters "quiet"

    skill
    if [ ! -e $BACKUPDIR ]
    then
        cecho " > Backup folder not found" red
        exit 2
    fi
    if [ -z $1 ]
    then
        cecho " > No backup timestamp specified" red
        backuplist
        exit 2
    fi
    if [ ! -e $BACKUPDIR/bck-shinken.$1 ]
    then
        cecho " > Backup not found: $BACKUPDIR/bck-shinken.$1 " red
        backuplist
        exit 2
    fi

    # Keep Shinken original files as samples conf files and restore.
    cp -Rfp -b -S ".example" $BACKUPDIR/bck-shinken.$1/etc/* $ETC/
    cp -Rfp -b -S ".example" $BACKUPDIR/bck-shinken.$1/var/* $VAR/
    cp -Rfp -b -S ".example" $BACKUPDIR/bck-shinken.$1/libexec/* $LIBEXEC/

    cecho " > Restoration done. Original files was kept with '.example' suffix, use 'diff' to check differences between your files and original." green
}

########################
### UPDATE FUNCTIONS ###
########################

function supdate(){

    curpath=$(pwd)
    if [ "$src" == "$TARGET" ]
    then
        cecho "You should use the source tree to update and not use the target folder!!!!!" red
        exit 2
    fi

    cadre "Updating shinken" green

    skill
    backup
    remove
    get_from_git
    cp -Rf $src $TARGET
    relocate
    ln -sf $TARGET/bin/default/shinken /etc/default/shinken
    cp $TARGET/bin/init.d/shinken* /etc/init.d/
    mkdir -p $TARGET/var/archives
    fix
    restore $DATE
}

##############################
### EXPLOITATION FUNCTIONS ###
##############################

function compresslogs(){
    cadre "Compress rotated logs" green
    if [ ! -d $TARGET/var/archives ]
    then
        cecho " > Archives directory not found" yellow
        exit 0
    fi
    cd $TARGET/var/archives
    if [ ! -z "$(ls)" ]
    then
        for l in $(ls ./*.log)
        do
            file=$(basename $l)
            if [ -e $file ]
            then
                cecho " > Processing $file" green
                tar czf $file.tar.gz $file
                rm -f $file
            fi
        done
    fi
}

########################
### CONFIG FUNCTIONS ###
########################

function cleanconf(){
    if [ -z "$myscripts" ]
    then
        cecho " > Files/Folders list not found" yellow
        exit 2
    else
        for f in $(cat $myscripts/install.d/config.files)
        do
            cecho " > Removing $ETC/$f" green
            rm -Rf $ETC/$f
        done
    fi
}

function fixsudoers(){
    cecho " > Fix /etc/sudoers file for shinken integration" green
    cp /etc/sudoers /etc/sudoers.$(date +%Y%m%d%H%M%S)
    cat $myscripts/install.d/sudoers.centreon | sed -e 's#TARGET#'$TARGET'#g' >> /etc/sudoers
}

function fixcentreondb(){
    cecho " > Fix centreon database path for shinken integration" green

    # get existing db access
    host=$(cat /etc/centreon/conf.pm | grep "mysql_host" | awk '{print $3}' | sed -e "s/\"//g" -e "s/;//g")
    user=$(cat /etc/centreon/conf.pm | grep "mysql_user" | awk '{print $3}' | sed -e "s/\"//g" -e "s/;//g")
    pass=$(cat /etc/centreon/conf.pm | grep "mysql_passwd" | awk '{print $3}' | sed -e "s/\"//g" -e "s/;//g")
    db=$(cat /etc/centreon/conf.pm | grep "mysql_database_oreon" | awk '{print $3}' | sed -e "s/\"//g" -e "s/;//g")

    cp $myscripts/install.d/centreon.sql $TMP/centreon.sql
    sed -i 's#TARGET#'$TARGET'#g' $TMP/centreon.sql
    sed -i 's#CENTREON#'$db'#g' $TMP/centreon.sql

    if [ -z "$pass" ]
    then
        mysql -h $host -u $user $db < $TMP/centreon.sql
    else
        mysql -h $host -u $user -p$pass $db < $TMP/centreon.sql
    fi
}

function fixforfan(){
    if [ ! -z "cat /etc/issue | grep FAN" ]
    then
        chown -R apache:nagios $ETC
        chmod -R g+rw $ETC/*
    fi
}

# ENABLE MONGO STORAGE FOR LOGS
function enablemongologs(){
    cecho " > Enable mongodb log storage" green
    export PYTHONPATH=$TARGET
    export PY="$(pythonver)"
    result=$($PY $TARGET/install.d/tools/skonf.py -a macros -f $TARGET/install.d/tools/macros/enable_log_mongo.macro -d $MONGOSERVER)
    if [ $? -ne 0 ]
    then
        cecho " > There was an error while trying to enable mongo log storage ($result)" red
        exit 2
    fi
}

function enablendodb(){
    cecho " > FIX shinken ndo configuration" green
    # get existing db access
    host=$(cat /etc/centreon/conf.pm | grep "mysql_host" | awk '{print $3}' | sed -e "s/\"//g" -e "s/;//g")
    user=$(cat /etc/centreon/conf.pm | grep "mysql_user" | awk '{print $3}' | sed -e "s/\"//g" -e "s/;//g")
    pass=$(cat /etc/centreon/conf.pm | grep "mysql_passwd" | awk '{print $3}' | sed -e "s/\"//g" -e "s/;//g")
    db="centreon_status"
    # add ndo module to broker
    # first get existing broker modules
    export PYTHONPATH=$TARGET
    export PY="$(pythonver)"
    result=$($PY $TARGET/install.d/tools/skonf.py -a macros -f $TARGET/install.d/tools/macros/ces_enable_ndo.macro -d $host,$db,$user,$pass)
    if [ $? -ne 0 ]
    then
        cecho $result red
        exit 2
    fi
}

function enableretention(){

    cecho " > Enable retention for broker scheduler and arbiter" green

    if [ "$RETENTIONMODULE" == "mongo" ]
    then
        export PYTHONPATH=$TARGET
        export PY="$(pythonver)"

        result=$($PY $TARGET/install.d/tools/skonf.py -a macros -f $TARGET/install.d/tools/macros/enable_retention_mongo.macro)
        if [ $? -ne 0 ]
        then
            cecho $result red
            exit 2
        fi
    else
        export PYTHONPATH=$TARGET
        export PY="$(pythonver)"
        result=$($PY $TARGET/install.d/tools/skonf.py -a macros -f $TARGET/install.d/tools/macros/enable_retention.macro)
        if [ $? -ne 0 ]
        then
            cecho $result red
            exit 2
        fi
    fi
}

function enableperfdata(){

    cecho " > Enable perfdata " green

    export PYTHONPATH=$TARGET
    export PY="$(pythonver)"
    cecho " > Getting existing broker modules list" green
    modules=$($PY $TARGET/install.d/tools/skonf.py -a getdirective -f $ETC/shinken-specific.cfg -o broker -d modules)
    if [ -z "$modules" ]
    then
        modules="Service-Perfdata, Host-Perfdata"
    else
        modules=$modules", Service-Perfdata, Host-Perfdata"
    fi
    result=$($PY $TARGET/install.d/tools/skonf.py -q -a setparam -f $ETC/shinken-specific.cfg -o broker -d modules -v "$modules")
    cecho " > $result" green
}

function setdaemonsaddresses(){
    export PYTHONPATH=$TARGET
    export PY="$(pythonver)"
    localip=$(ifconfig $IF | grep "^ *inet ad:" | awk -F : '{print $2}' | awk '{print $1}')
    result=$($PY $TARGET/install.d/tools/skonf.py -q -a setparam -f $ETC/shinken-specific.cfg -o arbiter -d address -v "$localip")
    cecho " > $result" green
    result=$($PY $TARGET/install.d/tools/skonf.py -q -a setparam -f $ETC/shinken-specific.cfg -o scheduler -d address -v "$localip")
    cecho " > $result" green
    result=$($PY $TARGET/install.d/tools/skonf.py -q -a setparam -f $ETC/shinken-specific.cfg -o reactionner -d address -v "$localip")
    cecho " > $result" green
    result=$($PY $TARGET/install.d/tools/skonf.py -q -a setparam -f $ETC/shinken-specific.cfg -o receiver -d address -v "$localip")
    cecho " > $result" green
    result=$($PY $TARGET/install.d/tools/skonf.py -q -a setparam -f $ETC/shinken-specific.cfg -o poller -d address -v "$localip" -r "poller_name=poller-1")
    cecho " > $result" green
}

function enableCESCentralDaemons(){
    setdaemons "arbiter reactionner receiver scheduler broker poller"
}

function enableCESPollerDaemons(){
    setdaemons "poller"
}

function disablenagios(){
    chkconfig nagios off
    chkconfig ndo2db off
    /etc/init.d/nagios stop >> ${LOGFILE} 2>&1
    /etc/init.d/ndo2db stop >> ${LOGFILE} 2>&1
}

function setdaemons(){
    daemons="$(echo $1)"
    avail="AVAIL_MODULES=\"$daemons\""
    cecho " > Enabling the followings daemons: $daemons" green
    sed -i "s/^AVAIL_MODULES=.*$/$avail/g" /etc/init.d/shinken
}

function fixHtpasswdPath(){
    export PYTHONPATH=$TARGET
    export PY="$(pythonver)"
    # fix the htpasswd.users file path for WEBUI authentication
    result=$($PY $TARGET/install.d/tools/skonf.py -f $ETC/shinken-specific.cfg -a setparam -o module -r "module_name=Apache_passwd" -d "passwd" -v "$ETC/htpasswd.users")
    cecho " > $result" green
}


# addons installation

# mongodb
function install_mongodb(){
    cadre "Install mongodb server" green
    cd $myscripts
    case $CODE in
        REDHAT)
            if [ ! -f "/etc/yum.repos.d/10gen.repo" ]
            then
                cp install.d/10gen.repo.in /etc/yum.repos.d/10gen.repo
                case $ARCH in
                    i386)
                        MARCH=i686
                        ;;
                    *)
                        MARCH=$ARCH
                        ;;
                esac
                sed -i "s/__ARCH__/"$MARCH"/g" /etc/yum.repos.d/10gen.repo
                yum clean all >> ${LOGFILE} 2>&1
                cecho " > Installing mongodb server" green
                yum -y install $MONGOPKGS >> ${LOGFILE} 2>&1
                cecho " > Enable mongodb startup scripts" green
                enable_rhel_service mongod
                cecho " > Start mongodb server" green
                /etc/init.d/mongod start >> ${LOGFILE} 2>&1
            else
                # check if mongo is installed
                exist=$(rpm -qa | grep mongo-10gen)
                if [[ -z "$exist" ]]
                then
                    cecho " > Installing mongodb server" green
                    yum -y install $MONGOPKGS >> ${LOGFILE} 2>&1
                    enable_rhel_service mongod
                    cecho " > Start mongodb server" green
                    /etc/init.d/mongod start >> ${LOGFILE} 2>&1
                else
                    cecho "Already installed" yellow
                fi
            fi
            ;;
        Fedora)
            cecho " > Installing mongodb server" green
            if [ ! -f /lib/systemd/system/mongod.service ]
            then
                yum -y install $MONGOPKGS >> ${LOGFILE} 2>&1
                cecho " > Enable mongodb service" green
                systemctl enable mongod.service >> ${LOGFILE} 2>&1
                cecho " > Start mongodb server" green
                systemctl start mongod.service
            else
                cecho "Already installed" yellow
            fi
            ;;
        DEBIAN)
            if [ ! -f "/etc/apt/sources.list.d/10gen.list" ]
            then
                cecho " > repository configuration not found. Adding 10 gen repository" yellow
                apt-key adv --keyserver keyserver.ubuntu.com --recv 7F0CEB10 >> ${LOGFILE} 2>&1
                echo "deb http://downloads-distro.mongodb.org/repo/debian-sysvinit dist 10gen" > /etc/apt/sources.list.d/10gen.list
                cecho " > Updating repositories " > yellow
                apt-get --allow-unauthenticated update >> ${LOGFILE} 2>&1
                cecho " > Installing mongodb server" green
                apt-get --allow-unauthenticated --force-yes install -y $MONGOPKGS >> ${LOGFILE} 2>&1
            else
                cecho " > 10gen repository found." green
                mongoexist=$(dpkg -l | grep "^ii" | grep "mongodb-10gen")
                if [ -z "$mongoexist" ]
                then
                    cecho " > Installing mongodb server" green
                    apt-get install -y $MONGOPKGS >> ${LOGFILE} 2>&1
                else
                    cecho " > Mongodb server already installed" green
                fi
            fi
            ;;
        *)
            cecho " > Unknown distribution: $DIST" red
            exit 2
            ;;
    esac
}

# nagvis

function install_nagvis(){
    cadre "Install nagvis addon" green
    manageparameters "quiet"
    case $CODE in
        REDHAT|Fedora)
            yum install -y $NAGVISYUMPKGS >> ${LOGFILE} 2>&1
            HTTPDUSER="apache"
            HTTPDGROUP="apache"
            HTTPDCONF="/etc/httpd/conf.d"
            HTTPDINIT="/etc/init.d/httpd"
            ;;
        DEBIAN)
            cecho " > Installing prerequisites" green
            apt-get update >> ${LOGFILE} 2>&1
            DEBIAN_FRONTEND=noninteractive apt-get install -y $NAGVISAPTPKGS >> ${LOGFILE} 2>&1
            HTTPDUSER="www-data"
            HTTPDGROUP="www-data"
            HTTPDCONF="/etc/apache2/conf.d"
            HTTPDINIT="/etc/init.d/apache2"
            ;;
        *)
            cecho " > Unknown distribution : $DIST" red
            exit 2
            ;;
    esac


    filename=$(echo $NAGVIS | awk -F"/" '{print $NF}')
    folder=$(echo $filename | sed -e "s/\.tar\.gz//g")

    cd $TMP

    if [ -d $TMP/$folder ]
    then
        rm -Rf $folder
    fi

    if [ ! -f $TMP/$filename ]
    then
        cecho " > Download $filename" green
        wget $WGETPROXY $NAGVIS >> ${LOGFILE} 2>&1
        if [ $? -ne 0 ]
        then
            cecho " > Error while downloading $NAGVIS" red
            exit 2
        fi
    fi
    cecho " > Extract archive content" green
    tar zxvf $filename >> ${LOGFILE} 2>&1
    cd $folder
    cecho " > Install nagvis" green
    ./install.sh -a y -q -F -l "tcp:localhost:50000" -i mklivestatus -n $TARGET -p $NAGVISPREFIX -u $HTTPDUSER -g $HTTPDGROUP -w $HTTPDCONF
    if [ -d $MKPREFIX ]
    then
        cread " > Found a check_mk multisite installation. Do you want to modify the nagvis url so links redirect to multisite?" yellow "y" "y n"
        if [ "$readvalue" == "y" ]
        then
            cecho " > Patching links for multisite use" green
            cd $NAGVISPREFIX/etc
            patch < $myscripts/install.d/nagvis.multisite.uri.patch >> ${LOGFILE} 2>&1
        fi
    fi
    cecho " > Restart Apache " green
    $HTTPDINIT restart >> ${LOGFILE} 2>&1
}

# mk multisite

function install_multisite(){
    cadre "Install check_mk addon" green
    manageparameters "quiet"
    cecho " > Installing prerequisites" green
    case $CODE in
        REDHAT|Fedora)
            HTTPDUSER="apache"
            HTTPDGROUP="apache"
            HTTPDINIT="/etc/init.d/httpd"
            HTTPDCONF="/etc/httpd"
            for p in $MKYUMPKG
            do
                cecho " -> Installing $p" green
                yum -y install $p >> ${LOGFILE} 2>&1
            done

            if [ -f /etc/selinux/config ]
            then
                if [ ! -z "$(cat /etc/selinux/config | grep "SELINUX=enforcing")" ]
                then
                    cecho " > WARNING: selinux is enabled with enforcing state. You should create a rule or disable selinux" yellow
                fi
            fi
            ;;
        DEBIAN)
            HTTPDUSER="www-data"
            HTTPDGROUP="www-data"
            HTTPDINIT="/etc/init.d/apache2"
            HTTPDCONF="/etc/apache2"
            for p in $MKAPTPKG
            do
                cecho " -> Installing $p" green
                apt-get update >> ${LOGFILE} 2>&1
                apt-get --force-yes -y install $p >> ${LOGFILE} 2>&1
            done
            ;;
        *)
            cecho " > Unsupported distro" red
            exit 2
            ;;
    esac


    usermod -s /bin/bash $HTTPDUSER >> ${LOGFILE} 2>&1
    usermod -a -G $HTTPDGROUP $SKUSER >> ${LOGFILE} 2>&1
    usermod -a -G $SKGROUP $HTTPDUSER >> ${LOGFILE} 2>&1

    cecho " > Configure response file" green
    cp install.d/check_mk_setup.conf.in $HOME/.check_mk_setup.conf
    sed -i "s#__PNPPREFIX__#$PNPPREFIX#g" $HOME/.check_mk_setup.conf
    sed -i "s#__MKPREFIX__#$MKPREFIX#g" $HOME/.check_mk_setup.conf
    sed -i "s#__SKPREFIX__#$TARGET#g" $HOME/.check_mk_setup.conf
    sed -i "s#__SKPREFIXETC__#$ETC#g" $HOME/.check_mk_setup.conf
    sed -i "s#__SKUSER__#$SKUSER#g" $HOME/.check_mk_setup.conf
    sed -i "s#__SKGROUP__#$SKGROUP#g" $HOME/.check_mk_setup.conf
    sed -i "s#__HTTPUSER__#"$HTTPDUSER"#g" $HOME/.check_mk_setup.conf
    sed -i "s#__HTTPGROUP__#"$HTTPDGROUP"#g" $HOME/.check_mk_setup.conf
    sed -i "s#__HTTPD__#/"$HTTPDCONF"#g" $HOME/.check_mk_setup.conf

    cd $TMP

    filename=$(echo $MKURI | awk -F"/" '{print $NF}')
    folder=$(echo $filename | sed -e "s/\.tar\.gz//g")
    if [ ! -f "$filename" ]
    then
        cecho " > Getting check_mk archive" green
        wget $WGETPROXY $MKURI >> ${LOGFILE} 2>&1
        if [ $? -ne 0 ]
        then
            cecho " > Error: the version of multisite provided could not be found" red
            cecho " > Go to http://mathias-kettner.de/check_mk.html and check the latest version" red
            cread " > Please type the correct version here (default: $MKVER)"  yellow "1.1.12p7" "nocheck"
            export MKVER=$readvalue
            export MKURI="http://mathias-kettner.de/download/check_mk-$MKVER.tar.gz"
            wget $WGETPROXY $MKURI >> ${LOGFILE} 2>&1
            if [ $? -ne 0 ]
            then
                cecho " > Error: the version of multisite provided could not be found" red
                exit 2
            fi
            filename=$(echo $MKURI | awk -F"/" '{print $NF}')
            folder=$(echo $filename | sed -e "s/\.tar\.gz//g")
        fi
    fi

    cecho " > Extracting archive" green
    if [ -d "$folder" ]
    then
        rm -Rf $folder
    fi
    tar zxvf $filename >> ${LOGFILE} 2>&1
    cd $folder

    # check if pnp4nagios is here if not move the resulting folder
    movepnp=0
    if [ -d "$PNPPREFIX" ]
    then
        movepnp=1
    fi

    cecho " > Install multisite" green
    ./setup.sh --yes >> ${LOGFILE} 2>&1

#    cread " > [ALPHA] Do you want to enable html form authentication for multisite? (y|N) =>  "  yellow "n" "y n"
#    if [ "$readvalue" == "y" ]
#    then
#        cecho " > Enable html form authentication " green
#        sed -i "/.*AuthType.*$/d" $HTTPDCONF/zzz_check_mk.conf > ${LOGFILE} 2>&1
#    fi

    # include check_mk configuration folder in nagios.cfg
    exist=$(cat $ETC/nagios.cfg | grep check_mk.d)
    if [ -z "$exist" ]
    then
        echo "cfg_dir=$ETC/check_mk.d" >> $ETC/nagios.cfg
    fi

    cecho " > Default configuration for multisite" green
#    echo 'sites = {' >> $MKPREFIX/etc/multisite.mk
#    echo '   "default": {' >> $MKPREFIX/etc/multisite.mk
#    echo '    "alias":          "default",' >> $MKPREFIX/etc/multisite.mk
#    echo '    "socket":         "tcp:127.0.0.1:50000",' >> $MKPREFIX/etc/multisite.mk
#    echo '    "url_prefix":     "/",' >> $MKPREFIX/etc/multisite.mk
#    echo '   },' >> $MKPREFIX/etc/multisite.mk
#    echo ' }' >> $MKPREFIX/etc/multisite.mk
        cp $src/install.d/multisite.mk $MKPREFIX/etc/
    ip=$(ifconfig | grep "inet ad" | grep -v 127.0.0.1 | awk '{print $2}' | awk -F : '{print $2}' | head -n 1)
    sed -i "s#__HOSTADDRESS__#"$ip"#g" $MKPREFIX/etc/multisite.mk
    rm -Rf $ETC/check_mk.d/*
    chown -R $SKUSER:$SKGROUP $ETC/check_mk.d
    chmod -R g+rwx $ETC/check_mk.d
    chown -R $SKUSER:$SKGROUP $MKPREFIX/etc/conf.d
    chmod -R g+rwx $MKPREFIX/etc/conf.d
    $HTTPDINIT restart >> ${LOGFILE} 2>&1
    exist=$(cat /etc/sudoers | grep "WATO")
    if [ -z "$exist" ]
    then
        cecho " > Enable sudoers commands for check_mk" green
        echo "# Needed for WATO - the Check_MK Web Administration Tool" >> /etc/sudoers
        echo "Defaults:$HTTPDUSER!requiretty" >> /etc/sudoers
        echo "$HTTPDUSER ALL = (root) NOPASSWD: $MKPREFIX/check_mk --automation *" >> /etc/sudoers
    fi
#    if [ $movepnp -eq 1 ]
#    then
#        mv $PNPPREFIX $PNPPREFIX.MK
#    fi
}

# pnp4nagios
function install_pnp4nagios(){
    cadre "Install pnp4nagios addon" green
    manageparameters "quiet"

    if [ $SKIPPREREQUISITES -eq 1 ]
    then
        cecho " SKIPPREREQUISITES enabled: won't install pnp4nagios prerequisites" yellow
    else
        case $CODE in
            REDHAT|Fedora)
                cecho " > Installing prerequisites" green
                yum -y install $PNPYUMPKG >> ${LOGFILE} 2>&1
                ;;
            DEBIAN)
                cecho " > Installing prerequisites" green
                apt-get update >> ${LOGFILE} 2>&1
                apt-get -y install $PNPAPTPKG >> ${LOGFILE} 2>&1
                ;;
            *)
                cecho " > Unsupported distro" red
                exit 2
                ;;
        esac
    fi

    cd $TMP

    filename=$(echo $PNPURI | awk -F"/" '{print $NF}')
    folder=$(echo $filename | sed -e "s/\.tar\.gz//g")
    if [ ! -f "$filename" ]
    then
        cecho " > Getting pnp4nagios archive" green
        wget $WGETPROXY $PNPURI >> ${LOGFILE} 2>&1
    fi

    cecho " > Extracting archive" green
    if [ -d "$folder" ]
    then
        rm -Rf $folder
    fi
    tar zxvf $filename >> ${LOGFILE} 2>&1
    cd $folder
    #cecho " > Enable mod rewrite for apache" green
    #a2enmod rewrite >> ${LOGFILE} 2>&1
    case $CODE in
        REDHAT)
            /etc/init.d/httpd restart >> ${LOGFILE} 2>&1
            ;;
        Fedora)
            systemctl restart httpd.service >> ${LOGFILE} 2>&1
            ;;
        DEBIAN)
            /etc/init.d/apache2 restart >> ${LOGFILE} 2>&1
            ;;
    esac
    cecho " > Configuring source tree" green
    ./configure --prefix=$PNPPREFIX --with-nagios-user=$SKUSER --with-nagios-group=$SKGROUP >> ${LOGFILE} 2>&1
    cecho " > Building ...." green
    make all >> ${LOGFILE} 2>&1
    cecho " > Installing" green
    make fullinstall >> ${LOGFILE} 2>&1
    rm -f $PNPPREFIX/share/install.php
    case $CODE in
        REDHAT|Fedora)
            cecho " > Fix htpasswd.users path" green
            sed -i "s#/usr/local/nagios/etc/htpasswd.users#$ETC/htpasswd.users#g" /etc/httpd/conf.d/pnp4nagios.conf
            /etc/init.d/httpd restart >> ${LOGFILE} 2>&1
            cecho " > Enable npcd startup" green
            enable_rhel_service npcd
            ;;
        DEBIAN)
            cecho " > Fix htpasswd.users path" green
            sed -i "s#/usr/local/nagios/etc/htpasswd.users#$ETC/htpasswd.users#g" /etc/apache2/conf.d/pnp4nagios.conf
            /etc/init.d/apache2 restart >> ${LOGFILE} 2>&1
            ;;
    esac
    cecho " > Enable npcdmod" green
    ip=$(ifconfig | grep "inet ad" | grep -v 127.0.0.1 | awk '{print $2}' | awk -F : '{print $2}' | head -n 1)
    cecho " > using ip address: $ip"
    do_skmacro enable_npcd.macro $PNPPREFIX/etc/npcd.cfg,$ip
    cecho " > Starting npcd" green
    /etc/init.d/npcd start >> ${LOGFILE} 2>&1
}

function uninstall_pnp4nagios(){
    cadre "Uninstall pnp4nagios addon" green
    manageparameters "quiet"

    if [ -d "$PNPPREFIX" ]
    then
        #first stop daemons
        cecho " > Stopping daemons " green
        case $CODE in
            REDHAT)
                /etc/init.d/httpd stop >> ${LOGFILE} 2>&1
                /etc/init.d/npcd stop >> ${LOGFILE} 2>&1
                /etc/init.d/shinken stop >> ${LOGFILE} 2>&1
                ;;
            Fedora)
                systemctl stop httpd.service $SYSTEMDSERVICES >> ${LOGFILE} 2>&1
                /etc/init.d/npcd stop >> ${LOGFILE} 2>&1
                ;;
            DEBIAN)
                /etc/init.d/apache2 stop >> ${LOGFILE} 2>&1
                /etc/init.d/npcd stop >> ${LOGFILE} 2>&1
                /etc/init.d/shinken stop >> ${LOGFILE} 2>&1
                ;;
            *)
                cecho " > Unsupported distro" red
                exit 2
                ;;
        esac

        # remove pnp4nagios folder
        cecho " > Removing pnp4nagios" green
        rm -Rf $PNPPREFIX >> ${LOGFILE} 2>&1
        rm -Rf /etc/init.d/npcd >> ${LOGFILE} 2>&1

        # remove startup scripts
        cecho " > Removing pnp4nagios startup scripts" green
        case $CODE in
            REDHAT|Fedora)
                chkconfig npcd off >> ${LOGFILE} 2>&1
                chkconfig --del npcd >> ${LOGFILE} 2>&1
                rm -Rf /etc/init.d/npcd >> ${LOGFILE} 2>&1
                ;;
            DEBIAN)
                update-rc.d -f npcd remove >> ${LOGFILE} 2>&1
                rm -Rf /etc/init.d/npcd >> ${LOGFILE} 2>&1
                ;;
            *)
                cecho " > Unsupported distro" red
                exit 2
                ;;
        esac
        # remove pnp4nagios shinken configuration
        cecho " > Removing NPCPDMOD module from broker configuration " green
        BROKERS=$(PYTHONPATH=$TARGET $PY $TARGET/install.d/tools/skonf.py -a getobjectnames -f  $TARGET/etc/shinken-specific.cfg -o broker)
        for o in $BROKERS
        do
            cecho " --> Removing from broker $o" green
            do_skmacro disable_npcd.macro $o
        done

        # start daemons
        cecho " > Starting daemons " green
        case $CODE in
            REDHAT)
                /etc/init.d/httpd start >> ${LOGFILE} 2>&1
                /etc/init.d/shinken start >> ${LOGFILE} 2>&1
                ;;
            Fedora)
                systemctl start httpd.service $SYSTEMDSERVICES >> ${LOGFILE} 2>&1
                systemctl status httpd.service $SYSTEMDSERVICES >> ${LOGFILE} 2>&1
                ;;
            DEBIAN)
                /etc/init.d/apache2 start >> ${LOGFILE} 2>&1
                /etc/init.d/shinken start >> ${LOGFILE} 2>&1
                ;;
        esac
    else
        cecho " > pnp4nagios folder was not found at: $PNPPREFIX" red
        exit 2
    fi
}


function install_mysql(){
    cecho " > Checking for mysql server" green
    case $CODE in
        REDHAT)
            if [[ -z "$(rpm -qa | grep mysql-server)" ]]
            then
                cecho " --> mysql-server not found. Going to install" yellow
                yum install -y mysql-server >> ${LOGFILE} 2>&1
                enable_rhel_service mysqld
                /etc/init.d/mysqld start
                while true
                do
                    creads " --> Please provide a password for root user: " yellow
                    MYSQLP1=$readvalue
                    creads " --> Please confirm root password: " yellow
                    MYSQLP2=$readvalue
                    if [ "$MYSQLP1" != "$MYSQLP2" ]
                    then
                        cecho " --> passwords does not match" red
                    else
                        if [ -z "$MYSQLP1" ] || [ -z "$MYSQLP2" ]
                        then
                            cecho " --> password should not be empty" red
                        else
                            export MYSQLP=$MYSQLP2
                            mysql -h localhost -u root -e "grant all privileges on *.* to 'root'@'localhost' identified by '$MYSQLP'; flush privileges;"
                            break
                        fi
                    fi
                done
            fi
            ;;
        Fedora)
            cecho " > Unsupported" red
            exit 2
            ;;
        DEBIAN)
            if [ -z "$(dpkg -l | grep ^ii.*mysql-server)" ]
            then
                cecho " --> mysql-server not found. Going to install" yellow
                apt-get update >> ${LOGFILE} 2>&1
                while true
                do
                    creads " --> Please provide a password for root user: " yellow
                    MYSQLP1=$readvalue
                    creads " --> Please confirm root password: " yellow
                    MYSQLP2=$readvalue
                    if [ "$MYSQLP1" != "$MYSQLP2" ]
                    then
                        cecho " --> passwords does not match" red
                    else
                        if [ -z "$MYSQLP1" ] || [ -z "$MYSQLP2" ]
                        then
                            cecho " --> password should not be empty" red
                        else
                            export MYSQLP=$MYSQLP2
                            break
                        fi
                    fi
                done
                MYVERS=$(apt-cache search mysql-server- | grep -v "core\|cluster" | grep "mysql-server-" | awk -F\- '{print $3}')

                echo "mysql-server-$MYVERS mysql-server/root_password password $MYSQLP" | debconf-set-selections
                echo "mysql-server-$MYVERS mysql-server/root_password_again password $MYSQLP" | debconf-set-selections
                echo "mysql-server-$MYVERS mysql-server/root_password seen true" | debconf-set-selections
                echo "mysql-server-$MYVERS mysql-server/root_password_again seen true" | debconf-set-selections
                apt-get install -y mysql-server >> ${LOGFILE} 2>&1
            fi
            ;;
    esac

}

function remove_nconf(){
    case $CODE in
        REDHAT|Fedora)
            NCONFTARGET=/var/www/html/nconf
            ;;
        DEBIAN)
            NCONFTARGET=/var/www/nconf
            ;;
        *)
            cecho " > Unsupported distro" red
            exit 2
            ;;
    esac

    if [ -d "$NCONFTARGET" ]
    then
        rm -Rf $NCONFTARGET
        creads " --> Please provide a password for root mysql user: " yellow
        MYSQLP=$readvalue
        mysql -h localhost -u root -p$MYSQLP -e "drop database nconf;"
    fi
}

function install_nconf(){
    cadre "Install nconf addon" green

    # manageparameters "quiet"

    case $CODE in
        REDHAT|Fedora)
            NCONFTARGET=/var/www/html/nconf
            ;;
        DEBIAN)
            NCONFTARGET=/var/www/nconf
            ;;
        *)
            cecho " > Unsupported distro" red
            exit 2
            ;;
    esac

    if [ -d "$NCONFTARGET" ]
    then
        cecho "nconf is already installed!" red
        exit 2
    fi

    if [ $SKIPPREREQUISITES -eq 1 ]
    then
        cecho " SKIPPREREQUISITES enabled: won't install nconf prerequisites" yellow
    else
        case $CODE in
            REDHAT|Fedora)
                cecho " > Installing prerequisites" green
                yum -y install $NCONFYUMPKG >> ${LOGFILE} 2>&1
                enable_rhel_service httpd
                /etc/init.d/httpd restart >> ${LOGFILE} 2>&1
                ;;
            DEBIAN)
                cecho " > Installing prerequisites" green
                apt-get update >> ${LOGFILE} 2>&1
                apt-get -y install $NCONFAPTPKG >> ${LOGFILE} 2>&1
                ;;
            *)
                cecho " > Unsupported distro" red
                exit 2
                ;;
        esac
    fi

    install_mysql

    cd $TMP

    filename=$(echo $NCONF | awk -F"/" '{print $NF}')
    folder=$(echo $filename | sed -e "s/\.tgz//g")
    if [ ! -f "$filename" ]
    then
        cecho " > Getting nconf archive" green
        wget $WGETPROXY $NCONF >> ${LOGFILE} 2>&1
    fi

    cecho " > Extracting archive" green
    if [ -d "$folder" ]
    then
        rm -Rf $folder
    fi
    tar zxvf $filename >> ${LOGFILE} 2>&1

    cecho " > Deploy nconf" green

    cp -a nconf $NCONFTARGET

    cecho " > Change files owner" green
    case $CODE in
        REDHAT|Fedora)
            HTTPDUSER="apache"
            HTTPDGROUP="apache"
            ;;
        DEBIAN)
            HTTPDUSER="www-data"
            HTTPDGROUP="www-data"
            ;;
        *)
            cecho " > Unsupported distro" red
            exit 2
            ;;
    esac
    chown -R $HTTPDUSER:$HTTPDGROUP $NCONFTARGET

    cecho " > create deployment folders" green
    mkdir -p $ETC/global
    mkdir -p $ETC/Default_collector
    chown $SKUSER:$HTTPDGROUP $ETC/global
    chown $SKUSER:$HTTPDGROUP $ETC/Default_collector
    chmod g+rwx $ETC/global
    chmod g+rwx $ETC/Default_collector

    cecho " > configure sudo for deployment (should not work with systemd)" green
    if [ -z "$(cat /etc/sudoers | grep shinken-arbiter)" ]
    then
        echo "$HTTPDUSER ALL=NOPASSWD: /etc/init.d/shinken-arbiter restart" >> /etc/sudoers
    fi
    sed -i "s/^Defaults.*requiretty/#&/g" /etc/sudoers

    cecho " -> Create nconf user and database" green
    while true
    do
        creads " --> Please provide a password for nconf mysql user: " yellow
        MYSQLP1=$readvalue
        creads " --> Please confirm nconf password: " yellow
        MYSQLP2=$readvalue
        if [ "$MYSQLP1" != "$MYSQLP2" ]
        then
            cecho " --> passwords does not match" red
        else
            if [ -z "$MYSQLP1" ] || [ -z "$MYSQLP2" ]
            then
                cecho " --> password should not be empty" red
            else
                export NCONFP=$MYSQLP2
                break
            fi
        fi
    done

    if [ -z "$MYSQLP" ]
    then
        creads " --> Please provide a password for root mysql user: " yellow
        MYSQLP=$readvalue
    fi
    mysql -h localhost -u root -p$MYSQLP -e "create database if not exists nconf;"
    mysql -h localhost -u root -p$MYSQLP -e "grant all privileges on nconf.* to 'nconf'@'localhost' identified by '$NCONFP';flush privileges;"


    cecho " > Patching nconf for shinken support" green
    cd $NCONFTARGET/include/ajax
    patch -p0 < $myscripts/install.d/exec_generate_config.php.patch >> ${LOGFILE} 2>&1

    cecho " > Configure deployment.ini file" green
    cp -f $myscripts/install.d/deployment.ini.in $NCONFTARGET/config/deployment.ini
    sed -i "s#__SHINKENTARGET__#"$TARGET"#g" $NCONFTARGET/config/deployment.ini
    sed -i "s#__NCONFTARGET__#"$NCONFTARGET"#g" $NCONFTARGET/config/deployment.ini
    sed -i "s#__SHINKENETC__#"$ETC"#g" $NCONFTARGET/config/deployment.ini

    cecho " > Alter nagios.cfg config file" green
    sed -i "s/^cfg_dir.*$/#&/g" $TARGET/etc/nagios.cfg
    sed -i "s/^cfg_file.*$/#&/g" $TARGET/etc/nagios.cfg
    echo "cfg_dir=global" >> $TARGET/etc/nagios.cfg
    echo "cfg_dir=Default_collector" >> $TARGET/etc/nagios.cfg

    # restart apache for dependencies
    case $CODE in
        REDHAT|Fedora)
            enable_rhel_service httpd
            /etc/init.d/httpd restart >> ${LOGFILE} 2>&1
            ;;
        DEBIAN)
            /etc/init.d/apache2 restart >> ${LOGFILE} 2>&1
            ;;
    esac

    # automaticaly fill default response
    cecho " > Set default answers on web installer" green
    sed -i "s#\$nagios_bin =.*#\$nagios_bin = \""$TARGET"/bin/nagios\";#g" $NCONFTARGET/INSTALL.php
    sed -i "s#\"database_name\"#\"nconf\"#g" $NCONFTARGET/INSTALL.php
    sed -i "s#\"user_name\"#\"nconf\"#g" $NCONFTARGET/INSTALL.php
    sed -i "s#\"password\",#\""$NCONFP"\",#g" $NCONFTARGET/INSTALL.php

    cecho " > Nconf is installed, you must go to http://yourhost/nconf and finalize installation" yellow
    cecho " > mysql credentials and database are:" yellow
    cecho " --> user: nconf" yellow
    cecho " --> password: $NCONFP" yellow
    cecho " --> database: nconf" yellow
    cecho " > The answer for NAGIOS_BIN at step 'GENERAL CONFIGURATION is': $TARGET/bin/nagios" yellow
    cecho " > Hit ENTER when you are done with this step" red
    read

    rm -Rf $NCONFTARGET/INSTALL* $NCONFTARGET/UPDATE*

}

function do_skmacro(){
    macro=$1
    args=$2
    export PYTHONPATH="$TARGET"
    export SHINKEN="$PYTHONPATH"
    export SKTOOLS="$PYTHONPATH/install.d/tools"

    $PY $SKTOOLS/skonf.py -a macros -f $SKTOOLS/macros/$macro -d $args  >> ${LOGFILE} 2>&1


}


function install_notify_by_xmpp(){
    XMPP_CONFIG_FILE="$LIBEXEC/notify_by_xmpp.ini"
    cadre "Install notifiy_by_xmpp addon" green

    cecho " > Checking for python-xmpp" green
    case $CODE in
        DEBIAN)
            if [ -z "$(dpkg -l | grep ^ii.*python-xmpp)" ]
            then
                cecho " -> python-xmpp not found. Going to install" yellow
                apt-get update >> ${LOGFILE} 2>&1
                apt-get install -y python-xmpp >> ${LOGFILE} 2>&1
            fi
            ;;
        *)
            cecho " > Unsupported distro" red
            exit 2
            ;;
    esac

    cecho " > Configuring the XMPP account that will be used to send the notifications" green
    cecho " -> The credentials will be written in plain text in $XMPP_CONFIG_FILE" yellow
    while true
    do
        creads " -> Please provide the XMPP address (for ex. monitoring@jabber.org):" yellow
        XMPP_ADDRESS=$readvalue
        if [ -z "$XMPP_ADDRESS" ]
        then
            cecho " --> the address should not be empty" red
        else
            if [[ $XMPP_ADDRESS =~ @ ]]
            then
                XMPP_ACCOUNT=$(echo $XMPP_ADDRESS | cut -d@ -f1)
                XMPP_SERVER=$(echo $XMPP_ADDRESS | cut -d@ -f2)
                break
            else
                cecho " --> the adress should be like account_name@server_name" red
            fi
        fi
    done
    
    while true
    do
        creads " -> Please provide the password of this account:" yellow
        XMPP_PASSWORD_1=$readvalue
        creads " -> Please confirm the password:" yellow
        XMPP_PASSWORD_2=$readvalue
        if [ -z "$XMPP_PASSWORD_1" ] || [ -z "$XMPP_PASSWORD_2" ]
        then
            cecho " --> passwords should not be empty" red
        else
            if [ "$XMPP_PASSWORD_1" != "$XMPP_PASSWORD_2" ]
            then
                cecho " --> passwords does not match" red
            else
                break
            fi
        fi
    done

    cecho " > Writing credentials in $XMPP_CONFIG_FILE" green
    sed -i "s/^server=.*$/server=$XMPP_SERVER/g" $XMPP_CONFIG_FILE
    sed -i "s/^#username=.*$/username=$XMPP_ACCOUNT/g" $XMPP_CONFIG_FILE
    sed -i "s/^#password=.*$/password=$XMPP_PASSWORD_1/g" $XMPP_CONFIG_FILE
}

#################################
### PLUGINS INSTALLATION PART ###
#################################

# CUCUMBER
function install_cucumber(){
    if [[ "$CODE" == "REDHAT" ]]
    then
        if [[ ! -f /etc/yum.repos.d/dag.repo ]]
        then
            cecho " > Enable dag repository for ffmpeg" green
            cp $myscripts/install.d/dag.repo /etc/yum.repos.d
            yum clean all >> ${LOGFILE} 2>&1
        fi
        cecho " > Installing eue dependencies" green
        for p in $EUEYUMPKG
        do 
            cecho " --> Installing $p" green
            yum install -y $p >> ${LOGFILE} 2>&1
            if [[ $? -ne 0 ]]
            then
                cecho " ----> There was a problem installing $p" red
            fi
        done
    elif [[ "$CODE" == "DEBIAN" ]]
    then
        cecho " > Unsuported at the moment ...." red
        exit 2
    else
        cecho " > Unsupported distribution" red
        exit 2
    fi

    cecho " --> Installing ruby gems" green
    for g in $EUEGEMS
    do
        gem=$(echo $g | awk -F: '{print $1}')
        gemver=$(echo $g | awk -F: '{print $2}')
        cecho " ----> Installing gem ${gem} version ${gemver}" green
        gem install --no-ri --no-rdoc $gem --version $gemver >> ${LOGFILE} 2>&1
        if [[ $? -ne 0 ]]
        then
            cecho " ------> There was a problem installing gem ${gem} version ${gemver}" red
        fi
    done

    cecho " --> Alter max_ouput_length for webui" green
    do_skmacro set_webui_ouptput_length.macro 200 
  
    cecho " --> Deploy example eue service" green
    IP=$(ifconfig  | grep adr | awk -F: '{print $2}' | awk '{print $1}' | head -n 1)
    cp $TARGET/etc/sample/services/eue_glpi.cfg $TARGET/etc/services/
    cp $TARGET/libexec/eue/glpi.ini.in $TARGET/libexec/eue/glpi.ini
    sed -i "s/@@IPWEBUI@@/"$IP"/g" $TARGET/libexec/eue/glpi.ini

    cecho " --> restart shinken" green
    /etc/init.d/shinken restart
}




# CAPTURE_PLUGIN
function install_capture_plugin(){
    cadre "Install capture_plugin" green
    cd $TMP
    cecho " > Getting capture_plugin" green
    wget $WGETPROXY $CAPTURE_PLUGIN >> ${LOGFILE} 2>&1
    cecho " > Installing capture_plugin" green
    mv capture_plugin.txt $TARGET/libexec/capture_plugin
    chmod +x $TARGET/libexec/capture_plugin
    chown $SKUSER:$SKGROUP $TARGET/libexec/capture_plugin
}

# CHECK_HPASM
function install_check_hpasm(){

    cadre "Install check_hpasm plugin from consol.de" green
    cecho "You must install hpasm and or hp snmp agents on the monitored servers" yellow
    read taste

    case $CODE in
        REDHAT|Fedora)
            cecho " > Installing prerequisites" green
            yum install -y $CHECKHPASMYUMPKGS  >> ${LOGFILE} 2>&1
            ;;
        DEBIAN)
            cecho " > Installing prerequisites" green
            apt-get update >> ${LOGFILE} 2>&1
            apt-get -y install $CHECKHPASMAPTPKGS >> ${LOGFILE} 2>&1
            ;;
        *)
            cecho " > Unsupported distro" red
            exit 2
            ;;
    esac

    if [ $? -ne 0 ]
    then
        cecho " > Error while installing prerequisites" red
        exit 2
    fi

    cd $TMP

    archive=$(echo $CHECKHPASM | awk -F/ '{print $NF}')
    folder=$(echo $archive | sed -e 's/\.tar\.gz//g')

    if [ ! -f "$TMP/$archive" ]
    then
        cecho " > Downloading check_hpasm" green
        wget $WGETPROXY $CHECKHPASM  >> ${LOGFILE} 2>&1
        if [ $? -ne 0 ]
        then
            cecho " > Error while downloading check_hpasm" red
            exit 2
        fi
    fi
    cecho " > Extract archive content" green
    tar zxvf $archive >> ${LOGFILE} 2>&1
    cd $folder
    cecho " > Configure source tree" green
    ./configure >> ${LOGFILE} 2>&1
    if [ $? -ne 0 ]
    then
        cecho " > Error while configuring source tree" red
        exit 2
    fi
    cecho " > Build" green
    make  >> ${LOGFILE} 2>&1
    if [ $? -ne 0 ]
    then
        cecho " > Error while building" red
        exit 2
    fi
    cecho " > Installing check_hpasm" green
    cp plugins-scripts/check_hpasm $TARGET/libexec/ >> ${LOGFILE} 2>&1
    chmod +x $TARGET/libexec/check_hpasm  >> ${LOGFILE} 2>&1
    chown $SKUSER:$SKGROUP $TARGET/libexec/check_hpasm >> ${LOGFILE} 2>&1
}

# CHECK_MONGODB
function install_check_mongodb(){

    cadre "Install check_mongodb plugin from Mike Zupan" green

    case $CODE in
        REDHAT|Fedora)
            if [ ! -z "$CHECKMONGOYUMPKG" ]
            then
                cecho " > Installing prerequisites" green
                yum install -y $CHECKMONGOYUMPKG  >> ${LOGFILE} 2>&1
            fi
            ;;
        DEBIAN)
            if [ ! -z "$CHECKMONGOAPTPKG" ]
            then
                cecho " > Installing prerequisites" green
                apt-get update >> ${LOGFILE} 2>&1
                apt-get -y install $CHECKMONGOAPTPKG >> ${LOGFILE} 2>&1
            fi
            ;;
    esac

    if [ $? -ne 0 ]
    then
        cecho " > Error while installing prerequisites" red
        exit 2
    fi

    cd $TMP

    if [ ! -f "$TMP/check_mongodb.py" ]
    then
        cecho " > Downloading check_mongodb.py" green
        wget $WGETPROXY $CHECKMONGO  >> ${LOGFILE} 2>&1
        if [ $? -ne 0 ]
        then
            cecho " > Error while downloading check_mongodb.py" red
            exit 2
        fi
    fi

    cecho " > Installing check_mongodb.py" green
    mv check_mongodb.py $TARGET/libexec/check_mongodb.py
    chmod +x $TARGET/libexec/check_mongodb.py
    chown $SKUSER:$SKGROUP $TARGET/libexec/check_mongodb.py

}

# Add two plugins to check IBM DS san devices.
function install_IBM_DS() {
    cadre "Install check_IBM_DS_health.sh and check_IBM_DS_performance.pl plugins" green

    SMcli_bin="/opt/IBM_DS/client/SMcli"
    if [ -x $SMcli_bin ]
    then
        cecho "You do not have Storage Manager installed. Go on:" red
        cecho "http://www-933.ibm.com/support/fixcentral/swg/selectFixes?parent=Entry-level+disk+systems&product=ibm/Storage_Disk/DS3500&release=All&platform=All&function=all#Storage%20Manager" red
        cecho "to download Storage Manager for Linux according to your arch" red
        exit 2
    else
        cecho "Downloading plugins..." green
        wget $WGETPROXY -O check_IBM_DS_health.sh $CHECKIBMDSHEALTH >> $TMP/shinken.install.log 2>&1
        wget $WGETPROXY -O check_IBM_DS_performance.pl $CHECKIBMDSPERF >> $TMP/shinken.install.log 2>&1
    fi

    cecho "Installing plugins..." green
    install -b -g $SKGROUP -o $SKUSER -m 0755 -t $TARGET/libexec check_IBM_DS_health.sh check_IBM_DS_performance.pl >> $TMP/shinken.install.log 2>&1

    cadre "Successfully installed IBM DS san monitoring plugins." green
}

function install_IBM_plugins() {
    cadre "Install check_snmp_aixVGstate.pl, check_snmp_HACMP.pl, check_snmp_Safekit.pl and check_snmp_systemHealth.pl" green

    cecho "Downloading plugins..." green
    wget $WGETPROXY $CHECKIBM >> $TMP/shinken.install.log 2>&1

    cecho "Installing plugins..." green
    install -b -g $SKGROUP -o $SKUSER -m 0755 -t $TARGET/libexec check_snmp_systemHealth.pl check_snmp_aixVGstate.pl check_snmp_HACMP.pl check_snmp_Safekit.pl >> $TMP/shinken.install.log 2>&1
}

# CHECK_NWC_HEALTH
function install_check_nwc_health(){

    cadre "Install check_nwc_health plugin" green

    case $CODE in
        REDHAT|Fedora)
            if [ ! -z "$CHECKNWCYUMPKG" ]
            then
                cecho " > Installing prerequisites" green
                yum install -y $CHECKNWCYUMPKG  >> ${LOGFILE} 2>&1
            fi
            ;;
        DEBIAN)
           if [ ! -z "$CHECKNWCAPTPKG" ]
            then
                cecho " > Installing prerequisites" green
                apt-get update >> ${LOGFILE} 2>&1
                apt-get -y install $CHECKNWCAPTPKG >> ${LOGFILE} 2>&1
            fi
            ;;
    esac

    if [ $? -ne 0 ]
    then
        cecho " > Error while installing prerequisites" red
        exit 2
    fi

    cd $TMP

    if [ ! -f "$TMP/master" ]
    then
        cecho " > Downloading check_nwc_health" green
        wget $WGETPROXY $CHECKNWC -O check_nwc_health.tar.gz  >> ${LOGFILE} 2>&1
        if [ $? -ne 0 ]
        then
            cecho " > Error while downloading check_wc" red
            exit 2
        fi
    fi
    cecho " > Extract check_nwc_health" green
    folder=$(ls -1 | grep "^lausser-check_nwc_health")
    if [ ! -z "$folder" ]
    then
        rm -Rf lausser-check_nwc_health* >> ${LOGFILE} 2>&1
    fi
    tar zxvf check_nwc_health.tar.gz >> ${LOGFILE} 2>&1
    folder=$(ls -1 | grep "^lausser-check_nwc_health")
    cd $folder
    cecho " > Build check_nwc_health.pl" green
    autoreconf >> ${LOGFILE} 2>&1
    ./configure --with-nagios-user=$SKUSER --with-nagios-group=$SKGROUP --enable-perfdata --enable-extendedinfo --prefix=$TARGET >> ${LOGFILE} 2>&1
    make >> ${LOGFILE} 2>&1
    cecho " > Install check_nwc_health.pl" green
    make install >> ${LOGFILE} 2>&1
}

# CHECK_EMC_CLARIION
function install_check_emc_clariion(){

    cadre "Install check_emc_clariion plugin from netways" green

    cecho " You will need the DELL/EMC Navisphere agent in order to use this
plugin. Ask your vendor to know how to get it." yellow
    cecho " You should also customize the navisphere agent path in the plugin" yellow
    read taste

    case $CODE in
        REDHAT|Fedora)
            if [ ! -z "$CHECKEMCYUMPKG" ]
            then
                cecho " > Installing prerequisites" green
                yum install -y $CHECKEMCYUMPKG  >> ${LOGFILE} 2>&1
            fi
            ;;
        DEBIAN)
            if [ ! -z "$CHECKEMCAPTPKG" ]
            then
                cecho " > Installing prerequisites" green
                apt-get update >> ${LOGFILE} 2>&1
                apt-get -y install $CHECKEMCAPTPKG >> ${LOGFILE} 2>&1
            fi
            ;;
    esac

    if [ $? -ne 0 ]
    then
        cecho " > Error while installing prerequisites" red
        exit 2
    fi

    cd $TMP

    if [ ! -f "$TMP/check_emc.zip" ]
    then
        cecho " > Downloading check_emc.zip" green
        wget $WGETPROXY $CHECKEMC  >> ${LOGFILE} 2>&1
        if [ $? -ne 0 ]
        then
            cecho " > Error while downloading check_emc.zip" red
            exit 2
        fi
    fi

    cecho " > Extract check_emc.zip" green
    if [ -d check_emc ]
    then
        rm -Rf check_emc
    fi
    unzip check_emc.zip >> ${LOGFILE} 2>&1
    if [ $? -ne 0 ]
    then
        cecho " > Error while trying to extract check_emc.zip" red
        exit 2
    fi

    cecho " > Install check_emc_clariion.pl" green
    cd check_emc
    mv check_emc_clariion.pl $TARGET/libexec/
    chmod +x $TARGET/libexec/check_emc_clariion.pl
    chown $SKUSER:$SKGROUP $TARGET/libexec/check_emc_clariion.pl
}

# CHECK_ESX3
function install_check_esx3(){

    cadre "Install check_esx3 plugin from op5" green

    cecho " > Installing prerequisites" green
    case $CODE in
        REDHAT|Fedora)
            # because redhat package nagios-plugins-perl does not ship all files from Nagios::plugins
            yum install -y $NAGPLUGYUMPKGS  >> ${LOGFILE} 2>&1
            cd $TMP
            wget $WGETPROXY $NAGPLUGPERL >> ${LOGFILE} 2>&1
            tar zxvf $(echo $NAGPLUGPERL | awk -F "/" '{print $NF}') >> ${LOGFILE} 2>&1
            cd  $(echo $NAGPLUGPERL | awk -F "/" '{print $NF}' |sed -e "s/\.tar\.gz//g") >> ${LOGFILE} 2>&1
            perl Makefile.PL >> ${LOGFILE} 2>&1
            make >> ${LOGFILE} 2>&1
            if [ $? -ne 0 ]
            then
                cecho " > Error while building Nagios::Plugins perl modules" red
                exit 2
            fi
            make install >> ${LOGFILE} 2>&1
            yum install -y $VSPHERESDKYUMPKGS  >> ${LOGFILE} 2>&1
            ;;
        DEBIAN)
            apt-get update >> ${LOGFILE} 2>&1
            apt-get -y install $VSPHERESDKAPTPKGS >> ${LOGFILE} 2>&1
            ;;
    esac
    cd $TMP

    # workaround arch naming
    case $ARCH in
        i686)
            MARCH=i386
            ;;
        i586)
            MARCH=i386
            ;;
        *)
            MARCH=$ARCH
            ;;
    esac

    VSPHERESDK=$(echo $VSPHERESDK | sed -e "s/$ARCH/$MARCH/g")

    if [ ! -f "$TMP/VMware-vSphere-SDK-for-Perl-$VSPHERESDKVER.$MARCH.tar.gz" ]
    then
        cecho " > Downloading VSPHERE SPHERE SDK FOR PERL" green
        wget $WGETPROXY $VSPHERESDK  >> ${LOGFILE} 2>&1
        if [ $? -ne 0 ]
        then
            cecho " > Error while downloading vsphere sdk for perl" red
            exit 2
        fi
    fi

    cecho " > Extracting vsphere sdk for perl" green
    if [ -d "$TMP/vmware-vsphere-cli-distrib" ]
    then
        cecho " > Removing old building folder" green
        rm -Rf vmware-vsphere-cli-distrib
    fi
    tar zxvf VMware-vSphere-SDK-for-Perl-$VSPHERESDKVER.$MARCH.tar.gz  >> ${LOGFILE} 2>&1
    cd vmware-vsphere-cli-distrib
    cecho " > Building vsphere sdk for perl" green
    perl Makefile.PL >> ${LOGFILE} 2>&1
    make >> ${LOGFILE} 2>&1
    cecho " > Installing vsphere sdk for perl" green
    make install >> ${LOGFILE} 2>&1

    cd $TMP
    cecho " > Getting check_esx3 plugin from op5" green
    wget $WGETPROXY $CHECK_ESX3_SCRIPT -O check_esx3.pl >> ${LOGFILE} 2>&1
    mv check_esx3.pl $TARGET/libexec/check_esx3.pl
    chmod +x $TARGET/libexec/check_esx3.pl
    chown $SKUSER:$SKGROUP $TARGET/libexec/check_esx3.pl

}

# NAGIOS-PLUGINS
function install_nagios-plugins(){
    cadre "Install nagios plugins" green

    cecho " > Installing prerequisites" green
    case $CODE in
        REDHAT|Fedora)
            yum install -y $NAGPLUGYUMPKG  >> ${LOGFILE} 2>&1
            ;;
        DEBIAN)
            apt-get update >> ${LOGFILE} 2>&1
            DEBIAN_FRONTEND=noninteractive apt-get -y install $NAGPLUGAPTPKG >> ${LOGFILE} 2>&1
            ;;
    esac

    cd $TMP
    if [ ! -f "nagios-plugins-$NAGPLUGVERS.tar.gz" ]
    then
        cecho " > Getting nagios-plugins archive" green
        wget $WGETPROXY $NAGPLUGBASEURI >> ${LOGFILE} 2>&1
    fi
    cecho " > Extract archive content " green
    rm -Rf nagios-plugins-$NAGPLUGVERS
    tar zxvf nagios-plugins-$NAGPLUGVERS.tar.gz >> ${LOGFILE} 2>&1
    cd nagios-plugins-$NAGPLUGVERS
    cecho " > Configure source tree" green
    ./configure --with-nagios-user=$SKUSER --with-nagios-group=$SKGROUP --enable-libtap --enable-extra-opts --prefix=$TARGET --enable-perl-modules >> ${LOGFILE} 2>&1
    cecho " > Building ...." green
    make >> ${LOGFILE} >> $TMP/shinken.install.log  2>&1
    cecho " > Installing" green
    make install >> ${LOGFILE} >> $TMP/shinken.install.log  2>&1
    cp contrib/check_mem.pl $TARGET/libexec >> ${LOGFILE}  2>&1
    chmod +x $TARGET/libexec/check_mem.pl >> ${LOGFILE}  2>&1
    chown $SKUSER:$SKGROUP $TARGET/libexec/check_mem.pl >> ${LOGFILE} 2>&1
}

# MANUBULON SNMP PLUGINS
function install_manubulon(){
    cadre "Install manubulon plugins" green

    cecho " > Installing prerequisites" green
    case $CODE in
        REDHAT|Fedora)
            yum install -y $MANUBULONYUMPKG  >> ${LOGFILE} 2>&1
            ;;
        DEBIAN)
            apt-get update >> ${LOGFILE} 2>&1
            apt-get -y install $MANUBULONAPTPKG >> ${LOGFILE} 2>&1
            ;;
    esac
    cd $TMP

    # check if utils.pm is there
    if [ ! -f $TARGET/libexec/utils.pm ]
    then
        cecho " > Unable to find utils.pm. You should install nagios-plugins first (./shinken.sh -p nagios-plugins)" red
        exit 2
    fi

    archive=$(echo $MANUBULON | awk -F/ '{print $NF}')
    folder=nagios_plugins
    if [ ! -f "$archive" ]
    then
        cecho " > Getting manubulon archive" green
        wget $WGETPROXY $MANUBULON >> ${LOGFILE} 2>&1
    fi
    cecho " > Extract archive content " green
    if [ -d $folder ]
    then
        rm -Rf $folder
    fi
    tar zxvf $archive >> ${LOGFILE} 2>&1
    cd $folder
    cecho " > Relocate libs" green
    for s in $(ls -1 $TMP/$folder/*.pl)
    do
        cecho " => Processing $s" green
        sed -i "s#/usr/local/nagios/libexec#"$TARGET"/libexec#g" $s
        cecho " => Installing $s" green
        cp $s $TARGET/libexec
    done
}

# CHECK_WMI_PLUS
function install_check_wmi_plus(){
    cadre "Install check_wmi_plus" green

    cecho " > Installing prerequisites" green
    case $CODE in
        REDHAT|Fedora)
            yum -y install $WMICYUMPKG >> ${LOGFILE} 2>&1
            ;;
        DEBIAN)
            apt-get update >> ${LOGFILE} 2>&1
            apt-get -y install $WMICAPTPKG >> ${LOGFILE} 2>&1
            ;;
    esac

    cd $TMP
    filename=$(echo $WMIC | awk -F"/" '{print $NF}')
    folder=$(echo $filename | sed -e "s/\.tar\.gz//g")
    if [ ! -f $filename ]
    then
        cecho " > Downloading wmic" green
        wget $WGETPROXY $WMIC >> ${LOGFILE} 2>&1
        if [ $? -ne 0 ]
        then
            cecho " > Error while downloading $VMIC" red
            exit 2
        fi
    fi
    if [ -d $folder ]
    then
        rm -Rf $folder
    fi
    cecho " > Extracting archive " green
    tar zxvf $filename >> ${LOGFILE} 2>&1
    cd $folder
    cecho " > Building wmic" green
    make >> ${LOGFILE} 2>&1
    if [ $? -ne 0 ]
    then
        cecho " > Error while building wmic" red
        exit 2
    fi
    cecho " > Installing wmic" green
    cp Samba/source/bin/wmic $TARGET/libexec/
    chown $SKUSER:$SKGROUP Samba/source/bin/wmic
    cd $TMP
    cecho " > Downloading check_wmi_plus" green
    filename=$(echo $CHECKWMIPLUS | awk -F"/" '{print $NF}')
    folder=$(echo $filename | sed -e "s/\.tar\.gz//g")
    if [ ! -f "$filename" ]
    then
        wget $WGETPROXY $CHECKWMIPLUS >> ${LOGFILE} 2>&1
    fi
    cecho " > Extracting archive" green
    tar zxvf $filename >> ${LOGFILE} 2>&1
    cecho " > Installing plugin" green
    cp check_wmi_plus.conf.sample $TARGET/libexec/check_wmi_plus.conf
    cp check_wmi_plus.pl $TARGET/libexec/check_wmi_plus.pl
    cp -R $TMP/check_wmi_plus.d $TARGET/libexec/
    chown $SKUSER:$SKGROUP $TARGET/libexec/check_wmi_plus*
    cecho " > configuring plugin" green
    sed -i "s#/usr/lib/nagios/plugins#"$TARGET"/libexec#g" $TARGET/libexec/check_wmi_plus.conf
    sed -i "s#/bin/wmic#"$TARGET"/libexec/wmic#g" $TARGET/libexec/check_wmi_plus.conf
    sed -i "s#/opt/nagios/bin/plugins#"$TARGET"/libexec#g" $TARGET/libexec/check_wmi_plus.pl
    sed -i "s#/usr/lib/nagios/plugins#"$TARGET"/libexec#g" $TARGET/libexec/check_wmi_plus.pl
}

# CHECK_ORACLE_HEALTH
function install_check_oracle_health(){
    cadre "Install nagios plugins" green

    if [ -z "$ORACLE_HOME" ]
    then
        cadre "WARNING YOU SHOULD INSTALL ORACLE INSTANT CLIENT FIRST!!!!" yellow
        cecho " > Download the oracle instant client there (basic AND sdk AND sqlplus): " yellow
        cecho " > 64 bits: http://www.oracle.com/technetwork/topics/linuxx86-64soft-092277.html" yellow
        cecho " > 32 bits: http://www.oracle.com/technetwork/topics/linuxsoft-082809.html" yellow
        cecho " > Set the ORACLE_HOME environment variable (better to set it in the bashrc)" yellow
        cecho " > Set LD_LIBRARY_PATH to ORACLE_HOME (or better create a config file in /etc/ld.so.conf) then run ldconfig" yellow
        cecho " > press ENTER to continue or CTRL+C to abort" yellow
        exit 2
    fi

    cecho " > Installing prerequisites" green
    case $CODE in
        REDHAT|Fedora)
            yum -y install $CHECKORACLEHEALTHYUMPKG >> ${LOGFILE} 2>&1
            ;;
        DEBIAN)
            apt-get update >> ${LOGFILE} 2>&1
            apt-get -y install $CHECKORACLEHEALTHAPTPKG >> ${LOGFILE} 2>&1
            ;;
    esac
    cecho " > Installing cpan prerequisites" green
    cd $TMP
    for m in $CHECKORACLEHEALTHCPAN
    do
        filename=$(echo $m | awk -F"/" '{print $NF}')
        if [ ! -f "$filename" ]
        then
            wget $WGETPROXY $m >> ${LOGFILE} 2>&1
            if [ $? -ne 0 ]
            then
                cecho " > Error while downloading $m" red
                exit 2
            fi
        fi
        tar zxvf $filename  >> ${LOGFILE} 2>&1
        cd $(echo $filename | sed -e "s/\.tar\.gz//g")
        perl Makefile.PL >> ${LOGFILE} 2>&1
        make >> ${LOGFILE} 2>&1
        if [ $? -ne 0 ]
        then
            cecho " > There was an error building module" red
            exit 2
        fi
        make install  >> ${LOGFILE} 2>&1
    done
    cd $TMP
    cecho " > Downloading check_oracle_health" green
    wget $WGETPROXY $CHECKORACLEHEALTH >> ${LOGFILE} 2>&1
    if [ $? -ne 0 ]
    then
        cecho " > Error while downloading $filename" red
        exit 2
    fi
    cecho " > Extracting archive " green
    filename=$(echo $CHECKORACLEHEALTH | awk -F"/" '{print $NF}')
    tar zxvf $filename >> ${LOGFILE} 2>&1
    cd $(echo $filename | sed -e "s/\.tar\.gz//g")
    ./configure --prefix=$TARGET --with-nagios-user=$SKUSER --with-nagios-group=$SKGROUP --with-mymodules-dir=$TARGET/libexec --with-mymodules-dyn-dir=$TARGET/libexec --with-statefiles-dir=$TARGET/var$TMP >> ${LOGFILE} 2>&1
    cecho " > Building plugin" green
    make >> ${LOGFILE} 2>&1
    if [ $? -ne 0 ]
    then
        cecho " > Error while building check_oracle_health module" red
        exit 2
    fi
    make check >> ${LOGFILE} 2>&1
    if [ $? -ne 0 ]
    then
        cecho " > Error while building check_oracle_health module" red
        exit 2
    fi
    cecho " > Installing plugin" green
    make install >> ${LOGFILE} 2>&1
    mkdir -p $TARGET/var$TMP >> $TMP/shinke.install.log 2>&1
}
# CHECK_NETAPP2

function install_check_netapp2(){
    cadre "Install check_netapp2" green

    cecho " > Installing prerequisites" green
    case $CODE in
        REDHAT|Fedora)
            yum -y install $CHECKNETAPP2YUMPKGS >> ${LOGFILE}
            ;;
        DEBIAN)
            apt-get update >> ${LOGFILE} 2>&1
            apt-get -y install $CHECKNETAPP2APTPKGS >> ${LOGFILE}
            ;;
    esac

    cd $TMP
    cecho " > Downloading check_netapp2" green
    wget $WGETPROXY -O check_netapp2 $CHECKNETAPP2 >> ${LOGFILE} 2>&1
    if [ $? -ne 0 ]
    then
        cecho " > Error while downloading check_netapp2" red
        exit 2
    fi
    cecho " > Installing plugin" green
    # fuckin assholes that upload perl scripts edited with notepad or so
    perl -p -e 's/\r$//' < check_netapp2 > check_netapp2.pl
    chmod +x check_netapp2.pl >> ${LOGFILE} 2>&1
    chown $SKUSER:$SKGROUP check_netapp2.pl >> ${LOGFILE} 2>&1
    cp -p check_netapp2.pl $TARGET/libexec/check_netapp2 >> ${LOGFILE} 2>&1
    sed -i "s#/usr/local/nagios/libexec#"$TARGET"/libexec#g" $TARGET/libexec/check_netapp2 >> ${LOGFILE} 2>&1
}

    # CHECK_MEM
function install_check_mem(){
    cadre "Install check_mem" green
    cd $TMP
    if [ ! -f $TMP/check_mem.tar.gz ]
    then
        cecho " > Downloading check_mem" green
        wget -O check_mem.tar.gz $WGETPROXY $CHECKMEM >> ${LOGFILE} 2>&1
        if [ $? -ne 0 ]
        then
            cecho " > Error while downloading $filename" red
            exit 2
        fi
    else
        for f in $(ls -1 | grep "^justintime")
        do
            rm -Rf $f >> ${LOGFILE} 2>&1
        done
    fi
    cecho " > Extracting archive " green
    tar zxvf check_mem.tar.gz >> ${LOGFILE} 2>&1
    cecho " > Installing plugin" green
    folder=$(ls -1 | grep "^justintime")
    cp -f $folder/check_mem/check_mem.pl $TARGET/libexec/ >> ${LOGFILE} 2>&1
    chmod +x $TARGET/libexec/check_mem.pl >> ${LOGFILE} 2>&1
    chown $SKUSER:$SKGROUP $TARGET/libexec/check_mem.pl >> ${LOGFILE} 2>&1
}

# CHECK_MYSQL_HEALTH
function install_check_mysql_health(){
    cadre "Install check_mysql_health" green

    cecho " > Installing prerequisites" green
    case $CODE in
        REDHAT|Fedora)
            yum -y install $CHECKMYSQLHEALTHYUMPKG >> ${LOGFILE}
            ;;
        DEBIAN)
            cecho " > Installing prerequisites" green
            apt-get update >> ${LOGFILE} 2>&1
            apt-get -y install $CHECKMYSQLHEALTHAPTPKG >> ${LOGFILE}
            ;;
    esac
    cd $TMP
    cecho " > Downloading check_mysql_health" green
    wget $WGETPROXY $CHECKMYSQLHEALTH >> ${LOGFILE} 2>&1
    if [ $? -ne 0 ]
    then
        cecho " > Error while downloading $filename" red
        exit 2
    fi
    cecho " > Extracting archive " green
    filename=$(echo $CHECKMYSQLHEALTH | awk -F"/" '{print $NF}')
    tar zxvf $filename >> ${LOGFILE} 2>&1
    cd $(echo $filename | sed -e "s/\.tar\.gz//g")
    ./configure --prefix=$TARGET --with-nagios-user=$SKUSER --with-nagios-group=$SKGROUP --with-mymodules-dir=$TARGET/libexec --with-mymodules-dyn-dir=$TARGET/libexec --with-statefiles-dir=$TARGET/var$TMP >> ${LOGFILE} 2>&1
    cecho " > Building plugin" green
    make >> ${LOGFILE} 2>&1
    if [ $? -ne 0 ]
    then
        cecho " > Error while building check_mysql_health module" red
        exit 2
    fi
    make check >> ${LOGFILE} 2>&1
    if [ $? -ne 0 ]
    then
        cecho " > Error while building check_mysql_health module" red
        exit 2
    fi
    cecho " > Installing plugin" green
    make install >> ${LOGFILE} 2>&1
}

function install_check_snmp_bandwidth(){
    cadre "Install install_check_snmp_bandwidth" green

    cd $TMP

    filename=$(echo $CHECKSNMPBANDWIDTH | awk -F"/" '{print $NF}')
    script=$(echo $filename | sed -e "s/\.txt/\.sh/g")
    cecho " > Downloading check_snmp_bandwidth" green
    wget --no-check-certificate $WGETPROXY $CHECKSNMPBANDWIDTH >> ${LOGFILE} 2>&1
    if [ $? -ne 0 ]
    then
        cecho " > Error while downloading $script" red
        exit 2
    fi

    cecho " > install check_snmp_bandwidth" green
    cp $filename $LIBEXEC/$script
    chmod +x $LIBEXEC/$script
    chown $SKUSER:$SKGROUP $LIBEXEC/$script

    filename=$(echo $CHECKSNMPBANDWIDTH | awk -F"/" '{print $NF}')
    if [ -d "$PNPPREFIX" ]
    then
        cecho " > Downloading check_snmp_bandwidth pnp template" green
        wget --no-check-certificate $WGETPROXY $CHECKSNMPBANDWIDTHPNP >> ${LOGFILE} 2>&1
        if [ $? -ne 0 ]
        then
            cecho " > Error while downloading $filename" red
            exit 2
        fi
    fi

    cecho " > install check_snmp_bandwidth pnp template" green
    cp $filename $LIBEXEC/$script
}

function install_check_netint(){
    cadre "Install install_check_netint" green

    cd $TMP

    filename="check_netint.pl"
    cecho " > Downloading check_netint" green
    wget $WGETPROXY $CHECKNETINT -O ${filename} >> ${LOGFILE} 2>&1
    if [ $? -ne 0 ]
    then
        cecho " > Error while downloading $script" red
        exit 2
    fi

    cecho " > install check_netint" green
    install -b -g $SKGROUP -o $SKUSER -m 0755 -t $TARGET/libexec check_netint.pl >> $TMP/shinken.install.log 2>&1
}

function install_check_rsync(){
    cadre "Install the rsync check plugin" green

    cd $TMP
    cecho " > Getting check_rsync" green
    wget $WGETPROXY "$CHECKRSYNC" -O check_rsync >> ${LOGFILE} 2>&1
    if [ $? -ne 0 ]
    then
        cecho " -> Error while downloading $script" red
        exit 2
    fi

    cecho " > Installing check_rsync" green
    mv check_rsync $LIBEXEC/check_rsync
    chmod +x $LIBEXEC/check_rsync
    chown $SKUSER:$SKGROUP $LIBEXEC/check_rsync

    cecho " > Configuring check_rsync" green
    sed -i "s#/usr/local/nagios/libexec#$LIBEXEC#g" $LIBEXEC/check_rsync
}

function nconf-import-packs(){
    manageparameters 'quiet'
    packs=$TARGET/etc/packs

    # cecho "
    #     Some tips that are not curently implemented: \n
    #      - add an attribute called password to class service-template \n
    #      - edit nagiosadmin contact and replace nagiosadmin by admin and fill the password as you want \n
    #      - add an attribute called check_command to class service-template \n
    #      - add an attribute called host_name to class service-template \n

    #      > press ENTER to continue
    # " red

    # read fake

    case $CODE in
        REDHAT|Fedora)
            NCONFTARGET=/var/www/html/nconf
            ;;
        DEBIAN)
            NCONFTARGET=/var/www/nconf
            ;;
        *)
            cecho " > Unsupported distro" red
            exit 2
            ;;
    esac


    objects="macros commands templates"
    excludekw="databases\|storage\|virtualization\|network\|servers\|microsoft\|sample\|printers\|environmental"

    for o in $objects
    do
        cecho " --> Processing $o" green
        for domain in $(find $packs -type f -name $o.cfg | grep -v "$excludekw")
        do
            cecho "  ----> Processing $(echo $domain | sed -e "s#$packs##g" -e "s#/#->#g" -e "s#->macros\.cfg##g")" green
            case $o in
                macros)
                    for line in $(cat $domain | grep -v "^#")
                    do
                        if [ -z "$(cat $TARGET/etc/resource.cfg | grep $line)" ]
                        then
                            cecho " ------> Adding macros: $line" green
                            echo $line >> $TARGET/etc/resource.cfg
                        fi
                    done
                    ;;
                commands)
                    # nconf nedd a directive named command_param_count. so we prepare a file to add this argument
                    if [ -f /tmp/commands.nconf ]
                    then
                        rm -f /tmp/commands.nconf
                    fi
                    while read -r line
                    do
                        if [ ! -z "$(echo $line | grep command_line)" ]
                        then
                            num=$(echo $line  | awk '/ARG/ { count++ } END { print count}')
                            if [ -z $(echo $num | sed -e 's/\s//g' -e '/^$/d' ) ]
                            then
                                num=0
                            fi
                            echo "   command_param_count $num" >> /tmp/commands.nconf
                        fi
                        echo $line >> /tmp/commands.nconf
                    done < $domain
                    $NCONFTARGET/bin/add_items_from_nagios.pl -c checkcommand -f /tmp/commands.nconf 2>&1 | grep "ERROR\|WARN"
                    ;;
                templates)
                    # macros are not imported!!!!
                    # may be defining static files and position them inside
                    $NCONFTARGET/bin/add_items_from_nagios.pl -x 4 -c host-template -f $domain 2>&1 | grep "ERROR\|WARN"
                    ;;
            esac
        done
    done

    # cecho "  ----> Processing services templates" green


    # for file in $(find $TARGET/etc/packs -type f | grep -v "$excludekw" | grep services | grep -v templates.cfg | grep -v commands.cfg | grep -v sample)
    # do
    #     # strange: nconf need a directive called name to import services template
    #     cp $file $file.nconf
    #     sed -i "s/service_description\(.*\)$/name \1\n   service_description \1/g" $file.nconf
    #     # what we need to do is to create first a service template and then an advanced service linked to the template
    #     $NCONFTARGET/bin/add_items_from_nagios.pl -x 4 -c service-template -f $file.nconf 2>&1 | grep "ERROR\|WARN"
    #     rm -f $file.nconf
    # done
}

#     ___                                          __          ____                                 _
#    /   |  _________ ___  ______ ___  ___  ____  / /______   / __ \_________  ________  __________(_)___  ____ _
#   / /| | / ___/ __ `/ / / / __ `__ \/ _ \/ __ \/ __/ ___/  / /_/ / ___/ __ \/ ___/ _ \/ ___/ ___/ / __ \/ __ `/
#  / ___ |/ /  / /_/ / /_/ / / / / / /  __/ / / / /_(__  )  / ____/ /  / /_/ / /__/  __(__  |__  ) / / / / /_/ /
# /_/  |_/_/   \__, /\__,_/_/ /_/ /_/\___/_/ /_/\__/____/  /_/   /_/   \____/\___/\___/____/____/_/_/ /_/\__, /
#             /____/                                                                                    /____/

function usage(){
echo "Usage: install -k | -i | -u [addonname] | -b | -r backupname | -l | -c | -e \"daemonslist\" | -p pluginname | -a addonname
    -k | --kill             Kill shinken
    -i | --install          Install shinken
    -u | --uninstall        Remove shinken and all of the addons. if an argument is specified then just remove the specified argument
    -b | --backup           Backup shinken configuration plugins and data
    -r | --restore          Restore shinken configuration plugins and data
    -l | --listbackups      List shinken backups
    -c | --compresslogs     Compress rotated logs
    -e | --enabledaemons    Which daemons to keep enabled at boot time. It's a quoted list of shinken daemons that should be enabled at startup.
                            Daemons are:
                                arbiter
                                scheduler
                                poller
                                broker
                                reactionner
                                receiver
                                skonf
    -p | --plugin           Install plugins. Argument should be one of the following:
                               check_esx3
                               nagios-plugins
                               check_oracle_health
                               check_mysql_health
                               capture_plugin
                               check_wmi_plus
                               check_mongodb
                               check_emc_clariion
                               check_nwc_health
                               manubulon (snmp plugins)
                               check_hpasm
                               check_netapp2
                               check_mem (local enhanced memory check plugin)
                               check_snmp_bandwidth (check bandwidth usage with snmp)
                               check_netint (enhanced version of check_snmp_int plugins)
                               check_IBM
                               check_IBM_DS
                               check_rsync
    -a | --addon            Install addons. Argument should be one of the following:
                               pnp4nagios
                               multisite
                               nagvis
                               mongodb
                               nconf (experimental)
                               notify_by_xmpp
    --nconf-import-packs    Import shinken packs into nconf (experimental). This require nconf to be installed
    --register              Register on community (experimental)
    --enableeue             Enable application performance monitoring stack (experimental)
    -h | --help             Show help"
}

function trapmsg(){
    # signal was caught
    echo
    cecho "An interupt signal was caught." red
    cecho "This script will keep running to not leave the system in an inconsistent state." red
    echo
}

# remove last install log file
if [ -f ${LOGFILE} ]
then
    rm -f ${LOGFILE}
fi

# should we use a proxy for downloading archives
if [ $USEPROXY -eq 1 ]
then
    export WGETPROXY=" -Y on "
fi

# options may be followed by one colon to indicate they have a required argument

if ! options=$(getopt -u -o kiu::br:lce:p:a:h -l register,nconf-import-packs,kill,install,uninstall::,backup,restore:,listbackups,compresslogs,enabledaemons:,plugin:,addon:,enableeue,help -- "$@")
then
    # something went wrong, getopt will put out an error message for us
    exit 2
fi


set -- $options

# catch ctrl-c
trap trapmsg INT TERM

while [ $# -gt 0 ]
do
    case $1 in
        -p|--plugin)
            shift
            OPTARG=$1
            shift
            manageparameters  "quiet"
            cecho " > checking if shinken is installed in $TARGET" green
            if [ $(shinken_exist) -eq 0 ]
            then
                cecho " > You should install shinken first! " red
                exit 2
            fi
            if [ "$OPTARG" == "check_esx3" ]
            then
                install_check_esx3
                exit 0
            elif [ "$OPTARG" == "nagios-plugins" ]
            then
                install_nagios-plugins
                exit 0
            elif [ "$OPTARG" == "check_mem" ]
            then
                install_check_mem
                exit 0
            elif [ "$OPTARG" == "check_oracle_health" ]
            then
                install_check_oracle_health
                exit 0
            elif [ "$OPTARG" == "check_mysql_health" ]
            then
                install_check_mysql_health
                exit 0
            elif [ "$OPTARG" == "capture_plugin" ]
            then
                install_capture_plugin
                exit 0
            elif [ "$OPTARG" == "check_wmi_plus" ]
            then
                install_check_wmi_plus
                exit 0
            elif [ "$OPTARG" == "check_mongodb" ]
            then
                install_check_mongodb
                exit 0
            elif [ "$OPTARG" == "check_emc_clariion" ]
            then
                install_check_emc_clariion
                exit 0
            elif [ "$OPTARG" == "check_nwc_health" ]
            then
                install_check_nwc_health
                exit 0
            elif [ "$OPTARG" == "manubulon" ]
            then
                install_manubulon
                exit 0
            elif [ "$OPTARG" == "check_hpasm" ]
            then
                install_check_hpasm
                exit 0
            elif [ "$OPTARG" == "check_netapp2" ]
            then
                install_check_netapp2
                exit 0
            elif [ "$OPTARG" == "check_snmp_bandwidth" ]
            then
                install_check_snmp_bandwidth
                exit 0
            elif [ "$OPTARG" == "check_netint" ]
            then
                install_check_netint
                exit 0
            elif [ "$OPTARG" == "check_IBM" ]
            then
                install_IBM_plugins
                exit 0
            elif [ "$OPTARG" == "check_IBM_DS" ]
            then
                install_IBM_DS
                exit 0
            elif [ "$OPTARG" == "check_rsync" ]
            then
                install_check_rsync
                exit 0
            fi
            ;;
        -a|--addon)
            shift
            OPTARG=$1
            shift
            manageparameters  "quiet"
            cecho " > checking if shinken is installed in $TARGET" green
            if [ $(shinken_exist) -eq 0 ]
            then
                cecho " > You should install shinken first! " red
                exit 2
            fi
            if [ "$OPTARG" == "pnp4nagios" ]
            then
                install_pnp4nagios
                exit 0
            elif [ "$OPTARG" == "multisite" ]
            then
                install_multisite
                exit 0
            elif [ "$OPTARG" == "nagvis" ]
            then
                install_nagvis
                exit 0
            elif [ "$OPTARG" == "mongodb" ]
            then
                install_mongodb
                exit 0
            elif [ "$OPTARG" == "nconf" ]
            then
                #cecho " > Not implemented yet"
                install_nconf
                exit 0
            elif [ "$OPTARG" == "notify_by_xmpp" ]
            then
                install_notify_by_xmpp
                exit 0
            else
                cecho " > Unknown addon $OPTARG" red
            fi
            ;;
        -e|--enabledaemons)
            shift
            OPTARG=$(echo "$*" |sed 's/--//g')
            shift
            setdaemons "$OPTARG"
            exit 0
            ;;
        -p|--purgelogs)
            purgeSQLITE
            exit 0
            ;;
        -k|--kill)
            skill
            exit 0
            ;;
        -i|--install)
            FROMSRC=1
            sinstall 
            fixHtpasswdPath
            exit 0
            ;;
        -u|--uninstall)
            # check if there is an optional argument
            # if so just uninstall the specified addon
            shift
            shift
            OPTARG=$1
            if [ -z "$OPTARG" ] || [ "$OPTARG" == "--" ]
            then
                cread " > Are you sure you want to remove shinken? (y|N)." yellow "n" "y n"
                if [ "$readvalue" == "y" ]
                then
                    remove
                else
                    cecho " > Aborting uninstallation" yellow
                fi
                exit 0
            fi

            cread " > Are you sure you want to remove $OPTARG? (y|N)." yellow "n" "y n"
            if [ "$readvalue" == "y" ]
            then
                case $OPTARG in
                    pnp4nagios)
                        uninstall_pnp4nagios
                        exit 0
                        ;;
                    nagvis)
                        cecho " > Not implemented yet" red
                        exit 2
                        ;;
                    multisite)
                        cecho " > Not implemented yet" red
                        exit 2
                        ;;
                    nconf)
                        remove_nconf
                        exit 0
                        ;;
                    *)
                        cecho "Unknown addon $OPTARG" red
                        exit 2
                        ;;
                esac
            else
                cecho " > Aborting uninstallation" yellow
            fi

            exit 0
            ;;
        -b|--backup)
            backup
            exit 0
            ;;
        -r|--restore)
            shift
            OPTARG=$1
            shift
            restore $OPTARG
            exit 0
            ;;
        -l|--listbackups)
            backuplist
            exit 0
            ;;
        -c|--compresslogs)
            compresslogs
            exit 0
            ;;
        -h|--help)
            usage
            exit 0
            ;;
        --nconf-import-packs)
            nconf-import-packs
            exit 0
            ;;
        --register)
            register
            exit 0
            ;;
        --enableeue)
            install_cucumber
            exit 0
            ;;
        (--)
            shift
            break
            ;;
        (-*)
            cecho "$0: error - unrecognized option $1" red 1>&2
            exit 2
            ;;
        (*)
            break
            ;;
    esac
    shift
done
usage
exit 0<|MERGE_RESOLUTION|>--- conflicted
+++ resolved
@@ -381,21 +381,7 @@
                         cecho " > $EPELPKG already installed" green
                     fi
                     ;;
-<<<<<<< HEAD
-#                6)
-#                    PACKAGES=$YUMPKGS
-#                    QUERY="rpm -q "
-#                    ;;
-        ;;
-        Fedora)
-                16|17)
-                    PACKAGES=$YUMPKGS
-                    QUERY="rpm -q "
-                    ;;
-                *)
-=======
                 *)                    
->>>>>>> 4421831d
                     cecho " > Unsupported RedHat/CentOs version" red
                     exit 2
                     ;;
