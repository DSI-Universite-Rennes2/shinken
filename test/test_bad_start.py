#!/usr/bin/env python
# Copyright (C) 2009-2014:
#    Gabes Jean, naparuba@gmail.com
#    Gerhard Lausser, Gerhard.Lausser@consol.de
#
# This file is part of Shinken.
#
# Shinken is free software: you can redistribute it and/or modify
# it under the terms of the GNU Affero General Public License as published by
# the Free Software Foundation, either version 3 of the License, or
# (at your option) any later version.
#
# Shinken is distributed in the hope that it will be useful,
# but WITHOUT ANY WARRANTY; without even the implied warranty of
# MERCHANTABILITY or FITNESS FOR A PARTICULAR PURPOSE.  See the
# GNU Affero General Public License for more details.
#
# You should have received a copy of the GNU Affero General Public License
# along with Shinken.  If not, see <http://www.gnu.org/licenses/>.

#
# This file is used to test reading and processing of config files
#

import os
import tempfile
import shutil

from shinken_test import *

import shinken.log as shinken_log

from shinken.daemon import InvalidPidFile, InvalidWorkDir
from shinken.http_daemon import PortNotFree

from shinken.daemons.pollerdaemon import Poller
from shinken.daemons.brokerdaemon import Broker
from shinken.daemons.schedulerdaemon import Shinken
from shinken.daemons.reactionnerdaemon import Reactionner
from shinken.daemons.arbiterdaemon import Arbiter
try:
    import pwd, grp
    from pwd import getpwnam
    from grp import getgrnam


    def get_cur_user():
        return pwd.getpwuid(os.getuid()).pw_name

    def get_cur_group():
        return grp.getgrgid(os.getgid()).gr_name

except ImportError, exp:  # Like in nt system or Android
    # temporary workaround:
    def get_cur_user():
        return os.getlogin()

    def get_cur_group():
        return os.getlogin()

curdir = os.getcwd()

daemons_config = {
    Broker:       "etc/core/daemons/brokerd.ini",
    Poller:       "etc/core/daemons/pollerd.ini",
    Reactionner:  "etc/core/daemons/reactionnerd.ini",
    Shinken:      "etc/core/daemons/schedulerd.ini",
    Arbiter:    ["etc/core/shinken.cfg"]
}

import random

HIGH_PORT = random.randint(30000,65000)
run = 0   # We will open some ports but not close them (yes it's not good) and
# so we will open a range from a high port

class template_Daemon_Bad_Start():

    def setUp(self):
        time_hacker.set_real_time()

    def get_login_and_group(self, p):
        try:
            p.user = get_cur_user()
            p.group = get_cur_group()
        except OSError:  # on some rare case, we can have a problem here
            # so bypass it and keep default value
            return

    def create_daemon(self):
        cls = self.daemon_cls
        return cls(daemons_config[cls], False, True, False, None, '')


    def get_daemon(self):
        global run
        os.chdir(curdir)
        shinken_log.local_log = None  # otherwise get some "trashs" logs..
        d = self.create_daemon()

        d.load_config_file()
        d.http_backend = 'wsgiref'
        d.port = HIGH_PORT + run  # random high port, I hope no one is using it :)
        run += 1
        self.get_login_and_group(d)
        return d


    def test_bad_piddir(self):
        print "Testing bad pidfile ..."
        d = self.get_daemon()
        d.workdir = tempfile.mkdtemp()
        d.pidfile = os.path.join('/DONOTEXISTS', "daemon.pid")
        prev_dir = os.getcwd()
<<<<<<< HEAD
        self.assertRaises(InvalidPidFile, d.do_daemon_init_and_start, fake=True)
        os.rmdir(d.workdir)
=======
        self.assertRaises(InvalidPidFile, d.do_daemon_init_and_start)
        shutil.rmtree(d.workdir)
>>>>>>> c2588d49
        os.chdir(prev_dir)

    def test_bad_workdir(self):
        print("Testing bad workdir ... mypid=%d" % (os.getpid()))
        d = self.get_daemon()
        d.workdir = '/DONOTEXISTS'
        prev_dir = os.getcwd()
        self.assertRaises(InvalidWorkDir, d.do_daemon_init_and_start, fake=True)
        d.do_stop()
        os.chdir(prev_dir)

    def test_port_not_free(self):
        print("Testing port not free ... mypid=%d" % (os.getpid()))
        d1 = self.get_daemon()
        d1.workdir = tempfile.mkdtemp()
        prev_dir = os.getcwd()  # We have to remember where we are to get back after
        d1.do_daemon_init_and_start(fake=True)
        new_dir = os.getcwd()  # We have to remember this one also
        os.chdir(prev_dir)
        os.unlink(os.path.join(new_dir, d1.pidfile))  ## so that second poller will not see first started poller
        d2 = self.get_daemon()
        d2.workdir = d1.workdir
        # TODO: find a way in Pyro4 to get the port
        if hasattr(d1.http_daemon, 'port'):
            d2.port = d1.http_daemon.port
            self.assertRaises(PortNotFree, d2.do_daemon_init_and_start, fake=True)
            d2.do_stop()
        d1.do_stop()
        try:
            os.unlink(d1.pidfile)
        except:
            pass
        if hasattr(d1, 'local_log'):
            os.unlink(os.path.join(d1.workdir, d1.local_log))
        shutil.rmtree(d1.workdir)
        os.chdir(prev_dir)  # Back to previous dir for next test!


class Test_Broker_Bad_Start(template_Daemon_Bad_Start, ShinkenTest):
    daemon_cls = Broker


class Test_Scheduler_Bad_Start(template_Daemon_Bad_Start, ShinkenTest):
    daemon_cls = Shinken


class Test_Poller_Bad_Start(template_Daemon_Bad_Start, ShinkenTest):
    daemon_cls = Poller


class Test_Reactionner_Bad_Start(template_Daemon_Bad_Start, ShinkenTest):
    daemon_cls = Reactionner


class Test_Arbiter_Bad_Start(template_Daemon_Bad_Start, ShinkenTest):
    daemon_cls = Arbiter

    def create_daemon(self):
        """ arbiter is always a bit special .. """
        cls = self.daemon_cls
        #Arbiter(config_files, is_daemon, do_replace, verify_only, debug, debug_file, profile)
        return cls(daemons_config[cls], False, True, False, False, None, '')


if __name__ == '__main__':
    unittest.main()<|MERGE_RESOLUTION|>--- conflicted
+++ resolved
@@ -112,13 +112,8 @@
         d.workdir = tempfile.mkdtemp()
         d.pidfile = os.path.join('/DONOTEXISTS', "daemon.pid")
         prev_dir = os.getcwd()
-<<<<<<< HEAD
         self.assertRaises(InvalidPidFile, d.do_daemon_init_and_start, fake=True)
-        os.rmdir(d.workdir)
-=======
-        self.assertRaises(InvalidPidFile, d.do_daemon_init_and_start)
         shutil.rmtree(d.workdir)
->>>>>>> c2588d49
         os.chdir(prev_dir)
 
     def test_bad_workdir(self):
