--- conflicted
+++ resolved
@@ -527,12 +527,9 @@
         ('checkmodulations', ''),
         ('macromodulations', ''),
         ('custom_views', ''),
-<<<<<<< HEAD
+        ('service_overrides', ''),
         ('business_rule_output_template', ''),
         ('business_rule_smart_notifications', False),
-=======
-        ('service_overrides', ''),
->>>>>>> bcd5cd75
         ])
 
     def setUp(self):
