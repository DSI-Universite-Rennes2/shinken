--- conflicted
+++ resolved
@@ -85,7 +85,6 @@
                                  ISDN1$(4)$$(80%!95%)$
 }
 
-<<<<<<< HEAD
 define hostgroup {
     hostgroup_name  cisco-routers
     alias           Cisco Routers
@@ -106,7 +105,7 @@
     check_command check-host-alive-parent!up!$HOSTSTATE:r2$
     hostgroups  cisco-routers
 }
-=======
+
 define host{
   address                        127.0.0.1
   check_command                  check-host-alive-parent!up!$HOSTSTATE:test_router_0$
@@ -127,5 +126,4 @@
   use                            test_host
   host_name                      test_host_2
   _sdescr2                       Generated Service J, Generated Service K
-}
->>>>>>> 4bf5f74f
+}