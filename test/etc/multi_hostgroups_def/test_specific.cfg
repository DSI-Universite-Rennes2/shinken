define host{
        host_name               will crash
        hostgroups              hg-sample
        hostgroups              hg-sample

        use                     generic-host
}


define service{
        service_description     Crash
        hostgroup_name          hg-sample
        hostgroup_name          hg-sample

<<<<<<< HEAD
        use                     generic-service
        check_command           check_service
=======
        use             generic-service
	check_command	check_service

	servicegroups	Crashed2
	servicegroups	Crashed2

>>>>>>> 6f3e5a0b
}


define servicegroup{
        servicegroup_name       Crashed
        members                 will crash,Crash
        members                 will crash,Crash
}



define servicegroup{
        servicegroup_name       Crashed2
}<|MERGE_RESOLUTION|>--- conflicted
+++ resolved
@@ -12,17 +12,11 @@
         hostgroup_name          hg-sample
         hostgroup_name          hg-sample
 
-<<<<<<< HEAD
         use                     generic-service
         check_command           check_service
-=======
-        use             generic-service
-	check_command	check_service
+	    servicegroups	        Crashed2
+	    servicegroups	        Crashed2
 
-	servicegroups	Crashed2
-	servicegroups	Crashed2
-
->>>>>>> 6f3e5a0b
 }
 
 
@@ -32,8 +26,6 @@
         members                 will crash,Crash
 }
 
-
-
 define servicegroup{
         servicegroup_name       Crashed2
 }