--- conflicted
+++ resolved
@@ -186,7 +186,6 @@
              ]
             )
         ]
-<<<<<<< HEAD
 
     if not is_update:
         generate_default_shinken_file()
@@ -194,12 +193,6 @@
             (os.path.join('/etc', 'default',),
              ['build/bin/default/shinken']
              ))
-=======
-    data_files.append(
-        (os.path.join(default_paths['etc'], 'default'),
-         ['build/bin/default/shinken']
-         ))
->>>>>>> 277be726
 elif 'bsd' in sys.platform or 'dragonfly' in sys.platform:
     default_paths = {'var':     "/usr/local/libexec/shinken",
                      'share':   "/usr/local/share/shinken",
@@ -313,8 +306,6 @@
     data_files = data_files
 )
 
-<<<<<<< HEAD
-
 
 # if root is set, it's for pacakge, so NO chown
 if pwd and not root:
@@ -330,31 +321,5 @@
         bs = os.path.basename(s)
         recursive_chown(os.path.join('/usr/local/bin/', bs), uid, gid, user, group)
 
-
-=======
-if not '/var/lib/shinken/' in default_paths['var']:
-    for file in daemonsini:
-        if not 'modules_dir=' in open(file).read():
-            with open(file, "a") as inifile:
-                inifile.write("modules_dir=" + default_paths['var'] + "/modules\n")
-    for line in fileinput.input(os.path.join(default_paths['etc'], 'shinken.cfg'), inplace = 1):
-        print line.replace("modules_dir=/var/lib/shinken/modules", "modules_dir=" + default_paths['var'] + "/modules"),
-    for line in fileinput.input(os.path.join(default_paths['etc'], 'shinken.cfg'), inplace = 1):
-        print line.replace("pack_distribution_file=/var/lib/shinken/", "pack_distribution_file=" + default_paths['var'] + "/"),
-
-for file in daemonsini:
-    if not "\nuser=" in open(file).read():
-        with open(file, "a") as inifile:
-            inifile.write("user=" + user + "\n")
-    if not "\ngroup=" in open(file).read():
-        with open(file, "a") as inifile:
-            inifile.write("group=" + group + "\n")
-
-paths = (default_paths['run'], default_paths['log'])
-uid = pwd.getpwnam(user).pw_uid
-gid = grp.getgrnam(group).gr_gid
-for path in paths:
-    os.chown(path, uid, gid)    
->>>>>>> 277be726
     
 print "Shinken setup done"