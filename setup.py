--- conflicted
+++ resolved
@@ -155,17 +155,12 @@
     for file in daemonsini:
         if not 'modules_dir=' in open(file).read():
             with open(file, "a") as inifile:
-<<<<<<< HEAD
-                inifile.write("modules_dir=" + default_paths['var'])
+                inifile.write("modules_dir=" + default_paths['var'] + "/modules")
 
 paths = (default_paths['run'], default_paths['log'])
 uid = pwd.getpwnam(user).pw_uid
 gid = grp.getgrnam(group).gr_gid
 for path in paths:
     os.chown(path, uid, gid)    
-=======
-                inifile.write("modules_dir=" + default_paths['var'] + "/modules")
-    
->>>>>>> a55a0604
     
 print "Shinken setup done"