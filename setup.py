#!/usr/bin/python
import setuptools

<<<<<<< HEAD
# -*- coding: utf-8 -*-

import os
import sys
import re
try:
    import pwd
    import grp
except ImportError:
    # don't expect to have this on windows :)
    pwd = grp = None
import fileinput
import stat

# Utility function to read the README file.
# Used for the long_description.  It's nice, because now 1) we have a top level
# README file and 2) it's easier to type in the README file than to put a raw
# string in below ...

try:
    from setuptools import setup
    from setuptools import find_packages
except:
    sys.exit("Error: missing python-setuptools library")
    
from itertools import chain
import optparse
import itertools
from glob import glob

from distutils.dir_util import mkpath

try:
    python_version = sys.version_info
except:
    python_version = (1, 5)
if python_version < (2, 6):
    sys.exit("Shinken require as a minimum Python 2.6.x, sorry")
elif python_version >= (3,):
    sys.exit("Shinken is not yet compatible with Python3k, sorry")



package_data = ['*.py', 'modules/*.py', 'modules/*/*.py']

def read(fname):
    return open(os.path.join(os.path.dirname(__file__), fname)).read()


def ensure_dir_exist(f):
    dirname = os.path.dirname(f)
    if not os.path.exists(dirname):
        os.makedirs(dirname)


def generate_default_shinken_file():
    # The default file must have good values for the directories:
    # etc, var and where to push scripts that launch the app.
    templatefile = "bin/default/shinken.in"
    build_base = 'build'
    outfile = os.path.join(build_base, "bin/default/shinken")

    #print('generating %s from %s', outfile, templatefile)

    mkpath(os.path.dirname(outfile))
    
    bin_path = default_paths['bin']

    # Read the template file
    f = open(templatefile)
    buf = f.read()
    f.close()
    # substitute
    buf = buf.replace("$ETC$", default_paths['etc'])
    buf = buf.replace("$VAR$", default_paths['var'])
    buf = buf.replace("$RUN$", default_paths['run'])
    buf = buf.replace("$LOG$", default_paths['log'])
    buf = buf.replace("$SCRIPTS_BIN$", bin_path)
    # write out the new file
    f = open(outfile, "w")
    f.write(buf)
    f.close()


def update_file_with_string(infilename, outfilename, matches, new_strings):
    f = open(infilename)
    buf = f.read()
    f.close()
    for match, new_string in zip(matches, new_strings):
        buf = re.sub(match, new_string, buf)
    f = open(outfilename, "w")
    f.write(buf)
    f.close()


def append_file_with(infilename, outfilename, append_string):
    f = open(infilename)
    buf = f.read()
    f.close()
    ensure_dir_exist(outfilename)
    f = open(outfilename, "w")
    f.write(buf)
    f.write('\n')
    f.write(append_string)
    f.close()


def recursive_chown(path, uid, gid, owner, group):
    print("Changing owner of %s to %s:%s" % (path, owner, group))
    os.chown(path, uid, gid)
    if os.path.isdir(path):
        for dirname, dirs, files in os.walk(path):
            for path in itertools.chain(dirs, files):
                path = os.path.join(dirname, path)
                os.chown(path, uid, gid)


            
def get_uid(user_name):
    try:
        return pwd.getpwnam(user_name)[2]
    except KeyError, exp:
        return None
    

def get_gid(group_name):
    try:
        return grp.getgrnam(group_name)[2]
    except KeyError, exp:
        return None


# Do a chmod -R +x
def _chmodplusx(d):
    if not os.path.exists(d):
        print "warn: _chmodplusx missing dir", d
        return
    if os.path.isdir(d):
        for item in os.listdir(d):
            p = os.path.join(d, item)
            if os.path.isdir(p):
                _chmodplusx(p)
            else:
                st = os.stat(p)
                os.chmod(p, st.st_mode | stat.S_IEXEC | stat.S_IXGRP | stat.S_IXOTH)
    else:
        st = os.stat(d)
        os.chmod(d, st.st_mode | stat.S_IEXEC | stat.S_IXGRP | stat.S_IXOTH)


parser = optparse.OptionParser(
    "%prog [options]", version="%prog ")
parser.add_option('--root',
                  dest="proot", metavar="ROOT",
                  help='Root dir to install, usefull only for packagers')
parser.add_option('--upgrade', '--update',
                  dest="upgrade", action='store_true',
                  help='Only upgrade')
parser.add_option('--owner',
                  dest="owner", metavar="OWNER",
                  help='User to install with, default shinken')
parser.add_option('--group',
                  dest="group", metavar="GROUP",
                  help='Group to install with, default shinken')
parser.add_option('--install-scripts',
                  dest="install_scripts",
                  help='Path to install the shinken-* scripts')
parser.add_option('--skip-build',
                  dest="skip_build", action='store_true',
                  help='skipping build')
parser.add_option('-O', type="int",
                  dest="optimize",
                  help='skipping build')
parser.add_option('--record',
                  dest="record",
                  help='File to save writing files. Used by pip install only')
parser.add_option('--single-version-externally-managed',
                  dest="single_version", action='store_true',
                  help='I really dont know, this option is for pip only')


old_error = parser.error
def _error (msg):
    print 'Parser error', msg
parser.error = _error
opts, args = parser.parse_args()
# reenable the errors for later use
parser.error = old_error

root = opts.proot or ''

# We try to see if we are in a full install or an update process
is_update = False
# Try to import shinekn but not the local one. If avialable, we are in 
# and upgrade phase, not a classic install
try:
    if '.' in sys.path:
        sys.path.remove('.')
    if os.path.abspath('.') in sys.path:
        sys.path.remove(os.path.abspath('.'))
    if '' in sys.path:
        sys.path.remove('')
    import shinken
    is_update = True
    print "Previous Shinken lib detected (%s)" % shinken.__file__
except ImportError:
    pass

if '--update' in args or opts.upgrade or '--upgrade' in args:
    print "Shinken Lib Updating process only"
    if 'update' in args:
        sys.argv.remove('update')
        sys.argv.insert(1, 'install')
    if '--update' in args:
        sys.argv.remove('--update')
    if '--upgrade' in args:
        sys.argv.remove('--upgrade')
    
    print "Shinken Lib Updating process only"
    is_update = True


is_install = False
if 'install' in args:
    is_install = True


install_scripts = opts.install_scripts or ''

user = opts.owner or 'shinken'
group = opts.group or 'shinken'

# Maybe the user is unknown, but we are in a "classic" install, if so, bail out
if is_install and not root and not is_update and pwd and not opts.skip_build:
    uid = get_uid(user)
    gid = get_gid(group)

    if uid is None or gid is None:
        print "Error: the user/group %s/%s is unknown. Please create it first 'useradd %s'" % (user,group, user)
        sys.exit(2)
    
    

# setup() will warn about unknown parameter we already managed
# to delete them
deleting_args = ['--owner', '--group', '--skip-build']

to_del = []
for a in deleting_args:
    for av in sys.argv:
        if av.startswith(a):
            idx = sys.argv.index(av)
            print "AV,", av, "IDX", idx
            to_del.append(idx)
            # We can have --owner=shinken or --owner shinken, if so del also the
            # next one
            if '=' not in av:
                to_del.append(idx + 1)

to_del.sort()
to_del.reverse()
for idx in to_del:
    sys.argv.pop(idx)



# compute scripts
scripts = [ s for s in glob('bin/shinken*') if not s.endswith('.py')]

# Define files
if 'win' in sys.platform:
    default_paths = {
        'bin':      install_scripts or "c:\\shinken\\bin",
        'var':      "c:\\shinken\\var",
        'share':    "c:\\shinken\\var\\share",
        'etc':      "c:\\shinken\\etc",
        'log':      "c:\\shinken\\var",
        'run':      "c:\\shinken\\var",
        'libexec':  "c:\\shinken\\libexec",
        }
    data_files = []
elif 'linux' in sys.platform or 'sunos5' in sys.platform:
    default_paths = {
        'bin':     install_scripts or "/usr/bin",
        'var':     "/var/lib/shinken/",
        'share':   "/var/lib/shinken/share",
        'etc':     "/etc/shinken",
        'run':     "/var/run/shinken",
        'log':     "/var/log/shinken",
        'libexec': "/var/lib/shinken/libexec",
        }
    data_files = [
        (
            os.path.join('/etc', 'init.d'),
            ['bin/init.d/shinken',
             'bin/init.d/shinken-arbiter',
             'bin/init.d/shinken-broker',
             'bin/init.d/shinken-receiver',
             'bin/init.d/shinken-poller',
             'bin/init.d/shinken-reactionner',
             'bin/init.d/shinken-scheduler',
             ]
            )
        ]

    if is_install:
        # warning: The default file will be generated a bit later
        data_files.append(
            (os.path.join('/etc', 'default',),
             ['build/bin/default/shinken']
             ))
elif 'bsd' in sys.platform or 'dragonfly' in sys.platform:
    default_paths = {
        'bin':     install_scripts or "/usr/local/bin",
        'var':     "/usr/local/libexec/shinken",
        'share':   "/usr/local/share/shinken",
        'etc':     "/usr/local/etc/shinken",
        'run':     "/var/run/shinken",
        'log':     "/var/log/shinken",
        'libexec': "/usr/local/libexec/shinken/plugins",
                     }
    data_files = [
        (
            '/usr/local/etc/rc.d',
            ['bin/rc.d/shinken-arbiter',
             'bin/rc.d/shinken-broker',
             'bin/rc.d/shinken-receiver',
             'bin/rc.d/shinken-poller',
             'bin/rc.d/shinken-reactionner',
             'bin/rc.d/shinken-scheduler',
             ]
            )
        ]
else:
    raise "Unsupported platform, sorry"
    data_files = []

# Change paths if need
#if root:
#    for (k,v) in default_paths.iteritems():
#        default_paths[k] = os.path.join(root, v[1:])


# Beware to install scripts in the bin dir
data_files.append( (default_paths['bin'], scripts) )
# Only some platform are managed by the init.d scripts
if is_install and ('linux' in sys.platform or 'sunos5' in sys.platform):
    generate_default_shinken_file()


if not is_update:
    ## get all files + under-files in etc/ except daemons folder
    daemonsini = []
    for path, subdirs, files in os.walk('etc'):
        if len(files) == 0:
            data_files.append( (os.path.join(default_paths['etc'], re.sub(r"^(etc\/|etc$)", "", path)), []) )
        for name in files:
            if name == 'shinken.cfg':
                continue
            if 'daemons' in path:
                daemonsini.append(os.path.join(path, name))
            else:
                data_files.append( (os.path.join(default_paths['etc'], re.sub(r"^(etc\/|etc$)", "", path)), 
                                    [os.path.join(path, name)]) )

if os.name != 'nt' and not is_update:
    for _file in daemonsini:
        inifile = _file
        outname = os.path.join('build', _file)
        # force the user setting as it's not set by default
        append_file_with(inifile, outname, "modules_dir=%s\nuser=%s\ngroup=%s\n" % (
                os.path.join(default_paths['var'], 'modules'),
                user, group))
        data_files.append( (os.path.join(default_paths['etc'], 'daemons'),
                            [outname]) )

    # And update the shinken.cfg file for all /usr/local/shinken/var
    # value with good one
    for name in ['shinken.cfg']:
        inname = os.path.join('etc', name)
        outname = os.path.join('build', name)
        print('updating path in %s', outname)
        
        ## but we HAVE to set the shinken_user & shinken_group to thoses requested:
        update_file_with_string(inname, outname,
                                ["shinken_user=\w+", "shinken_group=\w+", "workdir=.+", "lock_file=.+", "local_log=.+", "modules_dir=.+", "pack_distribution_file=.+"],
                                ["shinken_user=%s" % user,
                                 "shinken_group=%s" % group,
                                 "workdir=%s" % default_paths['var'],
                                 "lock_file=%s/arbiterd.pid" % default_paths['run'],
                                 "local_log=%s/arbiterd.log" % default_paths['log'],
                                "modules_dir=%s" % os.path.join(default_paths['var'], 'modules'),
                                "pack_distribution_file=%s" % os.path.join(default_paths['var'], 'pack_distribution.dat')],
                                )
        data_files.append( (default_paths['etc'], [outname]) )



# Modules, doc, inventory and cli are always installed
paths = ('modules', 'doc', 'inventory', 'cli')
for path, subdirs, files in chain.from_iterable(os.walk(patho) for patho in paths):
    for name in files:
        data_files.append( (os.path.join(default_paths['var'], path), [os.path.join(path, name)]))
	
for path, subdirs, files in os.walk('share'):
    for name in files:
        data_files.append( (os.path.join(default_paths['share'], re.sub(r"^(share\/|share$)", "", path)), 
                            [os.path.join(path, name)]) )

for path, subdirs, files in os.walk('libexec'):
    for name in files:
        data_files.append( (os.path.join(default_paths['libexec'], re.sub(r"^(libexec\/|libexec$)", "", path)), 
                            [os.path.join(path, name)]) )

data_files.append( (default_paths['run'], []) )
data_files.append( (default_paths['log'], []) )


# Note: we do not add the "scripts" entry in the setup phase because we need to generate the 
# default/shinken file with the bin path before run the setup phase, and it's not so
# easy to do in a clean and easy way

not_allowed_options = ['--upgrade', '--update']
for o in not_allowed_options:
    if o in sys.argv:
        sys.argv.remove(o)

required_pkgs = ['HTML']
setup(
    name="Shinken",
    version="2.2",
    packages=find_packages(),
    package_data={'': package_data},
    description="Shinken is a monitoring framework compatible with Nagios configuration and plugins",
    long_description=read('README.rst'),
    author="Gabes Jean",
    author_email="naparuba@gmail.com",
    license="GNU Affero General Public License",
    url="http://www.shinken-monitoring.org",
    zip_safe=False,
    classifiers=[
        'Development Status :: 5 - Production/Stable',
        'Environment :: Console',
        'Intended Audience :: System Administrators',
        'License :: OSI Approved :: GNU Affero General Public License v3',
        'Operating System :: MacOS :: MacOS X',
        'Operating System :: Microsoft :: Windows',
        'Operating System :: POSIX',
        'Programming Language :: Python',
        'Topic :: System :: Monitoring',
        'Topic :: System :: Networking :: Monitoring',
    ],
    install_requires=[
        required_pkgs
        ],

    extras_require={
        'setproctitle': ['setproctitle']
        },

    data_files = data_files,
)


# if root is set, it's for package, so NO chown
if pwd and not root and is_install:
    # assume a posix system
    uid = get_uid(user)
    gid = get_gid(group)

    if uid is not None and gid is not None:
        # recursivly changing permissions for etc/shinken and var/lib/shinken
        for c in ['etc', 'run', 'log', 'var', 'libexec']:
            p = default_paths[c]
            recursive_chown(p, uid, gid, user, group)
        # Also change the rights of the shinken- scripts
        for s in scripts:
            bs = os.path.basename(s)
            recursive_chown(os.path.join(default_paths['bin'], bs), uid, gid, user, group)
            _chmodplusx( os.path.join(default_paths['bin'], bs) )
        _chmodplusx(default_paths['libexec'])

    # If not exists, won't raise an error there
    _chmodplusx('/etc/init.d/shinken')
    for d in ['scheduler', 'broker', 'receiver', 'reactionner', 'poller', 'arbiter']:
        _chmodplusx('/etc/init.d/shinken-'+d)

try:
    import pycurl
except ImportError:
    print "Warning: missing python-pycurl lib, you MUST install it before launch the shinken daemons"

try:
    import cherrypy
except ImportError:
    print "Notice: for better performances for the daemons communication, you should install the python-cherrypy3 lib"

print "Shinken setup done"
=======
setuptools.setup(
    setup_requires=['pbr'],
    pbr=True,
)
>>>>>>> 2d226d1c
<|MERGE_RESOLUTION|>--- conflicted
+++ resolved
@@ -1,508 +1,7 @@
 #!/usr/bin/python
 import setuptools
 
-<<<<<<< HEAD
-# -*- coding: utf-8 -*-
-
-import os
-import sys
-import re
-try:
-    import pwd
-    import grp
-except ImportError:
-    # don't expect to have this on windows :)
-    pwd = grp = None
-import fileinput
-import stat
-
-# Utility function to read the README file.
-# Used for the long_description.  It's nice, because now 1) we have a top level
-# README file and 2) it's easier to type in the README file than to put a raw
-# string in below ...
-
-try:
-    from setuptools import setup
-    from setuptools import find_packages
-except:
-    sys.exit("Error: missing python-setuptools library")
-    
-from itertools import chain
-import optparse
-import itertools
-from glob import glob
-
-from distutils.dir_util import mkpath
-
-try:
-    python_version = sys.version_info
-except:
-    python_version = (1, 5)
-if python_version < (2, 6):
-    sys.exit("Shinken require as a minimum Python 2.6.x, sorry")
-elif python_version >= (3,):
-    sys.exit("Shinken is not yet compatible with Python3k, sorry")
-
-
-
-package_data = ['*.py', 'modules/*.py', 'modules/*/*.py']
-
-def read(fname):
-    return open(os.path.join(os.path.dirname(__file__), fname)).read()
-
-
-def ensure_dir_exist(f):
-    dirname = os.path.dirname(f)
-    if not os.path.exists(dirname):
-        os.makedirs(dirname)
-
-
-def generate_default_shinken_file():
-    # The default file must have good values for the directories:
-    # etc, var and where to push scripts that launch the app.
-    templatefile = "bin/default/shinken.in"
-    build_base = 'build'
-    outfile = os.path.join(build_base, "bin/default/shinken")
-
-    #print('generating %s from %s', outfile, templatefile)
-
-    mkpath(os.path.dirname(outfile))
-    
-    bin_path = default_paths['bin']
-
-    # Read the template file
-    f = open(templatefile)
-    buf = f.read()
-    f.close()
-    # substitute
-    buf = buf.replace("$ETC$", default_paths['etc'])
-    buf = buf.replace("$VAR$", default_paths['var'])
-    buf = buf.replace("$RUN$", default_paths['run'])
-    buf = buf.replace("$LOG$", default_paths['log'])
-    buf = buf.replace("$SCRIPTS_BIN$", bin_path)
-    # write out the new file
-    f = open(outfile, "w")
-    f.write(buf)
-    f.close()
-
-
-def update_file_with_string(infilename, outfilename, matches, new_strings):
-    f = open(infilename)
-    buf = f.read()
-    f.close()
-    for match, new_string in zip(matches, new_strings):
-        buf = re.sub(match, new_string, buf)
-    f = open(outfilename, "w")
-    f.write(buf)
-    f.close()
-
-
-def append_file_with(infilename, outfilename, append_string):
-    f = open(infilename)
-    buf = f.read()
-    f.close()
-    ensure_dir_exist(outfilename)
-    f = open(outfilename, "w")
-    f.write(buf)
-    f.write('\n')
-    f.write(append_string)
-    f.close()
-
-
-def recursive_chown(path, uid, gid, owner, group):
-    print("Changing owner of %s to %s:%s" % (path, owner, group))
-    os.chown(path, uid, gid)
-    if os.path.isdir(path):
-        for dirname, dirs, files in os.walk(path):
-            for path in itertools.chain(dirs, files):
-                path = os.path.join(dirname, path)
-                os.chown(path, uid, gid)
-
-
-            
-def get_uid(user_name):
-    try:
-        return pwd.getpwnam(user_name)[2]
-    except KeyError, exp:
-        return None
-    
-
-def get_gid(group_name):
-    try:
-        return grp.getgrnam(group_name)[2]
-    except KeyError, exp:
-        return None
-
-
-# Do a chmod -R +x
-def _chmodplusx(d):
-    if not os.path.exists(d):
-        print "warn: _chmodplusx missing dir", d
-        return
-    if os.path.isdir(d):
-        for item in os.listdir(d):
-            p = os.path.join(d, item)
-            if os.path.isdir(p):
-                _chmodplusx(p)
-            else:
-                st = os.stat(p)
-                os.chmod(p, st.st_mode | stat.S_IEXEC | stat.S_IXGRP | stat.S_IXOTH)
-    else:
-        st = os.stat(d)
-        os.chmod(d, st.st_mode | stat.S_IEXEC | stat.S_IXGRP | stat.S_IXOTH)
-
-
-parser = optparse.OptionParser(
-    "%prog [options]", version="%prog ")
-parser.add_option('--root',
-                  dest="proot", metavar="ROOT",
-                  help='Root dir to install, usefull only for packagers')
-parser.add_option('--upgrade', '--update',
-                  dest="upgrade", action='store_true',
-                  help='Only upgrade')
-parser.add_option('--owner',
-                  dest="owner", metavar="OWNER",
-                  help='User to install with, default shinken')
-parser.add_option('--group',
-                  dest="group", metavar="GROUP",
-                  help='Group to install with, default shinken')
-parser.add_option('--install-scripts',
-                  dest="install_scripts",
-                  help='Path to install the shinken-* scripts')
-parser.add_option('--skip-build',
-                  dest="skip_build", action='store_true',
-                  help='skipping build')
-parser.add_option('-O', type="int",
-                  dest="optimize",
-                  help='skipping build')
-parser.add_option('--record',
-                  dest="record",
-                  help='File to save writing files. Used by pip install only')
-parser.add_option('--single-version-externally-managed',
-                  dest="single_version", action='store_true',
-                  help='I really dont know, this option is for pip only')
-
-
-old_error = parser.error
-def _error (msg):
-    print 'Parser error', msg
-parser.error = _error
-opts, args = parser.parse_args()
-# reenable the errors for later use
-parser.error = old_error
-
-root = opts.proot or ''
-
-# We try to see if we are in a full install or an update process
-is_update = False
-# Try to import shinekn but not the local one. If avialable, we are in 
-# and upgrade phase, not a classic install
-try:
-    if '.' in sys.path:
-        sys.path.remove('.')
-    if os.path.abspath('.') in sys.path:
-        sys.path.remove(os.path.abspath('.'))
-    if '' in sys.path:
-        sys.path.remove('')
-    import shinken
-    is_update = True
-    print "Previous Shinken lib detected (%s)" % shinken.__file__
-except ImportError:
-    pass
-
-if '--update' in args or opts.upgrade or '--upgrade' in args:
-    print "Shinken Lib Updating process only"
-    if 'update' in args:
-        sys.argv.remove('update')
-        sys.argv.insert(1, 'install')
-    if '--update' in args:
-        sys.argv.remove('--update')
-    if '--upgrade' in args:
-        sys.argv.remove('--upgrade')
-    
-    print "Shinken Lib Updating process only"
-    is_update = True
-
-
-is_install = False
-if 'install' in args:
-    is_install = True
-
-
-install_scripts = opts.install_scripts or ''
-
-user = opts.owner or 'shinken'
-group = opts.group or 'shinken'
-
-# Maybe the user is unknown, but we are in a "classic" install, if so, bail out
-if is_install and not root and not is_update and pwd and not opts.skip_build:
-    uid = get_uid(user)
-    gid = get_gid(group)
-
-    if uid is None or gid is None:
-        print "Error: the user/group %s/%s is unknown. Please create it first 'useradd %s'" % (user,group, user)
-        sys.exit(2)
-    
-    
-
-# setup() will warn about unknown parameter we already managed
-# to delete them
-deleting_args = ['--owner', '--group', '--skip-build']
-
-to_del = []
-for a in deleting_args:
-    for av in sys.argv:
-        if av.startswith(a):
-            idx = sys.argv.index(av)
-            print "AV,", av, "IDX", idx
-            to_del.append(idx)
-            # We can have --owner=shinken or --owner shinken, if so del also the
-            # next one
-            if '=' not in av:
-                to_del.append(idx + 1)
-
-to_del.sort()
-to_del.reverse()
-for idx in to_del:
-    sys.argv.pop(idx)
-
-
-
-# compute scripts
-scripts = [ s for s in glob('bin/shinken*') if not s.endswith('.py')]
-
-# Define files
-if 'win' in sys.platform:
-    default_paths = {
-        'bin':      install_scripts or "c:\\shinken\\bin",
-        'var':      "c:\\shinken\\var",
-        'share':    "c:\\shinken\\var\\share",
-        'etc':      "c:\\shinken\\etc",
-        'log':      "c:\\shinken\\var",
-        'run':      "c:\\shinken\\var",
-        'libexec':  "c:\\shinken\\libexec",
-        }
-    data_files = []
-elif 'linux' in sys.platform or 'sunos5' in sys.platform:
-    default_paths = {
-        'bin':     install_scripts or "/usr/bin",
-        'var':     "/var/lib/shinken/",
-        'share':   "/var/lib/shinken/share",
-        'etc':     "/etc/shinken",
-        'run':     "/var/run/shinken",
-        'log':     "/var/log/shinken",
-        'libexec': "/var/lib/shinken/libexec",
-        }
-    data_files = [
-        (
-            os.path.join('/etc', 'init.d'),
-            ['bin/init.d/shinken',
-             'bin/init.d/shinken-arbiter',
-             'bin/init.d/shinken-broker',
-             'bin/init.d/shinken-receiver',
-             'bin/init.d/shinken-poller',
-             'bin/init.d/shinken-reactionner',
-             'bin/init.d/shinken-scheduler',
-             ]
-            )
-        ]
-
-    if is_install:
-        # warning: The default file will be generated a bit later
-        data_files.append(
-            (os.path.join('/etc', 'default',),
-             ['build/bin/default/shinken']
-             ))
-elif 'bsd' in sys.platform or 'dragonfly' in sys.platform:
-    default_paths = {
-        'bin':     install_scripts or "/usr/local/bin",
-        'var':     "/usr/local/libexec/shinken",
-        'share':   "/usr/local/share/shinken",
-        'etc':     "/usr/local/etc/shinken",
-        'run':     "/var/run/shinken",
-        'log':     "/var/log/shinken",
-        'libexec': "/usr/local/libexec/shinken/plugins",
-                     }
-    data_files = [
-        (
-            '/usr/local/etc/rc.d',
-            ['bin/rc.d/shinken-arbiter',
-             'bin/rc.d/shinken-broker',
-             'bin/rc.d/shinken-receiver',
-             'bin/rc.d/shinken-poller',
-             'bin/rc.d/shinken-reactionner',
-             'bin/rc.d/shinken-scheduler',
-             ]
-            )
-        ]
-else:
-    raise "Unsupported platform, sorry"
-    data_files = []
-
-# Change paths if need
-#if root:
-#    for (k,v) in default_paths.iteritems():
-#        default_paths[k] = os.path.join(root, v[1:])
-
-
-# Beware to install scripts in the bin dir
-data_files.append( (default_paths['bin'], scripts) )
-# Only some platform are managed by the init.d scripts
-if is_install and ('linux' in sys.platform or 'sunos5' in sys.platform):
-    generate_default_shinken_file()
-
-
-if not is_update:
-    ## get all files + under-files in etc/ except daemons folder
-    daemonsini = []
-    for path, subdirs, files in os.walk('etc'):
-        if len(files) == 0:
-            data_files.append( (os.path.join(default_paths['etc'], re.sub(r"^(etc\/|etc$)", "", path)), []) )
-        for name in files:
-            if name == 'shinken.cfg':
-                continue
-            if 'daemons' in path:
-                daemonsini.append(os.path.join(path, name))
-            else:
-                data_files.append( (os.path.join(default_paths['etc'], re.sub(r"^(etc\/|etc$)", "", path)), 
-                                    [os.path.join(path, name)]) )
-
-if os.name != 'nt' and not is_update:
-    for _file in daemonsini:
-        inifile = _file
-        outname = os.path.join('build', _file)
-        # force the user setting as it's not set by default
-        append_file_with(inifile, outname, "modules_dir=%s\nuser=%s\ngroup=%s\n" % (
-                os.path.join(default_paths['var'], 'modules'),
-                user, group))
-        data_files.append( (os.path.join(default_paths['etc'], 'daemons'),
-                            [outname]) )
-
-    # And update the shinken.cfg file for all /usr/local/shinken/var
-    # value with good one
-    for name in ['shinken.cfg']:
-        inname = os.path.join('etc', name)
-        outname = os.path.join('build', name)
-        print('updating path in %s', outname)
-        
-        ## but we HAVE to set the shinken_user & shinken_group to thoses requested:
-        update_file_with_string(inname, outname,
-                                ["shinken_user=\w+", "shinken_group=\w+", "workdir=.+", "lock_file=.+", "local_log=.+", "modules_dir=.+", "pack_distribution_file=.+"],
-                                ["shinken_user=%s" % user,
-                                 "shinken_group=%s" % group,
-                                 "workdir=%s" % default_paths['var'],
-                                 "lock_file=%s/arbiterd.pid" % default_paths['run'],
-                                 "local_log=%s/arbiterd.log" % default_paths['log'],
-                                "modules_dir=%s" % os.path.join(default_paths['var'], 'modules'),
-                                "pack_distribution_file=%s" % os.path.join(default_paths['var'], 'pack_distribution.dat')],
-                                )
-        data_files.append( (default_paths['etc'], [outname]) )
-
-
-
-# Modules, doc, inventory and cli are always installed
-paths = ('modules', 'doc', 'inventory', 'cli')
-for path, subdirs, files in chain.from_iterable(os.walk(patho) for patho in paths):
-    for name in files:
-        data_files.append( (os.path.join(default_paths['var'], path), [os.path.join(path, name)]))
-	
-for path, subdirs, files in os.walk('share'):
-    for name in files:
-        data_files.append( (os.path.join(default_paths['share'], re.sub(r"^(share\/|share$)", "", path)), 
-                            [os.path.join(path, name)]) )
-
-for path, subdirs, files in os.walk('libexec'):
-    for name in files:
-        data_files.append( (os.path.join(default_paths['libexec'], re.sub(r"^(libexec\/|libexec$)", "", path)), 
-                            [os.path.join(path, name)]) )
-
-data_files.append( (default_paths['run'], []) )
-data_files.append( (default_paths['log'], []) )
-
-
-# Note: we do not add the "scripts" entry in the setup phase because we need to generate the 
-# default/shinken file with the bin path before run the setup phase, and it's not so
-# easy to do in a clean and easy way
-
-not_allowed_options = ['--upgrade', '--update']
-for o in not_allowed_options:
-    if o in sys.argv:
-        sys.argv.remove(o)
-
-required_pkgs = ['HTML']
-setup(
-    name="Shinken",
-    version="2.2",
-    packages=find_packages(),
-    package_data={'': package_data},
-    description="Shinken is a monitoring framework compatible with Nagios configuration and plugins",
-    long_description=read('README.rst'),
-    author="Gabes Jean",
-    author_email="naparuba@gmail.com",
-    license="GNU Affero General Public License",
-    url="http://www.shinken-monitoring.org",
-    zip_safe=False,
-    classifiers=[
-        'Development Status :: 5 - Production/Stable',
-        'Environment :: Console',
-        'Intended Audience :: System Administrators',
-        'License :: OSI Approved :: GNU Affero General Public License v3',
-        'Operating System :: MacOS :: MacOS X',
-        'Operating System :: Microsoft :: Windows',
-        'Operating System :: POSIX',
-        'Programming Language :: Python',
-        'Topic :: System :: Monitoring',
-        'Topic :: System :: Networking :: Monitoring',
-    ],
-    install_requires=[
-        required_pkgs
-        ],
-
-    extras_require={
-        'setproctitle': ['setproctitle']
-        },
-
-    data_files = data_files,
-)
-
-
-# if root is set, it's for package, so NO chown
-if pwd and not root and is_install:
-    # assume a posix system
-    uid = get_uid(user)
-    gid = get_gid(group)
-
-    if uid is not None and gid is not None:
-        # recursivly changing permissions for etc/shinken and var/lib/shinken
-        for c in ['etc', 'run', 'log', 'var', 'libexec']:
-            p = default_paths[c]
-            recursive_chown(p, uid, gid, user, group)
-        # Also change the rights of the shinken- scripts
-        for s in scripts:
-            bs = os.path.basename(s)
-            recursive_chown(os.path.join(default_paths['bin'], bs), uid, gid, user, group)
-            _chmodplusx( os.path.join(default_paths['bin'], bs) )
-        _chmodplusx(default_paths['libexec'])
-
-    # If not exists, won't raise an error there
-    _chmodplusx('/etc/init.d/shinken')
-    for d in ['scheduler', 'broker', 'receiver', 'reactionner', 'poller', 'arbiter']:
-        _chmodplusx('/etc/init.d/shinken-'+d)
-
-try:
-    import pycurl
-except ImportError:
-    print "Warning: missing python-pycurl lib, you MUST install it before launch the shinken daemons"
-
-try:
-    import cherrypy
-except ImportError:
-    print "Notice: for better performances for the daemons communication, you should install the python-cherrypy3 lib"
-
-print "Shinken setup done"
-=======
 setuptools.setup(
     setup_requires=['pbr'],
     pbr=True,
-)
->>>>>>> 2d226d1c
+)