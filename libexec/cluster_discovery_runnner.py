#!/usr/bin/env python
# Copyright (C) 2009-2012:
#    Camille, VACQUIE
#    Romain, FORLOT, romain.forlot@sydel.fr
# 
# This file is part of Shinken.
#
# Shinken is free software: you can redistribute it and/or modify
# it under the terms of the GNU Affero General Public License as published by
# the Free Software Foundation, either version 3 of the License, or
# (at your option) any later version.
#
# Shinken is distributed in the hope that it will be useful,
# but WITHOUT ANY WARRANTY; without even the implied warranty of
# MERCHANTABILITY or FITNESS FOR A PARTICULAR PURPOSE.  See the
# GNU Affero General Public License for more details.
#
# You should have received a copy of the GNU Affero General Public License
# along with Shinken.  If not, see <http://www.gnu.org/licenses/>.
#
###############################################################
#
# cluster_discovery_runner.py script simply try to get informations
# from HACMP mib and failback on Safekit mib. SNMP for both product
# need to be activated. For Safekit, add a proxy into snmpd conf to
# include its mib into the master agent netsnmp.
#
# For SNMPv3 we created a default user using the command :
# net-snmp-config --create-snmpv3-user -a "mypassword" myuser
# Here the user name is myuser and his password is mypassword
#
###############################################################

### modules import
import netsnmp
import optparse
import re

##########
#  menu  #
##########

parser = optparse.OptionParser('%prog [options] -H HOSTADRESS -C SNMPCOMMUNITYREAD -O ARG1 -V SNMPVERSION -l SNMPSECNAME -L SNMPSECLEVEL -p SNMPAUTHPROTO -x SNMPAUTHPASS')

# user name and password are defined in /var/lib/net-snmp/snmpd.conf
parser.add_option("-H", "--hostname", dest="hostname", help="Hostname to scan")
parser.add_option("-C", "--community", dest="community", help="Community to scan (default:public)")
parser.add_option("-O", "--os", dest="os", help="OS from scanned host")
parser.add_option("-V", "--version", dest="version", type=int, help="Version number for SNMP (1, 2 or 3; default:1)")
parser.add_option("-l", "--login", dest="snmpv3_user", help="User name for snmpv3(default:admin)")
parser.add_option("-L", "--level", dest="snmpv3_level", help="Security level for snmpv3(default:authNoPriv)")
parser.add_option("-p", "--authproto", dest="snmpv3_auth", help="Authentication protocol for snmpv3(default:MD5)")
parser.add_option("-x", "--authpass", dest="snmpv3_auth_pass", help="Authentication password for snmpv3(default:monpassword)")


opts, args = parser.parse_args()

hostname = opts.hostname
os = opts.os

clSolution_by_os = { 'aix' : 'hacmp',
       'linux': 'safekit',
     }

if not opts.hostname:
    parser.error("Requires one host and its os to scan (option -H)")

if not opts.os:
    parser.error("Requires the os host(option -O)")

if opts.community:
    community = opts.community
else:
    community = 'public'

if opts.version:
    version = opts.version
else:
    version = 1

if opts.snmpv3_user:
    snmpv3_user = opts.snmpv3_user
else:
    snmpv3_user = 'myuser'

if opts.snmpv3_level:
    snmpv3_level = opts.snmpv3_level
else:
    snmpv3_level = 'authNoPriv'

if opts.snmpv3_auth:
    snmpv3_auth = opts.snmpv3_auth
else:
    snmpv3_auth = 'MD5'

if opts.snmpv3_auth_pass:
    snmpv3_auth_pass = opts.snmpv3_auth_pass
else:
    snmpv3_auth_pass = 'mypassword'

oid_safekit_moduleName = ".1.3.6.1.4.1.107.175.10.1.1.2"
oid_hacmp_clusterName = ".1.3.6.1.4.1.2.3.1.2.1.5.1.2"


##############
#  functions #
############## 

### Search for files systems presents on the target
def get_cluster_discovery(oid):
    name= netsnmp.Varbind(oid)
    result = netsnmp.snmpwalk(name, Version=version, DestHost=hostname, Community=community, SecName=snmpv3_user, SecLevel=snmpv3_level, AuthProto=snmpv3_auth, AuthPass=snmpv3_auth_pass)
    nameList = list(result)
    return nameList

### converts the listed files systems writing and display them on the standard output
def get_cluster_discovery_output(list):
    names = []
    for elt in list:
        names.append(elt)
<<<<<<< HEAD
    print "%s::%s=1"%(hostname, clSolution)# display like in the nmap model
    print "%s::_%s_modules=%s"%(hostname, clSolution, ','.join(names))# display like in the nmap model
=======
    print "%s::%s=1"%(hostname, clSolution)# To add Safekit tag
    print "%s::_%s_modules=%s"%(hostname, clSolution, ','.join(names))# Host macros by Safekit modules
>>>>>>> e5843056

###############
#  execution  #
###############

scan = []
clSolution = clSolution_by_os[os]


scan = get_cluster_discovery(oid_hacmp_clusterName)
if not scan:
    scan = get_cluster_discovery(oid_safekit_moduleName)
    clSolution = 'safekit'

get_cluster_discovery_output(scan)<|MERGE_RESOLUTION|>--- conflicted
+++ resolved
@@ -118,13 +118,8 @@
     names = []
     for elt in list:
         names.append(elt)
-<<<<<<< HEAD
-    print "%s::%s=1"%(hostname, clSolution)# display like in the nmap model
-    print "%s::_%s_modules=%s"%(hostname, clSolution, ','.join(names))# display like in the nmap model
-=======
     print "%s::%s=1"%(hostname, clSolution)# To add Safekit tag
     print "%s::_%s_modules=%s"%(hostname, clSolution, ','.join(names))# Host macros by Safekit modules
->>>>>>> e5843056
 
 ###############
 #  execution  #
