--- conflicted
+++ resolved
@@ -150,19 +150,11 @@
         if [ "$VERS" = "16" ]
         then
             export YUMPKGS="gcc python26 sqlite-devel python26-devel git mysql-devel nmap unzip python-ldap python-setuptools python-paramiko python-simplejson"
-<<<<<<< HEAD
-            export MONGOPKGS="mongodb-server pymongo"
-=======
->>>>>>> b858a7c6
             export PYLIBS="netifaces:netifaces multiprocessing:multiprocessing pysqlite:sqlite3 MySQL-python:MySQLdb pyro:Pyro.core kombu:kombu pymongo:pymongo"
             export SYSTEMDPATH="/"
         elif [ "$VERS" = "17" ]
         then
             export YUMPKGS="gcc python sqlite-devel python-devel git mysql-devel nmap unzip python-ldap python-setuptools python-paramiko python-simplejson python-pyro python-kombu python-sqlite3dbm python-netifaces MySQL-python "
-<<<<<<< HEAD
-            export MONGOPKGS="mongodb-server pymongo"
-=======
->>>>>>> b858a7c6
             export PYLIBS="multiprocessing:multiprocessing"
             export SYSTEMDPATH="/usr/"
         fi
