#!/usr/bin/env python

# -*- coding: utf-8 -*-

# Copyright (C) 2009-2014:
#     Gabes Jean, naparuba@gmail.com
#     Gerhard Lausser, Gerhard.Lausser@consol.de
#     Gregory Starck, g.starck@gmail.com
#     Hartmut Goebel, h.goebel@goebel-consult.de
#
# This file is part of Shinken.
#
# Shinken is free software: you can redistribute it and/or modify
# it under the terms of the GNU Affero General Public License as published by
# the Free Software Foundation, either version 3 of the License, or
# (at your option) any later version.
#
# Shinken is distributed in the hope that it will be useful,
# but WITHOUT ANY WARRANTY; without even the implied warranty of
# MERCHANTABILITY or FITNESS FOR A PARTICULAR PURPOSE.  See the
# GNU Affero General Public License for more details.
#
# You should have received a copy of the GNU Affero General Public License
# along with Shinken.  If not, see <http://www.gnu.org/licenses/>.

import cPickle
import zlib
import json

# Pycurl part
import pycurl
pycurl.global_init(pycurl.GLOBAL_ALL)
import urllib
from StringIO import StringIO

from shinken.bin import VERSION
from shinken.log import logger
PYCURL_VERSION = pycurl.version_info()[1]

class HTTPException(Exception):
    pass


HTTPExceptions = (HTTPException,)

class FileReader:
    def __init__(self, fp):
        self.fp = fp
    def read_callback(self, size):
        return self.fp.read(size)


class HTTPClient(object):
    def __init__(self, address='', port=0, use_ssl=False, timeout=3,
                 data_timeout=120, uri='', strong_ssl=False, proxy=''):
        self.address = address
        self.port = port
        self.timeout = timeout
        self.data_timeout = data_timeout

        if not uri:
            if use_ssl:
                self.uri = "https://%s:%s/" % (self.address, self.port)
            else:
                self.uri = "http://%s:%s/" % (self.address, self.port)
        else:
            self.uri = uri

        self.get_con  = self.__create_con(proxy, strong_ssl)
        self.post_con = self.__create_con(proxy, strong_ssl)
        self.put_con  = self.__create_con(proxy, strong_ssl)

        
    def __create_con(self, proxy, strong_ssl):            
        con = pycurl.Curl()
        con.setopt(con.VERBOSE, 0)
        # Remove the Expect: 100-Continue default behavior of pycurl, because swsgiref do not
        # manage it
        con.setopt(pycurl.HTTPHEADER, ['Expect:', 'Keep-Alive: 300', 'Connection: Keep-Alive'])
        con.setopt(pycurl.USERAGENT, 'shinken:%s pycurl:%s' % (VERSION, PYCURL_VERSION))
        con.setopt(pycurl.FOLLOWLOCATION, 1)
        con.setopt(pycurl.FAILONERROR, True)
        con.setopt(pycurl.CONNECTTIMEOUT, self.timeout)
        con.setopt(pycurl.HTTP_VERSION, pycurl.CURL_HTTP_VERSION_1_1)

        if proxy:
            con.setopt(pycurl.PROXY, proxy)

        # Also set the SSL options to do not look at the certificates too much
        # unless the admin asked for it
        if strong_ssl:
            con.setopt(pycurl.SSL_VERIFYPEER, 1)
            con.setopt(pycurl.SSL_VERIFYHOST, 2)
        else:
            con.setopt(pycurl.SSL_VERIFYPEER, 0)
            con.setopt(pycurl.SSL_VERIFYHOST, 0)

        return con

<<<<<<< HEAD

=======
            
            
>>>>>>> 3e7abeb6
    def set_proxy(self, proxy):
        if proxy:
            logger.debug('PROXY SETTING PROXY %s', proxy)
            self.get_con.setopt(pycurl.PROXY, proxy)
            self.post_con.setopt(pycurl.PROXY, proxy)
            self.put_con.setopt(pycurl.PROXY, proxy)            

<<<<<<< HEAD

=======
            
>>>>>>> 3e7abeb6
    # Try to get an URI path
    def get(self, path, args={}, wait='short'):
        c = self.get_con
        c.setopt(c.POST, 0)
        c.setopt(pycurl.HTTPGET, 1)

        # For the TIMEOUT, it will depends if we are waiting for a long query or not
        # long:data_timeout, like for huge broks receptions
        # short:timeout, like for just "ok" connection
        if wait == 'short':
            c.setopt(c.TIMEOUT, self.timeout)
        else:
            c.setopt(c.TIMEOUT, self.data_timeout)

        c.setopt(c.URL, str(self.uri + path + '?' + urllib.urlencode(args)))
        # Ok now manage the response
        response = StringIO()
        c.setopt(pycurl.WRITEFUNCTION, response.write)
        c.setopt(c.VERBOSE, 0)
        try:
            c.perform()
        except pycurl.error, error:
            errno, errstr = error
            raise HTTPException('Connection error to %s : %s' % (self.uri, errstr))
        r = c.getinfo(pycurl.HTTP_CODE)
        # Do NOT close the connection, we want a keep alive

        if r != 200:
            err = response.getvalue()
            logger.error("There was a critical error : %s", err)
            raise Exception('Connection error to %s : %s' % (self.uri, r))
        else:
            # Manage special return of pycurl
            ret = json.loads(response.getvalue().replace('\\/', '/'))
            # print "GOT RAW RESULT", ret, type(ret)
            return ret


    # Try to get an URI path
    def post(self, path, args, wait='short'):
        size = 0
        # Take args, pickle them and then compress the result
        for (k, v) in args.iteritems():
            args[k] = zlib.compress(cPickle.dumps(v), 2)
            size += len(args[k])
        # Ok go for it!

        c = self.post_con
        c.setopt(pycurl.HTTPGET, 0)
        c.setopt(c.POST, 1)

        # For the TIMEOUT, it will depends if we are waiting for a long query or not
        # long:data_timeout, like for huge broks receptions
        # short:timeout, like for just "ok" connection
        if wait == 'short':
            c.setopt(c.TIMEOUT, self.timeout)
        else:
            c.setopt(c.TIMEOUT, self.data_timeout)
        # if proxy:
        #    c.setopt(c.PROXY, proxy)
        # Pycurl want a list of tuple as args
        postargs = [(k, v) for (k, v) in args.iteritems()]
        c.setopt(c.HTTPPOST, postargs)
        c.setopt(c.URL, str(self.uri + path))
        # Ok now manage the response
        response = StringIO()
        c.setopt(pycurl.WRITEFUNCTION, response.write)
<<<<<<< HEAD
        c.setopt(c.VERBOSE, 0)
=======
        # c.setopt(c.VERBOSE, 1)        
>>>>>>> 3e7abeb6
        try:
            c.perform()
        except pycurl.error as error:
            errno, errstr = error
            raise HTTPException('Connection error to %s : %s' % (self.uri, errstr))

        r = c.getinfo(pycurl.HTTP_CODE)
        # Do NOT close the connection
        # c.close()
        if r != 200:
            err = response.getvalue()
            logger.error("There was a critical error : %s", err)
            raise Exception('Connection error to %s : %s' % (self.uri, r))
        else:
            # Manage special return of pycurl
            # ret  = json.loads(response.getvalue().replace('\\/', '/'))
            ret = response.getvalue()
            return ret

        # Should return us pong string
        return ret


    # Try to get an URI path
    def put(self, path, v, wait='short'):

        c = self.put_con
        filesize = len(v)
        f = StringIO(v)

        c.setopt(pycurl.INFILESIZE, filesize)
        c.setopt(pycurl.PUT, 1)
        c.setopt(pycurl.READFUNCTION, FileReader(f).read_callback)

        # For the TIMEOUT, it will depends if we are waiting for a long query or not
        # long:data_timeout, like for huge broks receptions
        # short:timeout, like for just "ok" connection
        if wait == 'short':
            c.setopt(c.TIMEOUT, self.timeout)
        else:
            c.setopt(c.TIMEOUT, self.data_timeout)
        # if proxy:
        #    c.setopt(c.PROXY, proxy)
        # Pycurl want a list of tuple as args
        c.setopt(c.URL, str(self.uri + path))
        c.setopt(c.VERBOSE, 0)
        # Ok now manage the response
        response = StringIO()
        c.setopt(pycurl.WRITEFUNCTION, response.write)
        # c.setopt(c.VERBOSE, 1)
        try:
            c.perform()
        except pycurl.error, error:
            errno, errstr = error
            f.close()
            raise HTTPException('Connection error to %s : %s' % (self.uri, errstr))

        f.close()
        r = c.getinfo(pycurl.HTTP_CODE)
        # Do NOT close the connection
        # c.close()
        if r != 200:
            err = response.getvalue()
            logger.error("There was a critical error : %s", err)
            return ''
        else:
            ret = response.getvalue()
            return ret<|MERGE_RESOLUTION|>--- conflicted
+++ resolved
@@ -97,12 +97,7 @@
 
         return con
 
-<<<<<<< HEAD
-
-=======
-            
-            
->>>>>>> 3e7abeb6
+
     def set_proxy(self, proxy):
         if proxy:
             logger.debug('PROXY SETTING PROXY %s', proxy)
@@ -110,11 +105,7 @@
             self.post_con.setopt(pycurl.PROXY, proxy)
             self.put_con.setopt(pycurl.PROXY, proxy)            
 
-<<<<<<< HEAD
-
-=======
-            
->>>>>>> 3e7abeb6
+
     # Try to get an URI path
     def get(self, path, args={}, wait='short'):
         c = self.get_con
@@ -182,11 +173,7 @@
         # Ok now manage the response
         response = StringIO()
         c.setopt(pycurl.WRITEFUNCTION, response.write)
-<<<<<<< HEAD
         c.setopt(c.VERBOSE, 0)
-=======
-        # c.setopt(c.VERBOSE, 1)        
->>>>>>> 3e7abeb6
         try:
             c.perform()
         except pycurl.error as error:
