--- conflicted
+++ resolved
@@ -38,10 +38,6 @@
 from shinken.log import logger
 from shinken.basemodule import BaseModule
 
-<<<<<<< HEAD
-=======
-logger.info("[Active Directory UI] Loaded AD module")
->>>>>>> 9c22708e
 
 properties = {
     'daemons': ['webui', 'skonf'],
