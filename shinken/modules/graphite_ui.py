#!/usr/bin/python

# -*- coding: utf-8 -*-

# Copyright (C) 2009-2012:
#    Gabes Jean, naparuba@gmail.com
#    Gerhard Lausser, Gerhard.Lausser@consol.de
#    Gregory Starck, g.starck@gmail.com
#    Hartmut Goebel, h.goebel@goebel-consult.de
#
# This file is part of Shinken.
#
# Shinken is free software: you can redistribute it and/or modify
# it under the terms of the GNU Affero General Public License as published by
# the Free Software Foundation, either version 3 of the License, or
# (at your option) any later version.
#
# Shinken is distributed in the hope that it will be useful,
# but WITHOUT ANY WARRANTY; without even the implied warranty of
# MERCHANTABILITY or FITNESS FOR A PARTICULAR PURPOSE.  See the
# GNU Affero General Public License for more details.
#
# You should have received a copy of the GNU Affero General Public License
# along with Shinken.  If not, see <http://www.gnu.org/licenses/>.

"""
This class is for linking the WebUI with Graphite,
for mainly get graphs and links.
"""

import re
import socket
import os

from string import Template
from shinken.basemodule import BaseModule
from datetime import datetime

# print "Loaded AD module"

properties = {
    'daemons': ['webui'],
    'type': 'graphite_webui'
    }


# called by the plugin manager
def get_instance(plugin):
    print "Get an GRAPITE UI module for plugin %s" % plugin.get_name()

    instance = Graphite_Webui(plugin)
    return instance


class Graphite_Webui(BaseModule):
    def __init__(self, modconf):
        BaseModule.__init__(self, modconf)
        self.uri = getattr(modconf, 'uri', None)
        self.templates_path = getattr(modconf, 'templates_path', '/tmp')

        if not self.uri:
            raise Exception('The WebUI Graphite module is missing uri parameter.')

        self.uri = self.uri.strip()
        if not self.uri.endswith('/'):
            self.uri += '/'

        # Change YOURSERVERNAME by our server name if we got it
        if 'YOURSERVERNAME' in self.uri:
            my_name = socket.gethostname()
            self.uri = self.uri.replace('YOURSERVERNAME', my_name)

        # optional "sub-folder" in graphite to hold the data of a specific host
        self.graphite_data_source = self.illegal_char.sub('_',
                                    getattr(modconf, 'graphite_data_source', ''))

    # Try to connect if we got true parameter
    def init(self):
        pass

    # To load the webui application
    def load(self, app):
        self.app = app

    # Give the link for the GRAPHITE UI, with a Name
    def get_external_ui_link(self):
        return {'label': 'Graphite', 'uri': self.uri}

    # For a perf_data like /=30MB;4899;4568;1234;0  /var=50MB;4899;4568;1234;0 /toto=
    # return ('/', '30'), ('/var', '50')
    def get_metric_and_value(self, perf_data):
        res = []
        s = perf_data.strip()
        # Get all metrics non void
        elts = s.split(' ')
        metrics = [e for e in elts if e != '']

        for e in metrics:
            #print "Graphite: groking: ", e
            elts = e.split('=', 1)
            if len(elts) != 2:
                continue
            name = self.illegal_char.sub('_', elts[0])
            raw = elts[1]
            # get the first value of ;
            if ';' in raw:
                elts = raw.split(';')
                name_value = {name: elts[0], name + '_warn': elts[1], name + '_crit': elts[2]}
            else:
                value = raw
                name_value = {name: raw}
            # bailout if need
            if name_value[name] == '':
                continue

            # Try to get the int/float in it :)
            for key, value in name_value.items():
                m = re.search("(\d*\.*\d*)(.*)", value)
                if m:
                    name_value[key] = m.groups(0)
                else:
                    continue
#            print "graphite: got in the end:", name, value
            for key, value in name_value.items():
                res.append((key, value))
        return res

    # Private function to replace the fontsize uri parameter by the correct value
    # or add it if not present.
    def _replaceFontSize ( self, url, newsize ):

    # Do we have fontSize in the url alreadu, or not ?
        if re.search('fontSize=',url) is None:
            url = url + '&fontSize=' + newsize
        else:
            url = re.sub(r'(fontSize=)[^\&]+',r'\g<1>' + newsize , url);
        return url




    # Ask for an host or a service the graph UI that the UI should
    # give to get the graph image link and Graphite page link too.
    def get_graph_uris(self, elt, graphstart, graphend, source = 'detail'):
        # Ugly to hard-code such values. But where else should I put them ?
        fontsize={ 'detail': '8', 'dashboard': '18'}
        if not elt:
            return []

        t = elt.__class__.my_type
        r = []

        # Format the start & end time (and not only the date)
        d = datetime.fromtimestamp(graphstart)
        d = d.strftime('%H:%M_%Y%m%d')
        e = datetime.fromtimestamp(graphend)
        e = e.strftime('%H:%M_%Y%m%d')

        filename = elt.check_command.get_name().split('!')[0] + '.graph'

        # Do we have a template for the given source?
        thefile = os.path.join(self.templates_path, source, filename)

        # If not try to use the one for the parent folder
        if not os.path.isfile(thefile):
            thefile = os.path.join(self.templates_path, filename)

        if os.path.isfile(thefile):
            template_html = ''
            with open(thefile, 'r') as template_file:
                template_html += template_file.read()
            # Read the template file, as template string python object
           
            html = Template(template_html)
            # Build the dict to instanciate the template string
            values = {}
            if t == 'host':
                values['host'] = self.illegal_char.sub("_", elt.host_name)
                values['service'] = '__HOST__'
            if t == 'service':
                values['host'] = self.illegal_char.sub("_", elt.host.host_name)
                values['service'] = self.illegal_char.sub("_", elt.service_description)
            values['uri'] = self.uri
            # Split, we may have several images.
            for img in html.substitute(values).split('\n'):
                if not img == "":
                    v = {}
                    v['link'] = self.uri
                    v['img_src'] = img.replace('"', "'") + "&from=" + d + "&until=" + e
                    v['img_src'] = self._replaceFontSize(v['img_src'], fontsize[source])
                    r.append(v)
            # No need to continue, we have the images already.
            return r

        # If no template is present, then the usual way

        if t == 'host':
            couples = self.get_metric_and_value(elt.perf_data)

            # If no values, we can exit now
            if len(couples) == 0:
                return []

            # Remove all non alpha numeric character
            host_name = self.illegal_char.sub('_', elt.host_name)

            # Send a bulk of all metrics at once
            for (metric, _) in couples:
                uri = self.uri + 'render/?width=586&height=308&lineMode=connected&from=' + d + "&until=" + e
                if re.search(r'_warn|_crit', metric):
                    continue
                if self.graphite_data_source:
<<<<<<< HEAD
                    uri += "&target=%s.%s.__HOST__.%s" % (
                        host_name, self.graphite_data_source, metric)
                    uri += "&target=%s.%s.__HOST__.%s" % (host_name, self.graphite_data_source, metric + "?????")
                else:
                    uri += "&target=%s.__HOST__.%s" % (host_name, metric)
                    uri += "&target=%s.__HOST__.%s" % (host_name, metric + "?????")
=======
                    target = "&target=%s.%s.__HOST__.%s" % (host_name, self.graphite_data_source, metric)
                else:
                    target = "&target=%s.__HOST__.%s" % (host_name, metric)
                uri += target + target + "?????"
>>>>>>> d552410d
                v = {}
                v['link'] = self.uri
                v['img_src'] = uri
                v['img_src'] = self._replaceFontSize(v['img_src'], fontsize[source])
                r.append(v)

            return r
        if t == 'service':
            couples = self.get_metric_and_value(elt.perf_data)

            # If no values, we can exit now
            if len(couples) == 0:
                return []

            # Remove all non alpha numeric character
            desc = self.illegal_char.sub('_', elt.service_description)
            host_name = self.illegal_char.sub('_', elt.host.host_name)

            # Send a bulk of all metrics at once
            for (metric, value) in couples:
                uri = self.uri + 'render/?width=586&height=308&lineMode=connected&from=' + d + "&until=" + e
                if re.search(r'_warn|_crit', metric):
                    continue
                elif value[1] == '%':
                    uri += "&yMin=0&yMax=100"
                if self.graphite_data_source:
                    target = "&target=%s.%s.%s.%s" % (host_name,
                                                    self.graphite_data_source,
                                                    desc, metric)
                    uri += "&target=%s.%s.%s.%s" % (host_name, self.graphite_data_source, desc, metric + "?????")
                else:
<<<<<<< HEAD
                    uri += "&target=%s.%s.%s" % (host_name, desc, metric)
                    uri += "&target=%s.%s.%s" % (host_name, desc, metric + "?????")
=======
                    target = "&target=%s.%s.%s" % (host_name, desc, metric)
                uri += target + target + "?????"
>>>>>>> d552410d
                v = {}
                v['link'] = self.uri
                v['img_src'] = uri
                v['img_src'] = self._replaceFontSize(v['img_src'], fontsize[source])
                r.append(v)
            return r

        # Oups, bad type?
        return []<|MERGE_RESOLUTION|>--- conflicted
+++ resolved
@@ -210,19 +210,10 @@
                 if re.search(r'_warn|_crit', metric):
                     continue
                 if self.graphite_data_source:
-<<<<<<< HEAD
-                    uri += "&target=%s.%s.__HOST__.%s" % (
-                        host_name, self.graphite_data_source, metric)
-                    uri += "&target=%s.%s.__HOST__.%s" % (host_name, self.graphite_data_source, metric + "?????")
-                else:
-                    uri += "&target=%s.__HOST__.%s" % (host_name, metric)
-                    uri += "&target=%s.__HOST__.%s" % (host_name, metric + "?????")
-=======
                     target = "&target=%s.%s.__HOST__.%s" % (host_name, self.graphite_data_source, metric)
                 else:
                     target = "&target=%s.__HOST__.%s" % (host_name, metric)
                 uri += target + target + "?????"
->>>>>>> d552410d
                 v = {}
                 v['link'] = self.uri
                 v['img_src'] = uri
@@ -254,13 +245,8 @@
                                                     desc, metric)
                     uri += "&target=%s.%s.%s.%s" % (host_name, self.graphite_data_source, desc, metric + "?????")
                 else:
-<<<<<<< HEAD
-                    uri += "&target=%s.%s.%s" % (host_name, desc, metric)
-                    uri += "&target=%s.%s.%s" % (host_name, desc, metric + "?????")
-=======
                     target = "&target=%s.%s.%s" % (host_name, desc, metric)
                 uri += target + target + "?????"
->>>>>>> d552410d
                 v = {}
                 v['link'] = self.uri
                 v['img_src'] = uri
