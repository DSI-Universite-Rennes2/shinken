--- conflicted
+++ resolved
@@ -43,40 +43,6 @@
 from shinken.modules.webui_broker.perfdata_guess import get_perfometer_table_values
 
 
-<<<<<<< HEAD
-# Sort hosts and services by impact, states and co
-def hst_srv_sort(s1, s2):
-    if s1.business_impact > s2.business_impact:
-        return -1
-    if s2.business_impact > s1.business_impact:
-        return 1
-
-    # Ok, we compute a importance value so
-    # For host, the order is UP, UNREACH, DOWN
-    # For service : OK, UNKNOWN, WARNING, CRIT
-    # And DOWN is before CRITICAL (potential more impact)
-    tab = {'host' : { 0 : 0, 1: 4, 2 : 1},
-           'service' : {0 : 0, 1 : 2, 2 : 3, 3 : 1}
-           }
-    state1 = tab[s1.__class__.my_type].get(s1.state_id ,0)
-    state2 = tab[s2.__class__.my_type].get(s2.state_id ,0)
-    # ok, here, same business_impact
-    # Compare warn and crit state
-    if state1 > state2:
-        return -1
-    if state2 > state1:
-        return 1
-    
-    # Ok, so by name...
-    if s1.get_full_name() > s2.get_full_name():
-        return -1
-    else:
-        return 1
-
-
-
-=======
->>>>>>> 8e66ef39
 class Helper(object):
     def __init__(self):
         pass
