--- conflicted
+++ resolved
@@ -44,14 +44,10 @@
 
 
 def get_instance(modconf):
-<<<<<<< HEAD
-    logger.info("Get a memcache retention scheduler module for plugin %s" % modconf.get_name())
-=======
     """
     Called by the plugin manager to get a broker
     """
     logger.debug("Get a memcache retention scheduler module for plugin %s" % modconf.get_name())
->>>>>>> a314e6e2
     if not memcache:
         raise Exception('Missing module python-memcache. Please install it.')
     instance = Memcache_retention_scheduler(modconf)
@@ -65,26 +61,18 @@
         self.port = mod_conf.port
 
     def init(self):
-<<<<<<< HEAD
-        logger.info("Initilisation of the memcache module")
-=======
         """
         Called by Scheduler to say 'let's prepare yourself guy'
         """
         logger.debug("Initilisation of the memcache module")
->>>>>>> a314e6e2
         #self.return_queue = self.properties['from_queue']
         self.mc = memcache.Client(['%s:%s' % (self.server, self.port)], debug=0)
 
     def hook_save_retention(self, daemon):
-<<<<<<< HEAD
-        logger.info("[MemcacheRetention] asking me to update the retention objects")
-=======
         """
         main function that is called in the retention creation pass
         """
         logger.debug("[MemcacheRetention] asking me to update the retention objects")
->>>>>>> a314e6e2
 
         all_data = daemon.get_retention_data()
 
@@ -113,14 +101,7 @@
 
     # Should return if it succeed in the retention load or not
     def hook_load_retention(self, daemon):
-<<<<<<< HEAD
-        logger.info("[MemcacheRetention] asking me to load the retention objects")
-
-        # Now the old flat file way :(
-        logger.info("[MemcacheRetention] asking me to load the retention objects")
-=======
         logger.debug("[MemcacheRetention] asking me to load the retention objects")
->>>>>>> a314e6e2
 
         # We got list of loaded data from retention server
         ret_hosts = {}
@@ -150,10 +131,6 @@
         # Ok, now comme load them scheduler :)
         daemon.restore_retention_data(all_data)
 
-<<<<<<< HEAD
-        logger.info("[MemcacheRetention] OK we've load data from memcache server")
-=======
         logger.info("[MemcacheRetention] Retention objects loaded successfully.")
->>>>>>> a314e6e2
 
         return True