#!/usr/bin/python

# -*- coding: utf-8 -*-

# Copyright (C) 2009-2012:
#    Gabes Jean, naparuba@gmail.com
#    Gerhard Lausser, Gerhard.Lausser@consol.de
#    Gregory Starck, g.starck@gmail.com
#    Hartmut Goebel, h.goebel@goebel-consult.de
#
# This file is part of Shinken.
#
# Shinken is free software: you can redistribute it and/or modify
# it under the terms of the GNU Affero General Public License as published by
# the Free Software Foundation, either version 3 of the License, or
# (at your option) any later version.
#
# Shinken is distributed in the hope that it will be useful,
# but WITHOUT ANY WARRANTY; without even the implied warranty of
# MERCHANTABILITY or FITNESS FOR A PARTICULAR PURPOSE.  See the
# GNU Affero General Public License for more details.
#
# You should have received a copy of the GNU Affero General Public License
# along with Shinken.  If not, see <http://www.gnu.org/licenses/>.


# Try to see if we are in an android device or not
is_android = True
try:
    import android
except ImportError:
    is_android = False

import sys
import os
import time
import traceback
import threading
from Queue import Empty
import socket
import tempfile
import zipfile
import shutil

from shinken.objects.config import Config
from shinken.external_command import ExternalCommandManager
from shinken.dispatcher import Dispatcher
from shinken.daemon import Daemon, Interface
from shinken.log import logger
from shinken.brok import Brok
from shinken.external_command import ExternalCommand
from shinken.util import safe_print, expect_file_dirs, strip_and_uniq
from shinken.skonfuiworker import SkonfUIWorker
from shinken.message import Message
from shinken.misc.datamanagerskonf import datamgr
from shinken.objects.pack import Pack, Packs

# DBG: code this!
from shinken.objects import Contact

# Now the bottle HTTP part :)
from shinken.webui.bottle import Bottle, run, static_file, view, route, request, response
# Debug
import shinken.webui.bottle as bottle
bottle.debug(True)

# Import bottle lib to make bottle happy
bottle_dir = os.path.abspath(os.path.dirname(bottle.__file__))
sys.path.insert(0, bottle_dir)

bottle.TEMPLATE_PATH.append(os.path.join(bottle_dir, 'views'))
bottle.TEMPLATE_PATH.append(bottle_dir)

try:
    from pymongo.connection import Connection
except ImportError:
    Connection = None


# Interface for the other Arbiter
# It connects, and together we decide who's the Master and who's the Slave, etc.
# Here is a also a function to get a new conf from the master
class IForArbiter(Interface):

    def have_conf(self, magic_hash):
        # I've got a conf and a good one
        if self.app.cur_conf and self.app.cur_conf.magic_hash == magic_hash:
            return True
        else:  # I've no conf or a bad one
            return False

    # The master Arbiter is sending us a new conf. Ok, we take it
    def put_conf(self, conf):
        super(IForArbiter, self).put_conf(conf)
        self.app.must_run = False

    def get_config(self):
        return self.app.conf

    # The master arbiter asks me not to run!
    def do_not_run(self):
        # If i'm the master, then F**K YOU!
        if self.app.is_master:
            print "Some f***ing idiot asks me not to run. I'm a proud master, so I decide to run anyway"
        # Else, I'm just a spare, so I listen to my master
        else:
            print "Someone asks me not to run"
            self.app.last_master_speack = time.time()
            self.app.must_run = False

    # Here a function called by check_shinken to get daemon status
    def get_satellite_status(self, daemon_type, daemon_name):
        daemon_name_attr = daemon_type + "_name"
        daemons = self.app.get_daemons(daemon_type)
        if daemons:
            for dae in daemons:
                if hasattr(dae, daemon_name_attr) and getattr(dae, daemon_name_attr) == daemon_name:
                    if hasattr(dae, 'alive') and hasattr(dae, 'spare'):
                        return {'alive': dae.alive, 'spare': dae.spare}
        return None

    # Here a function called by check_shinken to get daemons list
    def get_satellite_list(self, daemon_type):
        satellite_list = []
        daemon_name_attr = daemon_type + "_name"
        daemons = self.app.get_daemons(daemon_type)
        if daemons:
            for dae in daemons:
                if hasattr(dae, daemon_name_attr):
                    satellite_list.append(getattr(dae, daemon_name_attr))
                else:
                    # If one daemon has no name... ouch!
                    return None
            return satellite_list
        return None

    # Dummy call. We are a master, we managed what we want
    def what_i_managed(self):
        return []

    def get_all_states(self):
        res = {'arbiter': self.app.conf.arbiters,
               'scheduler': self.app.conf.schedulers,
               'poller': self.app.conf.pollers,
               'reactionner': self.app.conf.reactionners,
               'receiver': self.app.conf.receivers,
               'broker': self.app.conf.brokers}
        return res


# Main Skonf Class
class Skonf(Daemon):

    def __init__(self, config_files, is_daemon, do_replace, verify_only, debug, debug_file):

        super(Skonf, self).__init__('skonf', config_files[0], is_daemon, do_replace, debug, debug_file)

        self.config_files = config_files

        self.verify_only = verify_only

        self.broks = {}
        self.is_master = False

        self.nb_broks_send = 0

        # Now tab for external_commands
        self.external_commands = []

        self.fifo = None

        # Use to know if we must still be alive or not
        self.must_run = True

        self.interface = IForArbiter(self)
        self.conf = Config()

        self.workers = {}   # dict of active workers

        self.host_templates = None
        self.service_templates = None
        self.contact_templates = None
        self.timeperiod_templates = None

        self.datamgr = datamgr

    # Use for adding things like broks
    def add(self, b):
        if isinstance(b, Brok):
            self.broks[b.id] = b
        elif isinstance(b, ExternalCommand):
            self.external_commands.append(b)
        else:
            logger.warning('Cannot manage object type %s (%s)' % (type(b), b))

    def load_config_file(self):
        print "Loading configuration"
        # REF: doc/shinken-conf-dispatching.png (1)
        buf = self.conf.read_config(self.config_files)
        raw_objects = self.conf.read_config_buf(buf)

        print "Opening local log file"

        # First we need to get arbiters and modules first
        # so we can ask them some objects too
        self.conf.create_objects_for_type(raw_objects, 'arbiter')
        self.conf.create_objects_for_type(raw_objects, 'module')

        self.conf.early_arbiter_linking()

        self.modules = []
        print "Loading modules", self.conf.skonf_modules
        modules_names = self.conf.skonf_modules.split(',')
        modules_names = strip_and_uniq(modules_names)
        for mod_name in modules_names:
            m = self.conf.modules.find_by_name(mod_name)
            if not m:
                logger.error('cannot find module %s' % mod_name)
                sys.exit(2)
            self.modules.append(m)

        logger.info("My own modules: " + ','.join([m.get_name() for m in self.modules]))

        # we request the instances without them being *started*
        # (for these that are concerned ("external" modules):
        # we will *start* these instances after we have been daemonized (if requested)
        self.modules_manager.set_modules(self.modules)
        self.do_load_modules()

        for inst in self.modules_manager.instances:
            f = getattr(inst, 'load', None)
            if f and callable(f):
                f(self)

        """        # Call modules that manage this read configuration pass
        self.hook_point('read_configuration')

        # Now we ask for configuration modules if they
        # got items for us
        for inst in self.modules_manager.instances:
            if 'configuration' in inst.phases:
                try:
                    r = inst.get_objects()
                except Exception, exp:
                    print "The instance %s raise an exception %s. I bypass it" % (inst.get_name(), str(exp))
                    continue

                types_creations = self.conf.types_creations
                for k in types_creations:
                    (cls, clss, prop) = types_creations[k]
                    if prop in r:
                        for x in r[prop]:
                            # test if raw_objects[k] is already set - if not, add empty array
                            if not k in raw_objects:
                                raw_objects[k] = []
                            # now append the object
                            raw_objects[k].append(x)
                        print "Added %i objects to %s from module %s" % (len(r[prop]), k, inst.get_name())
        """

        ### Resume standard operations ###
        self.conf.create_objects(raw_objects)

        # Maybe conf is already invalid
        if not self.conf.conf_is_correct:
            sys.exit("***> One or more problems was encountered while processing the config files...")

        # Change Nagios2 names to Nagios3 ones
        self.conf.old_properties_names_to_new()

        # Manage all post-conf modules
        self.hook_point('early_configuration')

        self.packs_home = self.conf.packs_home
        self.share_dir = self.conf.share_dir

        # Load all file triggers
        self.conf.load_packs()

        # Create Template links
        self.conf.linkify_templates()

        # All inheritances
        #self.conf.apply_inheritance()

        # Explode between types
        #self.conf.explode()

        # Create Name reversed list for searching list
        self.conf.create_reversed_list()

        # Cleaning Twins objects
        self.conf.remove_twins()

        # Implicit inheritance for services
        #self.conf.apply_implicit_inheritance()

        # Fill default values
        super(Config, self.conf).fill_default()

        # Remove templates from config
        # SAVE TEMPLATES
        self.host_templates = self.conf.hosts.templates
        self.service_templates = self.conf.services.templates
        self.contact_templates = self.conf.contacts.templates
        self.timeperiod_templates = self.conf.timeperiods.templates
        self.packs = self.conf.packs
        # Then clean for other parts
        #self.conf.remove_templates()

        # We removed templates, and so we must recompute the
        # search lists
        self.conf.create_reversed_list()

        # Pythonize values
        #self.conf.pythonize()
        super(Config, self.conf).pythonize()

        # Linkify objects each others
        #self.conf.linkify()

        # applying dependencies
        #self.conf.apply_dependencies()

        # Hacking some global parameter inherited from Nagios to create
        # on the fly some Broker modules like for status.dat parameters
        # or nagios.log one if there are no already available
        #self.conf.hack_old_nagios_parameters()

        # Raise warning about curently unmanaged parameters
        #if self.verify_only:
        #    self.conf.warn_about_unmanaged_parameters()

        # Exlode global conf parameters into Classes
        #self.conf.explode_global_conf()

        # set ourown timezone and propagate it to other satellites
        #self.conf.propagate_timezone_option()

        # Look for business rules, and create the dep tree
        #self.conf.create_business_rules()
        # And link them
        #self.conf.create_business_rules_dependencies()

        # Warn about useless parameters in Shinken
        #if self.verify_only:
        #    self.conf.notice_about_useless_parameters()

        # Manage all post-conf modules
        self.hook_point('late_configuration')

        # Correct conf?
        #self.conf.is_correct()

        #If the conf is not correct, we must get out now
        #if not self.conf.conf_is_correct:
        #    sys.exit("Configuration is incorrect, sorry, I bail out")

        # REF: doc/shinken-conf-dispatching.png (2)
        #logger.info("Cutting the hosts and services into parts")
        #self.confs = self.conf.cut_into_parts()

        # The conf can be incorrect here if the cut into parts see errors like
        # a realm with hosts and not schedulers for it
        if not self.conf.conf_is_correct:
            self.conf.show_errors()
        #    sys.exit("Configuration is incorrect, sorry, I bail out")
        else:
            logger.info('Things look okay - No serious problems were detected during the pre-flight check')

        # Now clean objects of temporary/unecessary attributes for live work:
        self.conf.clean()

        # Exit if we are just here for config checking
        if self.verify_only:
            sys.exit(0)

        # Some properties need to be "flatten" (put in strings)
        # before being send, like realms for hosts for example
        # BEWARE: after the cutting part, because we stringify some properties
        #self.conf.prepare_for_sending()

        # Ok, here we must check if we go on or not.
        # TODO: check OK or not
        self.api_key = self.conf.api_key
        self.community_uri = str(self.conf.community_uri)
        self.http_proxy = str(self.conf.http_proxy)
        self.use_local_log = self.conf.use_local_log
        self.log_level = logger.get_level_id(self.conf.log_level)
        self.local_log = self.conf.local_log
        self.pidfile = os.path.abspath(self.conf.lock_file)
        self.idontcareaboutsecurity = self.conf.idontcareaboutsecurity
        self.user = self.conf.shinken_user
        self.group = self.conf.shinken_group

        # If the user set a workdir, let use it. If not, use the
        # pidfile directory
        if self.conf.workdir == '':
            self.workdir = os.path.abspath(os.path.dirname(self.pidfile))
        else:
            self.workdir = self.conf.workdir
        #print "DBG curpath=", os.getcwd()
        #print "DBG pidfile=", self.pidfile
        #print "DBG workdir=", self.workdir

        ##  We need to set self.host & self.port to be used by do_daemon_init_and_start
        self.host = ''
        self.port = 0

        logger.info("Configuration Loaded")
        print ""

    def load_web_configuration(self):
        self.plugins = []

        self.http_port = 7766  # int(getattr(modconf, 'port', '7767'))
        self.http_host = '0.0.0.0'  # getattr(modconf, 'host', '0.0.0.0')
        self.auth_secret = 'CHANGE_ME'.encode('utf8', 'replace')  # getattr(modconf, 'auth_secret').encode('utf8', 'replace')
        self.http_backend = 'auto'  # getattr(modconf, 'http_backend', 'auto')
        self.login_text = None  # getattr(modconf, 'login_text', None)
        self.allow_html_output = False  # to_bool(getattr(modconf, 'allow_html_output', '0'))
        self.remote_user_enable = '0'  # getattr(modconf, 'remote_user_enable', '0')
        self.remote_user_variable = 'X_REMOTE_USER'  # getattr(modconf, 'remote_user_variable', 'X_REMOTE_USER')

        # Load the photo dir and make it a absolute path
        self.photo_dir = 'photos'  # getattr(modconf, 'photo_dir', 'photos')
        self.photo_dir = os.path.abspath(self.photo_dir)
        print "Webui: using the backend", self.http_backend

    # We check if the photo directory exists. If not, try to create it
    def check_photo_dir(self):
        print "Checking photo path", self.photo_dir
        if not os.path.exists(self.photo_dir):
            print "Truing to create photo dir", self.photo_dir
            try:
                os.mkdir(self.photo_dir)
            except Exception, exp:
                print "Photo dir creation failed", exp

    # Main loop function
    def main(self):
        try:
            # Log will be broks
            for line in self.get_header():
                self.log.info(line)

            self.load_config_file()
            self.load_web_configuration()

            self.do_daemon_init_and_start()
            #self.uri_arb = self.pyro_daemon.register(self.interface, "ForArbiter")

            # Under Android, we do not have multiprocessing lib
            # so use standard Queue threads things
            # but in multiprocess, we are also using a Queue(). It's just
            # not the same
            if is_android:
                self.returns_queue = Queue()
            else:
                self.returns_queue = self.manager.Queue()

            # create the input queue of all workers
            try:
                if is_android:
                    self.workers_queue = Queue()
                else:
                    self.workers_queue = self.manager.Queue()
            # If we got no /dev/shm on linux, we can got problem here.
            # Must raise with a good message
            except OSError, exp:
                # We look for the "Function not implemented" under Linux
                if exp.errno == 38 and os.name == 'posix':
                    logger.error("Get an exception (%s). If you are under Linux, please check that your /dev/shm directory exists." % (str(exp)))
                    raise

            # For multiprocess things, we should not have
            # sockettimeouts. will be set explicitly in Pyro calls
            import socket
            socket.setdefaulttimeout(None)

            # ok we are now fully daemon (if requested)
            # now we can start our "external" modules (if any):
            self.modules_manager.start_external_instances()

            # Ok now we can load the retention data
            self.hook_point('load_retention')

            ## And go for the main loop
            self.do_mainloop()
        except SystemExit, exp:
            # With a 2.4 interpreter the sys.exit() in load_config_file
            # ends up here and must be handled.
            sys.exit(exp.code)
        except Exception, exp:
            logger.critical("I got an unrecoverable error. I have to exit")
            logger.critical("You can log a bug ticket at https://github.com/naparuba/shinken/issues/new to get help")
            logger.critical("Back trace of it: %s" % (traceback.format_exc()))
            raise

    def setup_new_conf(self):
        """ Setup a new conf received from a Master arbiter. """
        conf = self.new_conf
        self.new_conf = None
        self.cur_conf = conf
        self.conf = conf

    def do_loop_turn(self):
        if self.must_run:
            # Main loop
            self.run()

    # Get 'objects' from external modules
    # It can be used for get external commands for example
    def get_objects_from_from_queues(self):
        for f in self.modules_manager.get_external_from_queues():
            #print "Groking from module instance %s" % f
            while True:
                try:
                    o = f.get(block=False)
                    self.add(o)
                except Empty:
                    break
                # Maybe the queue got problem
                # log it and quit it
                except (IOError, EOFError), exp:
                    logger.warning("An external module queue got a problem '%s'" % str(exp))
                    break

    # We wait (block) for arbiter to send us something
    def wait_for_master_death(self):
        logger.info("Waiting for master death")
        timeout = 1.0
        self.last_master_speack = time.time()

        # Look for the master timeout
        master_timeout = 300
        for arb in self.conf.arbiters:
            if not arb.spare:
                master_timeout = arb.check_interval * arb.max_check_attempts
        logger.info("I'll wait master for %d seconds" % master_timeout)

        while not self.interrupted:
            elapsed, _, tcdiff = self.handleRequests(timeout)
            # if there was a system Time Change (tcdiff) then we have to adapt last_master_speak:
            if self.new_conf:
                self.setup_new_conf()
            if tcdiff:
                self.last_master_speack += tcdiff
            if elapsed:
                self.last_master_speack = time.time()
                timeout -= elapsed
                if timeout > 0:
                    continue

            timeout = 1.0
            sys.stdout.write(".")
            sys.stdout.flush()

            # Now check if master is dead or not
            now = time.time()
            if now - self.last_master_speack > master_timeout:
                logger.info("Master is dead!!!")
                self.must_run = True
                break

    # Take all external commands, make packs and send them to
    # the schedulers
    def push_external_commands_to_schedulers(self):
        # Now get all external commands and put them into the
        # good schedulers
        for ext_cmd in self.external_commands:
            self.external_command.resolve_command(ext_cmd)

        # Now for all alive schedulers, send the commands
        for sched in self.conf.schedulers:
            cmds = sched.external_commands
            if len(cmds) > 0 and sched.alive:
                safe_print("Sending %d commands" % len(cmds), 'to scheduler', sched.get_name())
                sched.run_external_commands(cmds)
            # clean them
            sched.external_commands = []

    # Main function
    def run(self):
        if self.conf.human_timestamp_log:
            logger.set_human_format()

        # Ok start to work :)
        self.check_photo_dir()

        self.request = request
        self.response = response

        self.load_plugins()

        # Declare the whole app static files AFTER the plugin ones
        self.declare_common_static()

        # Start sub workers
        for i in xrange(1, 3):
            self.create_and_launch_worker()

        self.init_db()

        self.init_datamanager()

        # Launch the data thread"
        self.workersmanager_thread = threading.Thread(None, self.workersmanager, 'httpthread')
        self.workersmanager_thread.start()
        # TODO: look for alive and killing

        print "Starting SkonfUI app"
        srv = run(host=self.http_host, port=self.http_port, server=self.http_backend)

    def workersmanager(self):
        while True:
            print "Workers manager thread"
            time.sleep(1)

    # Here we will load all plugins (pages) under the webui/plugins
    # directory. Each one can have a page, views and htdocs dir that we must
    # route correctly
    def load_plugins(self):
        from shinken.webui import plugins_skonf as plugins
        plugin_dir = os.path.abspath(os.path.dirname(plugins.__file__))
        print "Loading plugin directory: %s" % plugin_dir

        # Load plugin directories
        plugin_dirs = [fname for fname in os.listdir(plugin_dir)
                        if os.path.isdir(os.path.join(plugin_dir, fname))]

        print "Plugin dirs", plugin_dirs
        sys.path.append(plugin_dir)
        # We try to import them, but we keep only the one of
        # our type
        for fdir in plugin_dirs:
            print "Try to load", fdir
            mod_path = 'shinken.webui.plugins_skonf.%s.%s' % (fdir, fdir)
            print "MOD PATH", mod_path
            try:
                m = __import__(mod_path, fromlist=[mod_path])
                m_dir = os.path.abspath(os.path.dirname(m.__file__))
                sys.path.append(m_dir)

                #print "Loaded module m", m
                print m.__file__
                pages = m.pages
                print "Try to load pages", pages
                for (f, entry) in pages.items():
                    routes = entry.get('routes', None)
                    v = entry.get('view', None)
                    static = entry.get('static', False)

                    # IMPORTANT: apply VIEW BEFORE route!
                    if v:
                        #print "Link function", f, "and view", v
                        f = view(v)(f)

                    # Maybe there is no route to link, so pass
                    if routes:
                        for r in routes:
                            method = entry.get('method', 'GET')
                            print "link function", f, "and route", r, "method", method

                            # Ok, we will just use the lock for all
                            # plugin page, but not for static objects
                            # so we set the lock at the function level.
                            lock_version = self.lockable_function(f)
                            f = route(r, callback=lock_version, method=method)

                    # If the plugin declare a static entry, register it
                    # and remeber: really static! because there is no lock
                    # for them!
                    if static:
                        self.add_static(fdir, m_dir)

                # And we add the views dir of this plugin in our TEMPLATE
                # PATH
                bottle.TEMPLATE_PATH.append(os.path.join(m_dir, 'views'))

                # And finally register me so the pages can get data and other
                # useful stuff
                m.app = self


            except Exception, exp:
                logger.info("Loading plugins: %s" % exp)

    def add_static(self, fdir, m_dir):
        static_route = '/static/' + fdir + '/:path#.+#'
        #print "Declaring static route", static_route
        def plugin_static(path):
            print "Ask %s and give %s" % (path, os.path.join(m_dir, 'htdocs'))
            return static_file(path, root=os.path.join(m_dir, 'htdocs'))
        route(static_route, callback=plugin_static)

    # We want a lock manager version of the plugin fucntions
    def lockable_function(self, f):
        #print "We create a lock verion of", f
        def lock_version(**args):
            #self.wait_for_no_writers()
            t = time.time()
            try:
                return f(**args)
            finally:
                print "rendered in", time.time() - t
                # We can remove us as a reader from now. It's NOT an atomic operation
                # so we REALLY not need a lock here (yes, I try without and I got
                # a not so accurate value there....)
                #self.global_lock.acquire()
                #self.nb_readers -= 1
                #self.global_lock.release()
                #print "The lock version is", lock_version
        return lock_version

    def declare_common_static(self):
        @route('/static/photos/:path#.+#')
        def give_photo(path):
            # If the file really exist, give it. If not, give a dummy image.
            if os.path.exists(os.path.join(self.photo_dir, path+'.jpg')):
                return static_file(path+'.jpg', root=self.photo_dir)
            else:
                return static_file('images/user.png', root=os.path.join(bottle_dir, 'htdocs'))

        # Route static files css files
        @route('/static/:path#.+#')
        def server_static(path):
            # By default give from the root in bottle_dir/htdocs. If the file is missing,
            # search in the share dir
            root = os.path.join(bottle_dir, 'htdocs')
            p = os.path.join(root, path)
            print "LOOK for FILE EXISTS", p
            if not os.path.exists(p):
                root = self.share_dir
                print "LOOK FOR PATH", path
                print "No such file, I look in", os.path.join(root, path)
            return static_file(path, root=root)

        # And add the favicon ico too
        @route('/favicon.ico')
        def give_favicon():
            return static_file('favicon.ico', root=os.path.join(bottle_dir, 'htdocs', 'images'))

    def old_run(self):
        suppl_socks = None

        # Now create the external commander. It's just here to dispatch
        # the commands to schedulers
        e = ExternalCommandManager(self.conf, 'dispatcher')
        e.load_arbiter(self)
        self.external_command = e

        print "Run baby, run..."
        timeout = 1.0

        while self.must_run and not self.interrupted:

            elapsed, ins, _ = self.handleRequests(timeout, suppl_socks)

            # If FIFO, read external command
            if ins:
                now = time.time()
                ext_cmds = self.external_command.get()
                if ext_cmds:
                    for ext_cmd in ext_cmds:
                        self.external_commands.append(ext_cmd)
                else:
                    self.fifo = self.external_command.open()
                    if self.fifo is not None:
                        suppl_socks = [self.fifo]
                    else:
                        suppl_socks = None
                elapsed += time.time() - now

            if elapsed or ins:
                timeout -= elapsed
                if timeout > 0:  # only continue if we are not over timeout
                    continue

            # Timeout
            timeout = 1.0  # reset the timeout value

            # Try to see if one of my module is dead, and
            # try to restart previously dead modules :)
            self.check_and_del_zombie_modules()

            # Call modules that manage a starting tick pass
            self.hook_point('tick')
            print "Tick"

            # If ask me to dump my memory, I do it
            if self.need_dump_memory:
                self.dump_memory()
                self.need_dump_memory = False

    def get_daemons(self, daemon_type):
        """ Returns the daemons list defined in our conf for the given type """
        # shouldn't the 'daemon_types' (whetever it is above) be always present?
        return getattr(self.conf, daemon_type + 's', None)

    # Helper functions for retention modules
    # So we give our broks and external commands
    def get_retention_data(self):
        r = {}
        r['broks'] = self.broks
        r['external_commands'] = self.external_commands
        return r

    # Get back our data from a retention module
    def restore_retention_data(self, data):
        broks = data['broks']
        external_commands = data['external_commands']
        self.broks.update(broks)
        self.external_commands.extend(external_commands)

    def check_auth(self, user, password):
        print "Checking auth of", user # , password
        c = self.datamgr.get_contact(user)
        print "Got", c
        if not c:
            print "Warning: You need to have a contact having the same name as your user %s" % user

        # TODO: do not forgot the False when release!
        is_ok = False # (c is not None) # False

        for mod in self.modules_manager.get_internal_instances():
            try:
                f = getattr(mod, 'check_auth', None)
                print "Get SKONF check_auth", f, "from", mod.get_name()
                if f and callable(f):
                    r = f(user, password)
                    if r:
                        is_ok = True
                        # No need for other modules
                        break
            except Exception, exp:
                print exp.__dict__
                logger.warning("[%s] The mod %s raise an exception: %s, I'm tagging it to restart later" % (self.name, mod.get_name(), str(exp)))
                logger.debug("[%s] Exception type: %s" % (self.name, type(exp)))
                logger.debug("Back trace of this kill: %s" % (traceback.format_exc()))
                self.modules_manager.set_to_restart(mod)

        # Ok if we got a real contact, and if a module auth it
        return (is_ok and c is not None)

    def get_user_auth(self):
        # First we look for the user sid
        # so we bail out if it's a false one
        user_name = self.request.get_cookie("user", secret=self.auth_secret)

        # If we cannot check the cookie, bailout
        if not user_name:
            return None

        c = self.datamgr.get_contact(user_name)

        print "Find a contact?", user_name, c
        #c = Contact()
        #c.contact_name = user_name
        #c.is_admin = True
        return c

    # Create and launch a new worker, and put it into self.workers
    def create_and_launch_worker(self):
        w = SkonfUIWorker(1, self.workers_queue, self.returns_queue, 1, mortal=False, max_plugins_output_length=1, target=None)
        w.module_name = 'skonfuiworker'
        w.add_database_data('localhost')

        # save this worker
        self.workers[w.id] = w

        logger.info("[%s] Allocating new %s Worker: %s" % (self.name, w.module_name, w.id))

        # Ok, all is good. Start it!
        w.start()

    # TODO: fix hard coded server/database
    def init_db(self):
        if not Connection:
            logger.error('You need the pymongo lib for running skonfui. Please install it')
            sys.exit(2)

        con = Connection('localhost')
        self.db = con.shinken

    def init_datamanager(self):
        self.datamgr.load_conf(self.conf)
        self.datamgr.load_db(self.db)

    def get_api_key(self):
        return str(self.api_key)

    # We are asking to a worker .. to work :)
    def ask_new_scan(self, id):
        msg = Message(id=0, type='ScanAsk', data={'scan_id': id})
        print "Creating a Message for ScanAsk", msg
        self.workers_queue.put(msg)

         # Will get all label/uri for external UI like PNP or NagVis
    def get_external_ui_link(self):
        lst = []
        for mod in self.modules_manager.get_internal_instances():
            try:
                f = getattr(mod, 'get_external_ui_link', None)
                if f and callable(f):
                    r = f()
                    lst.append(r)
            except Exception, exp:
                print exp.__dict__
<<<<<<< HEAD
                logger.warning("[%s] The module %s raised an exception: %s, I'm tagging it to restart later" % (self.name, mod.get_name(), str(exp)))
                logger.warning("[%s] Exception type: %s" % (self.name, type(exp)))
                logger.warning("Back trace of this kill: %s" % (traceback.format_exc()))
=======
                logger.warning("[%s] The mod %s raise an exception: %s, I'm tagging it to restart later" % (self.name, mod.get_name(), str(exp)))
                logger.debug("[%s] Exception type: %s" % (self.name, type(exp)))
                logger.debug("Back trace of this kill: %s" % (traceback.format_exc()))
>>>>>>> a314e6e2
                self.modules_manager.set_to_restart(mod)

        safe_print("Will return external_ui_link::", lst)
        return lst

    def save_pack(self, buf):
        logger.info("Saving a new pack")
        _tmpfile = tempfile.mktemp()
        f = open(_tmpfile, 'wb')
        f.write(buf)
        f.close()
        logger.debug("Saving a pack of size %s in %s" % (len(buf), _tmpfile))
        logger.debug("Validate if pack is a .zip")
        if not zipfile.is_zipfile(_tmpfile):
            logger.error("Pack is not a .zip, bailing out")
            r = {'state': 400, 'text': 'ERROR: The pack is not a .zip file, something is wrong bailing out.'}
            os.remove(_tmpfile)
            return r

        TMP_DIR = tempfile.mkdtemp()
        logger.info("Extracting the pack into %s" % (TMP_DIR))
        f = zipfile.ZipFile(_tmpfile)
        f.extractall(TMP_DIR)

        # The zip file is no more need
        os.remove(_tmpfile)

        packs = Packs({})
        packs.load_file(TMP_DIR)
        packs = [i for i in packs]
        if len(packs) > 1:
            r = {'state': 400, 'text': 'ERROR: the pack has too many .pack files in it'}
            logger.error("Tried to extract a pack that has too many .pack files in it")
            # Clean before exit
            shutil.rmtree(TMP_DIR)
            return r

        if len(packs) == 0:
            r = {'state': 400, 'text': 'ERROR: no valid .pack found in the zip file'}
            logger.error("No valid .pack found in the zip file")
            # Clean before exit
            shutil.rmtree(TMP_DIR)
            return r

        pack = packs.pop()
        logger.debug("We read pack %s" % pack.__dict__)
        # Now we can update the db pack entry
        pack_name = pack.pack_name
        pack_path = pack.path
        if pack_path == '/':
            pack_path = '/uncategorized'

        # Now we move the pack to it's final directory
        dirs = os.path.normpath(pack_path).split('/')
        dirs = [d for d in dirs if d != '']
        # We will create all directory until the last one
        # so we are doing a mkdir -p .....
        tmp_dir = self.packs_home
        for d in dirs:
            _d = os.path.join(tmp_dir, d)
            logger.debug("Look for the directory %s" % _d)
            if not os.path.exists(_d):
                os.mkdir(_d)
            tmp_dir = _d
        # Ok now the last level
        dest_dir = os.path.join(tmp_dir, pack_name)
        logger.debug("Will copy the tree in the pack tree %s" % dest_dir)

        # If it's already here (previous pack?) clean it
        if os.path.exists(dest_dir):
            logger.debug("Cleaning the old pack dir" % dest_dir)
            shutil.rmtree(dest_dir)

        # Copying the new pack
        shutil.copytree(TMP_DIR, dest_dir)
        shutil.rmtree(TMP_DIR)

        # Ok we do not want to let some images or templates dir in it,
        # so we will move all of them too
        img_dir = os.path.join(dest_dir, 'images')
        if os.path.exists(img_dir):
            logger.debug("We got an images source dir, we should move it")
            for root, dirs, files in os.walk(img_dir):
                for file in files:
                    src_file = os.path.join(root, file)
                    dst_file = src_file[len(img_dir):]
                    if dst_file.startswith('/'):
                        dst_file = dst_file[1:]
                    img_dst_dir = os.path.dirname(dst_file)
                    from_share_path = os.path.join('images', img_dst_dir)
                    can_be_copy = expect_file_dirs(self.share_dir, from_share_path)
                    full_dst_file = os.path.join(self.share_dir, from_share_path, file)
                    logger.debug("Can the file %s can be copied? %s" % (dst_file, can_be_copy))
                    logger.debug("Saving a source file %s in %s" % (src_file, full_dst_file))
                    if can_be_copy:
                        shutil.copy(src_file, full_dst_file)
                    else:
                        logger.warning('Could not create the directory %s for the pack installation' % os.path.join(self.share_dir, from_share_path))

        # Now the template one
        templates_dir = os.path.join(dest_dir, 'templates')
        if os.path.exists(templates_dir):
            logger.debug("We got an images source dir, we should move it")
            for root, dirs, files in os.walk(templates_dir):
                for file in files:
                    src_file = os.path.join(root, file)
                    dst_file = src_file[len(templates_dir):]
                    if dst_file.startswith('/'):
                        dst_file = dst_file[1:]
                    tpl_dst_dir = os.path.dirname(dst_file)
                    from_share_path = os.path.join('templates', tpl_dst_dir)
                    can_be_copy = expect_file_dirs(self.share_dir, from_share_path)
                    full_dst_file = os.path.join(self.share_dir, from_share_path, file)
                    logger.debug("Can the file %s can be copied? %s" % (dst_file, can_be_copy))
                    logger.debug("Saving a source file %s in %s" % (src_file, full_dst_file))
                    if can_be_copy:
                        shutil.copy(src_file, full_dst_file)
                    else:
                        logger.warning('Could not create the directory %s for a pack installation' % os.path.join(self.share_dir, from_share_path))

        r = {'state': 200, 'text': 'The pack was downloaded and installed. Please restart skonf to use it.'}
        return r<|MERGE_RESOLUTION|>--- conflicted
+++ resolved
@@ -907,15 +907,9 @@
                     lst.append(r)
             except Exception, exp:
                 print exp.__dict__
-<<<<<<< HEAD
-                logger.warning("[%s] The module %s raised an exception: %s, I'm tagging it to restart later" % (self.name, mod.get_name(), str(exp)))
-                logger.warning("[%s] Exception type: %s" % (self.name, type(exp)))
-                logger.warning("Back trace of this kill: %s" % (traceback.format_exc()))
-=======
                 logger.warning("[%s] The mod %s raise an exception: %s, I'm tagging it to restart later" % (self.name, mod.get_name(), str(exp)))
                 logger.debug("[%s] Exception type: %s" % (self.name, type(exp)))
                 logger.debug("Back trace of this kill: %s" % (traceback.format_exc()))
->>>>>>> a314e6e2
                 self.modules_manager.set_to_restart(mod)
 
         safe_print("Will return external_ui_link::", lst)
