--- conflicted
+++ resolved
@@ -48,24 +48,24 @@
     """
     Interface for various stats about broker activity
     """
-    
+
     doc = 'Get raw stats from the daemon'
-    
-    
+
+
     def get_raw_stats(self):
         app = self.app
         res = []
-        
+
         insts = [inst for inst in app.modules_manager.instances if inst.is_external]
         for inst in insts:
             try:
                 res.append({'module_name': inst.get_name(), 'queue_size': inst.to_q.qsize()})
             except Exception, exp:
                 res.append({'module_name': inst.get_name(), 'queue_size': 0})
-        
+
         return res
-    
-    
+
+
     get_raw_stats.doc = doc
 
 
@@ -73,32 +73,32 @@
 class Broker(BaseSatellite):
     properties = BaseSatellite.properties.copy()
     properties.update({
-        'pidfile'  : PathProp(default='brokerd.pid'),
-        'port'     : IntegerProp(default=7772),
+        'pidfile':   PathProp(default='brokerd.pid'),
+        'port':      IntegerProp(default=7772),
         'local_log': PathProp(default='brokerd.log'),
     })
-    
-    
+
+
     def __init__(self, config_file, is_daemon, do_replace, debug, debug_file, profile=''):
-        
+
         super(Broker, self).__init__('broker', config_file, is_daemon, do_replace, debug,
                                      debug_file)
-        
+
         # Our arbiters
         self.arbiters = {}
-        
+
         # Our pollers, reactionners and receivers
         self.pollers = {}
         self.reactionners = {}
         self.receivers = {}
-        
+
         # Modules are load one time
         self.have_modules = False
-        
+
         # Can have a queue of external_commands given by modules
         # will be processed by arbiter
         self.external_commands = []
-        
+
         # All broks to manage
         self.broks = deque()  # broks to manage
         self.external_module_broks = deque()  # broks during this loop to send to external modules
@@ -109,12 +109,12 @@
         # to our current activities and won't lock the arbiter
         self.arbiter_broks = []
         self.arbiter_broks_lock = threading.RLock()
-        
+
         self.timeout = 1.0
-        
+
         self.istats = IStats(self)
-    
-    
+
+
     # Schedulers have some queues. We can simplify the call by adding
     # elements into the proper queue just by looking at their type
     # Brok -> self.broks
@@ -159,23 +159,23 @@
                 logger.error('the module %s just crash! Please look at the traceback:',
                              data['name'])
                 logger.error(data['trace'])
-                
+
                 # The module death will be looked for elsewhere and restarted.
-    
-    
+
+
     # Get the good tabs for links by the kind. If unknown, return None
     def get_links_from_type(self, d_type):
-        t = {'scheduler'  : self.schedulers,
-             'arbiter'    : self.arbiters,
-             'poller'     : self.pollers,
+        t = {'scheduler':   self.schedulers,
+             'arbiter':     self.arbiters,
+             'poller':      self.pollers,
              'reactionner': self.reactionners,
-             'receiver'   : self.receivers
+             'receiver':    self.receivers
              }
         if d_type in t:
             return t[d_type]
         return None
-    
-    
+
+
     # Check if we do not connect to often to this
     def is_connection_try_too_close(self, elt):
         now = time.time()
@@ -183,8 +183,8 @@
         if now - last_connection < 5:
             return True
         return False
-    
-    
+
+
     # wrapper function for the real function do_
     # just for timing the connection
     def pynag_con_init(self, id, type='scheduler'):
@@ -192,8 +192,8 @@
         r = self.do_pynag_con_init(id, type)
         statsmgr.timing('con-init.%s' % type, time.time() - _t, 'perf')
         return r
-    
-    
+
+
     # initialize or re-initialize connection with scheduler or
     # arbiter if type == arbiter
     def do_pynag_con_init(self, id, type='scheduler'):
@@ -202,11 +202,11 @@
         if links is None:
             logger.debug('Type unknown for connection! %s', type)
             return
-        
+
         # default timeout for daemons like pollers/reactionners/...
         timeout = 3
         data_timeout = 120
-        
+
         if type == 'scheduler':
             # If sched is not active, I do not try to init
             # it is just useless
@@ -216,14 +216,14 @@
             # schedulers also got real timeout to respect
             timeout = links[id]['timeout']
             data_timeout = links[id]['data_timeout']
-        
+
         # If we try to connect too much, we slow down our tests
         if self.is_connection_try_too_close(links[id]):
             return
-        
+
         # Ok, we can now update it
         links[id]['last_connection'] = time.time()
-        
+
         # DBG: print "Init connection with", links[id]['uri']
         running_id = links[id]['running_id']
         # DBG: print "Running id before connection", running_id
@@ -238,14 +238,14 @@
             logger.info("Connection problem to the %s %s: %s", type, links[id]['name'], str(exp))
             links[id]['con'] = None
             return
-        
+
         try:
             # initial ping must be quick
             con.get('ping')
             new_run_id = con.get('get_running_id')
             new_run_id = float(new_run_id)
             # data transfer can be longer
-            
+
             # The schedulers have been restarted: it has a new run_id.
             # So we clear all verifs, they are obsolete now.
             if new_run_id != running_id:
@@ -269,10 +269,10 @@
             links[id]['con'] = None
             traceback.print_stack()
             return
-        
+
         logger.info("Connection OK to the %s %s", type, links[id]['name'])
-    
-    
+
+
     # Get a brok. Our role is to put it in the modules
     # DO NOT CHANGE data of b!!!
     # REF: doc/broker-modules.png (4-5)
@@ -288,8 +288,8 @@
                 logger.warning("Exception type: %s", type(exp))
                 logger.warning("Back trace of this kill: %s", traceback.format_exc())
                 self.modules_manager.set_to_restart(mod)
-    
-    
+
+
     # Add broks (a tab) to different queues for
     # internal and external modules
     def add_broks_to_queue(self, broks):
@@ -299,16 +299,16 @@
         with self.broks_lock:
             self.broks.extend(broks)
             self.external_module_broks.extend(broks)
-    
-    
+
+
     # Each turn we get all broks from
     # self.broks_internal_raised and we put them in
     # self.broks
     def interger_internal_broks(self):
         self.add_broks_to_queue(self.broks_internal_raised)
         self.broks_internal_raised = []
-    
-    
+
+
     # We will get in the broks list the broks from the arbiters,
     # but as the arbiter_broks list can be push by arbiter without Global lock,
     # we must protect this with he list lock
@@ -316,8 +316,8 @@
         with self.arbiter_broks_lock:
             self.add_broks_to_queue(self.arbiter_broks)
             self.arbiter_broks = []
-    
-    
+
+
     # We get new broks from schedulers
     # REF: doc/broker-modules.png (2)
     def get_new_broks(self, type='scheduler'):
@@ -326,7 +326,7 @@
         if links is None:
             logger.debug('Type unknown for connection! %s', type)
             return
-        
+
         # We check for new check in each schedulers and put
         # the result in new_checks
         for sched_id in links:
@@ -353,13 +353,7 @@
                     for b in tmp_broks:
                         b.instance_id = links[sched_id]['instance_id']
                     # Ok, we can add theses broks to our queues
-<<<<<<< HEAD
                     self.add_broks_to_queue(tmp_broks)
-
-=======
-                    self.add_broks_to_queue(tmp_broks.values())
-                
->>>>>>> 93973b53
                 else:  # no con? make the connection
                     self.pynag_con_init(sched_id, type=type)
             # Ok, con is not known, so we create it
@@ -381,26 +375,26 @@
                 logger.error(str(x))
                 logger.error(traceback.format_exc())
                 sys.exit(1)
-    
-    
+
+
     # Helper function for module, will give our broks
     def get_retention_data(self):
         return self.broks
-    
-    
+
+
     # Get back our broks from a retention module
     def restore_retention_data(self, data):
         self.broks.extend(data)
-    
-    
+
+
     def do_stop(self):
         act = active_children()
         for a in act:
             a.terminate()
             a.join(1)
         super(Broker, self).do_stop()
-    
-    
+
+
     def setup_new_conf(self):
         conf = self.new_conf
         self.cur_conf = conf
@@ -411,18 +405,13 @@
         else:
             name = 'Unnamed broker'
         self.name = name
-<<<<<<< HEAD
-        self.broks_batch = g_conf['broks_batch']
-        self.api_key = g_conf['api_key']
-        self.secret = g_conf['secret']
-        self.http_proxy = g_conf['http_proxy']
-        self.statsd_host = g_conf['statsd_host']
-        self.statsd_port = g_conf['statsd_port']
-        self.statsd_prefix = g_conf['statsd_prefix']
-        self.statsd_enabled = g_conf['statsd_enabled']
-        self.statsd_interval = g_conf['statsd_interval']
-        self.statsd_types = g_conf['statsd_types']
-        self.statsd_pattern = g_conf['statsd_pattern']
+        props_to_get = ['broks_batch', 'api_key', 'secret', 'http_proxy',
+                        'statsd_host', 'statsd_port', 'statsd_prefix',
+                        'statsd_enabled', 'statsd_interval', 'statsd_types',
+                        'statsd_pattern']
+        for prop in props_to_get:
+            v = g_conf[prop]
+            setattr(self, prop, v)
         self.harakiri_threshold = parse_memory_expr(g_conf['harakiri_threshold'])
 
         if self.harakiri_threshold is not None:
@@ -430,15 +419,6 @@
         else:
             self.raw_conf = None
         self.new_conf = None
-
-=======
-        props_to_get = ['api_key', 'secret', 'http_proxy', 'statsd_host', 'statsd_port', 'statsd_prefix',
-                        'statsd_enabled', 'statsd_interval', 'statsd_types', 'statsd_pattern']
-        for prop in props_to_get:
-            v = g_conf[prop]
-            setattr(self, prop, v)
-        
->>>>>>> 93973b53
         # We got a name so we can update the logger and the stats global objects
         logger.load_obj(self, name)
         statsmgr.register(self, name, 'broker',
@@ -452,7 +432,7 @@
                           statsd_interval=self.statsd_interval,
                           statsd_types=self.statsd_types,
                           statsd_pattern=self.statsd_pattern)
-        
+
         logger.debug("[%s] Sending us configuration %s", self.name, conf)
         # If we've got something in the schedulers, we do not
         # want it anymore
@@ -460,7 +440,7 @@
         for sched_id in conf['schedulers']:
             # Must look if we already have it to do not overdie our broks
             already_got = False
-            
+
             # We can already got this conf id, but with another address
             if sched_id in self.schedulers:
                 new_addr = conf['schedulers'][sched_id]['address']
@@ -470,7 +450,7 @@
                 # Should got all the same to be ok :)
                 if new_addr == old_addr and new_port == old_port:
                     already_got = True
-            
+
             if already_got:
                 broks = self.schedulers[sched_id]['broks']
                 running_id = self.schedulers[sched_id]['running_id']
@@ -479,7 +459,7 @@
                 running_id = 0
             s = conf['schedulers'][sched_id]
             self.schedulers[sched_id] = s
-            
+
             # replacing scheduler address and port by those defined in satellitemap
             if s['name'] in g_conf['satellitemap']:
                 s = dict(s)  # make a copy
@@ -489,7 +469,7 @@
                 proto = 'https'
             uri = '%s://%s:%s/' % (proto, s['address'], s['port'])
             self.schedulers[sched_id]['uri'] = uri
-            
+
             self.schedulers[sched_id]['broks'] = broks
             self.schedulers[sched_id]['instance_id'] = s['instance_id']
             self.schedulers[sched_id]['running_id'] = running_id
@@ -497,9 +477,9 @@
             self.schedulers[sched_id]['last_connection'] = 0
             self.schedulers[sched_id]['timeout'] = s['timeout']
             self.schedulers[sched_id]['data_timeout'] = s['data_timeout']
-        
+
         logger.info("We have our schedulers: %s ", self.schedulers)
-        
+
         # Now get arbiter
         for arb_id in conf['arbiters']:
             # Must look if we already have it
@@ -510,27 +490,27 @@
                 broks = []
             a = conf['arbiters'][arb_id]
             self.arbiters[arb_id] = a
-            
+
             # replacing arbiter address and port by those defined in satellitemap
             if a['name'] in g_conf['satellitemap']:
                 a = dict(a)  # make a copy
                 a.update(g_conf['satellitemap'][a['name']])
-            
+
             proto = 'http'
             if a['use_ssl']:
                 proto = 'https'
             uri = '%s://%s:%s/' % (proto, a['address'], a['port'])
             self.arbiters[arb_id]['uri'] = uri
-            
+
             self.arbiters[arb_id]['broks'] = broks
             self.arbiters[arb_id]['instance_id'] = 0  # No use so all to 0
             self.arbiters[arb_id]['running_id'] = 0
             self.arbiters[arb_id]['last_connection'] = 0
-            
+
             # We do not connect to the arbiter. Connection hangs
-        
+
         logger.info("We have our arbiters: %s ", self.arbiters)
-        
+
         # Now for pollers
         for pol_id in conf['pollers']:
             # Must look if we already have it
@@ -543,26 +523,26 @@
                 running_id = 0
             p = conf['pollers'][pol_id]
             self.pollers[pol_id] = p
-            
+
             # replacing poller address and port by those defined in satellitemap
             if p['name'] in g_conf['satellitemap']:
                 p = dict(p)  # make a copy
                 p.update(g_conf['satellitemap'][p['name']])
-            
+
             proto = 'http'
             if p['use_ssl']:
                 proto = 'https'
-            
+
             uri = '%s://%s:%s/' % (proto, p['address'], p['port'])
             self.pollers[pol_id]['uri'] = uri
-            
+
             self.pollers[pol_id]['broks'] = broks
             self.pollers[pol_id]['instance_id'] = 0  # No use so all to 0
             self.pollers[pol_id]['running_id'] = running_id
             self.pollers[pol_id]['last_connection'] = 0
-        
+
         logger.info("We have our pollers: %s", self.pollers)
-        
+
         # Now reactionners
         for rea_id in conf['reactionners']:
             # Must look if we already have it
@@ -573,28 +553,28 @@
             else:
                 broks = []
                 running_id = 0
-            
+
             r = conf['reactionners'][rea_id]
             self.reactionners[rea_id] = r
-            
+
             # replacing reactionner address and port by those defined in satellitemap
             if r['name'] in g_conf['satellitemap']:
                 r = dict(r)  # make a copy
                 r.update(g_conf['satellitemap'][r['name']])
-            
+
             proto = 'http'
             if r['use_ssl']:
                 proto = 'https'
             uri = '%s://%s:%s/' % (proto, r['address'], r['port'])
             self.reactionners[rea_id]['uri'] = uri
-            
+
             self.reactionners[rea_id]['broks'] = broks
             self.reactionners[rea_id]['instance_id'] = 0  # No use so all to 0
             self.reactionners[rea_id]['running_id'] = running_id
             self.reactionners[rea_id]['last_connection'] = 0
-        
+
         logger.info("We have our reactionners: %s", self.reactionners)
-        
+
         # Now receivers
         for rec_id in conf['receivers']:
             # Must look if we already have it
@@ -605,55 +585,55 @@
             else:
                 broks = []
                 running_id = 0
-            
+
             r = conf['receivers'][rec_id]
             self.receivers[rec_id] = r
-            
+
             # replacing reactionner address and port by those defined in satellitemap
             if r['name'] in g_conf['satellitemap']:
                 r = dict(r)  # make a copy
                 r.update(g_conf['satellitemap'][r['name']])
-            
+
             proto = 'http'
             if r['use_ssl']:
                 proto = 'https'
             uri = '%s://%s:%s/' % (proto, r['address'], r['port'])
             self.receivers[rec_id]['uri'] = uri
-            
+
             self.receivers[rec_id]['broks'] = broks
             self.receivers[rec_id]['instance_id'] = 0  # No use so all to 0
             self.receivers[rec_id]['running_id'] = running_id
             self.receivers[rec_id]['last_connection'] = 0
-        
+
         if not self.have_modules:
             self.modules = mods = conf['global']['modules']
             self.have_modules = True
             logger.info("We received modules %s ", mods)
-            
+
             # Ok now start, or restart them!
             # Set modules, init them and start external ones
             self.modules_manager.set_modules(self.modules)
             self.do_load_modules()
             self.modules_manager.start_external_instances()
-        
+
         # Set our giving timezone from arbiter
         use_timezone = conf['global']['use_timezone']
         if use_timezone != 'NOTSET':
             logger.info("Setting our timezone to %s", use_timezone)
             os.environ['TZ'] = use_timezone
             time.tzset()
-        
+
         # Connection init with Schedulers
         for sched_id in self.schedulers:
             self.pynag_con_init(sched_id, type='scheduler')
-        
+
         for pol_id in self.pollers:
             self.pynag_con_init(pol_id, type='poller')
-        
+
         for rea_id in self.reactionners:
             self.pynag_con_init(rea_id, type='reactionner')
-    
-    
+
+
     # An arbiter ask us to wait for a new conf, so we must clean
     # all our mess we did, and close modules too
     def clean_previous_run(self):
@@ -666,12 +646,12 @@
         with self.arbiter_broks_lock:
             self.arbiter_broks = self.arbiter_broks[:]
         self.external_commands = self.external_commands[:]
-        
+
         # And now modules
         self.have_modules = False
         self.modules_manager.clear_instances()
-    
-    
+
+
     # Gets internal metrics for both statsd and
     def get_internal_metrics(self):
         # Queues
@@ -682,8 +662,8 @@
             ('core.broker.broks.queue', len(self.broks), 'queue'),
         ]
         return metrics
-    
-    
+
+
     # stats threads is asking us a main structure for stats
     def get_stats_struct(self):
         now = int(time.time())
@@ -696,43 +676,48 @@
             name, value, mtype = metric
             metrics.append(name, value, now, mtype)
         return res
-    
-    
+
+
     def do_loop_turn(self):
         loop_time = time.time()
         with self.broks_lock:
             nb_broks = len(self.broks)
             nb_external_broks = len(self.external_module_broks)
         logger.debug("[Broks] Begin Loop: managing queue broks [%d]" % nb_broks)
-        
+
         self.broks_done = 0
         for mod in self.modules_manager.get_internal_instances():
             self.local_module_stats[mod.get_name()] = 0
-        
+
         # Dump modules Queues size
-        external_modules = [external_module for external_module in self.modules_manager.instances if external_module.is_external]
+        external_modules = [
+            external_module for external_module in self.modules_manager.instances
+            if external_module.is_external
+        ]
         for external_module in external_modules:
             try:
-                logger.debug("[Broks] External Queue len (%s): %s" % (external_module.get_name(), external_module.to_q.qsize()))
+                logger.debug("[Broks] External Queue len (%s): %s" % (
+                    external_module.get_name(), external_module.to_q.qsize()
+                ))
             except Exception as exp:
                 logger.debug("External Queue len (%s): Exception! %s" % (external_module.get_name(), exp))
-        
+
         # Begin to clean modules
         self.check_and_del_zombie_modules()
-        
+
         # Maybe the arbiter ask us to wait for a new conf
         # If true, we must restart all...
         if self.cur_conf is None:
             # Clean previous run from useless objects and close modules
             self.clean_previous_run()
-            
+
             self.wait_for_initial_conf()
-            # we may have been interrupted or so; then just return from this loop turn
-            if self.new_conf:
-                self.setup_new_conf()
-            else:
+            # we may have been interrupted or so; then
+            # just return from this loop turn
+            if not self.new_conf:
                 return
-        
+            self.setup_new_conf()
+
         # Now we check if arbiter speak to us in the pyro_daemon.
         # If so, we listen for it
         # When it pushes conf to us, we reinit connections
@@ -741,12 +726,13 @@
             if self.graceful_enabled:
                 self.switch_process()
             self.setup_new_conf()
-        
-        # Maybe the last loop we raised some broks internally we should integrate them in broks
+
+        # Maybe the last loop we raised some broks internally we should
+        # integrate them in broks
         self.interger_internal_broks()
         # Also reap broks sent from the arbiters
         self.interger_arbiter_broks()
-        
+
         # Main job, go get broks in our distants daemons
         types = ['scheduler', 'poller', 'reactionner', 'receiver']
         for _type in types:
@@ -755,146 +741,120 @@
             self.get_new_broks(type=_type)
             statsmgr.timing('core.broker.get-new-broks.%s' % _type, time.time() - _t,
                             'perf')
-<<<<<<< HEAD
-
-=======
-        
-        # We will works this turn with a copy of the broks, so we won't be impacted by possible other threads (modules or so)
+
+        # We will works this turn with a copy of the broks, so we won't be
+        # impacted by possible other threads (modules or so)
         with self.broks_lock:
             broks = copy.copy(self.broks)
             to_send = list(self.external_module_broks)
             self.broks = deque()
             self.external_module_broks = deque()
-        
->>>>>>> 93973b53
+
         # and for external queues
         # REF: doc/broker-modules.png (3)
         # We put to external queues broks that was not already send
         t0 = time.time()
         # We are sending broks as a big list, more efficient than one by one
         queues = self.modules_manager.get_external_to_queues()
-        
+
         for q in queues:
             try:
-<<<<<<< HEAD
-                mod.to_q.put(to_send)
-            except Exception, exp:
-                # first we must find the modules
-                logger.debug(str(exp.__dict__))
-                logger.warning("The mod %s queue raise an exception: %s, "
-                               "I'm tagging it to restart later",
-                               mod.get_name(), str(exp))
-                logger.warning("Exception type: %s", type(exp))
-                logger.warning("Back trace of this kill: %s", traceback.format_exc())
-                self.modules_manager.set_to_restart(mod)
-
-
-        # No more need to send them
-        for b in to_send:
-            b.need_send_to_ext = False
-        statsmgr.timing('core.broker.put-to-external-queue', time.time() - t0,
-                        'perf')
-        logger.debug("Time to send %s broks (%d secs)", len(to_send), time.time() - t0)
-
-=======
                 q.put(to_send)
-            except Exception:  # we catch but the kill detector on the next loop will detect the fail module and will manage it
-                logger.error('FAIL TO PUSH DATA TO EXTERNAL MODULE  this module will be detected and restart.')
-        
+            # we catch but the kill detector on the next loop will detect the
+            # fail module and will manage it
+            except Exception:
+                logger.error(
+                    'FAIL TO PUSH DATA TO EXTERNAL MODULE  this module will '
+                    'be detected and restart.'
+                )
+
         statsmgr.timing('core.broker.put-to-external-queue', time.time() - t0, 'perf')
         logger.debug("[Broks] Time to send [%s] broks to module ([%.3f] secs)" % (len(to_send), time.time() - t0))
-        
->>>>>>> 93973b53
+
         start = time.time()
         while len(broks) != 0:
             now = time.time()
-            
+
             # Do not 'manage' more than 1s, we must get new broks
             # every 1s
             if now - start > 1:
                 # so we must remerge our last broks with the main broks to do not
                 # lost them
                 with self.broks_lock:
-                    logger.info('Cannot manage all remaining broks [%d] in a loop turn, push bask this broks in the queue.' % len(broks))
+                    logger.info(
+                        'Cannot manage all remaining broks [%d] in a loop '
+                        'turn, push bask this broks in the queue.' % len(broks)
+                    )
                     self.broks.extendleft(broks)
                 break
-<<<<<<< HEAD
-
-            b = self.broks.pop(0)
-=======
-            
+
             try:
                 b = broks.pop()
             except IndexError:  # no more broks, maybe a daemon stop, not a problem, catch it
                 break
-            
->>>>>>> 93973b53
+
             # Ok, we can get the brok, and doing something with it
             # REF: doc/broker-modules.png (4-5)
             # We un serialize the brok before consume it
+            _t = time.time()
             self.manage_brok(b)
-        
+            statsmgr.timing('core.broker.manage-brok', time.time() - _t, 'perf')
+
         # Maybe external modules raised 'objects' we should get them
         nb_object_get = self.get_objects_from_from_queues()
         logger.info('[stats] nb object get control queues of external module [%d]' % nb_object_get)
-        
+
         # Say to modules it's a new tick :)
         self.hook_point('tick')
-<<<<<<< HEAD
-
+
+        logger.debug('[stats] broks done this loop %d/%d' % (self.broks_done, nb_broks))
+
+        time.sleep(max(0.01, min(1.0, 1.0 - (time.time() - loop_time))))
         # Checks if memory consumption did not exceed allowed thresold
         self.check_memory_usage()
 
 
-=======
-        
-        logger.debug('[stats] broks done this loop %d/%d' % (self.broks_done, nb_broks))
-        
-        time.sleep(max(0.01, min(1.0, 1.0 - (time.time() - loop_time))))
-    
-    
->>>>>>> 93973b53
     #  Main function, will loop forever
     def main(self):
         try:
             self.load_config_file()
-            
+
             # Setting log level
             logger.setLevel(self.log_level)
             # Force the debug level if the daemon is said to start with such level
             if self.debug:
                 logger.setLevel('DEBUG')
-            
+
             for line in self.get_header():
                 logger.info(line)
-            
+
             logger.info("[Broker] Using working directory: %s", os.path.abspath(self.workdir))
-            
+
             # Look if we are enabled or not. If ok, start the daemon mode
             self.look_for_early_exit()
             self.load_parent_config()
             self.do_daemon_init_and_start()
             self.load_modules_manager()
-            
+
             self.uri2 = self.http_daemon.register(self.interface)
             logger.debug("The Arbiter uri it at %s", self.uri2)
-            
+
             self.uri3 = self.http_daemon.register(self.istats)
-            
+
             #  We wait for initial conf
             self.wait_for_initial_conf()
             if not self.new_conf:
                 return
-            
+
             self.setup_new_conf()
-            
+
             # Do the modules part, we have our modules in self.modules
             # REF: doc/broker-modules.png (1)
             self.hook_point('load_retention')
-            
+
             # Now the main loop
             self.do_mainloop()
-        
+
         except Exception, exp:
             self.print_unrecoverable(traceback.format_exc())
             raise