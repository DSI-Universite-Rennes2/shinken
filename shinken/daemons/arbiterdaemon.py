#!/usr/bin/python

# -*- coding: utf-8 -*-

# Copyright (C) 2009-2014:
#    Gabes Jean, naparuba@gmail.com
#    Gerhard Lausser, Gerhard.Lausser@consol.de
#    Gregory Starck, g.starck@gmail.com
#    Hartmut Goebel, h.goebel@goebel-consult.de
#
# This file is part of Shinken.
#
# Shinken is free software: you can redistribute it and/or modify
# it under the terms of the GNU Affero General Public License as published by
# the Free Software Foundation, either version 3 of the License, or
# (at your option) any later version.
#
# Shinken is distributed in the hope that it will be useful,
# but WITHOUT ANY WARRANTY; without even the implied warranty of
# MERCHANTABILITY or FITNESS FOR A PARTICULAR PURPOSE.  See the
# GNU Affero General Public License for more details.
#
# You should have received a copy of the GNU Affero General Public License
# along with Shinken.  If not, see <http://www.gnu.org/licenses/>.

import sys
import os
import time
import traceback
from Queue import Empty
import socket
import traceback
import cStringIO
import cPickle
import copy
import json

from shinken.objects.config import Config
from shinken.external_command import ExternalCommandManager
from shinken.dispatcher import Dispatcher
from shinken.daemon import Daemon, Interface
from shinken.log import logger
from shinken.stats import statsmgr
from shinken.brok import Brok
from shinken.external_command import ExternalCommand
<<<<<<< HEAD

=======
from shinken.util import jsonify_r
from shinken.property import BoolProp
>>>>>>> 6f3e5a0b

# Interface for the other Arbiter
# It connects, and together we decide who's the Master and who's the Slave, etc.
# Here is a also a function to get a new conf from the master
class IForArbiter(Interface):

    doc = 'Does the daemon got a configuration (internal)'
    def have_conf(self, magic_hash):
        # Beware, we got an str in entry, not an int
        magic_hash = int(magic_hash)
        # I've got a conf and a good one
        if self.app.cur_conf and self.app.cur_conf.magic_hash == magic_hash:
            return True
        else:  # I've no conf or a bad one
            return False
    have_conf.doc = doc


    doc = 'Put a new configuration to the daemon'
    # The master Arbiter is sending us a new conf in a pickle way. Ok, we take it
    def put_conf(self, conf):
        conf = cPickle.loads(conf)
        super(IForArbiter, self).put_conf(conf)
        self.app.must_run = False
    put_conf.method = 'POST'
    put_conf.doc = doc


    doc = 'Get the managed configuration (internal)'
    def get_config(self):
        return self.app.conf
    get_config.doc = doc


    doc = 'Ask the daemon to do not run'
    # The master arbiter asks me not to run!
    def do_not_run(self):
        # If I'm the master, ignore the command
        if self.app.is_master:
            logger.debug("Received message to not run. I am the Master, ignore and continue to run.")
        # Else, I'm just a spare, so I listen to my master
        else:
            logger.debug("Received message to not run. I am the spare, stopping.")
            self.app.last_master_speack = time.time()
            self.app.must_run = False
    do_not_run.need_lock = False
    do_not_run.doc = doc


    doc = 'Get the satellite names sort by type'
    # Here a function called by check_shinken to get daemons list
    def get_satellite_list(self, daemon_type=''):
        res = {}
        for t in ['arbiter', 'scheduler', 'poller', 'reactionner', 'receiver',
                  'broker']:
            if daemon_type and daemon_type != t:
                continue
            satellite_list = []
            res[t] = satellite_list
            daemon_name_attr = t + "_name"
            daemons = self.app.get_daemons(t)
            for dae in daemons:
                if hasattr(dae, daemon_name_attr):
                    satellite_list.append(getattr(dae, daemon_name_attr))
        return res
    get_satellite_list.doc = doc


    doc = 'Dummy call for the arbiter'
    # Dummy call. We are the master, we manage what we want
    def what_i_managed(self):
        return {}
    what_i_managed.need_lock = False
    what_i_managed.doc = doc


    doc = 'Return all the data of the satellites'
    # We will try to export all data from our satellites, but only the json-able fields
    def get_all_states(self):
        res = {}
        for t in ['arbiter', 'scheduler', 'poller', 'reactionner', 'receiver',
                  'broker']:
            lst = []
            res[t] = lst
            for d in getattr(self.app.conf, t+'s'):
                cls = d.__class__
                e = {}
                ds = [cls.properties, cls.running_properties]
                for _d in ds:
                    for prop in _d:
                        if hasattr(d, prop):
                            v = getattr(d, prop)
                            # give a try to a json able object
                            try:
                                json.dumps(v)
                                e[prop] = v
                            except Exception, exp:
                                print exp
                    lst.append(e)
<<<<<<< HEAD

        return lst
=======
                        
        return res
>>>>>>> 6f3e5a0b
    get_all_states.doc = doc


    # Try to give some properties of our objects
    doc = 'Dump all objects of the type in [hosts, services, contacts, commands, hostgroups, servicegroups]'
    def get_objects_properties(self, table):
        logger.debug('ASK:: table= %s', str(table))
        objs = getattr(self.app.conf, table, None)
        logger.debug("OBJS:: %s", str(objs))
        if objs is None or len(objs) == 0:
            return []
        res = []
        for obj in objs:
            l = jsonify_r(obj)
            res.append(l)
        return res
    get_objects_properties.doc = doc


# Main Arbiter Class
class Arbiter(Daemon):

    def __init__(self, config_files, is_daemon, do_replace, verify_only, debug, debug_file, profile=None, analyse=None, migrate=None, arb_name=''):

        super(Arbiter, self).__init__('arbiter', config_files[0], is_daemon, do_replace, debug, debug_file)

        self.config_files = config_files
        self.verify_only = verify_only
        self.analyse = analyse
        self.migrate = migrate
        self.arb_name = arb_name

        self.broks = {}
        self.is_master = False
        self.me = None

        self.nb_broks_send = 0

        # Now tab for external_commands
        self.external_commands = []

        self.fifo = None

        # Used to work out if we must still be alive or not
        self.must_run = True

        self.interface = IForArbiter(self)
        self.conf = Config()



    # Use for adding things like broks
    def add(self, b):
        if isinstance(b, Brok):
            self.broks[b.id] = b
        elif isinstance(b, ExternalCommand):
            self.external_commands.append(b)
        else:
            logger.warning('Cannot manage object type %s (%s)', type(b), b)

    # We must push our broks to the broker
    # because it's stupid to make a crossing connection
    # so we find the broker responsible for our broks,
    # and we send it to him
    # TODO: better find the broker, here it can be dead?
    # or not the good one?
    def push_broks_to_broker(self):
        for brk in self.conf.brokers:
            # Send only if alive of course
            if brk.manage_arbiters and brk.alive:
                is_send = brk.push_broks(self.broks)
                if is_send:
                    # They are gone, we keep none!
                    self.broks.clear()

    # We must take external_commands from all satellites
    # like brokers, pollers, reactionners or receivers
    def get_external_commands_from_satellites(self):
        sat_lists = [self.conf.brokers, self.conf.receivers,
                     self.conf.pollers, self.conf.reactionners]
        for lst in sat_lists:
            for sat in lst:
                # Get only if alive of course
                if sat.alive:
                    new_cmds = sat.get_external_commands()
                    for new_cmd in new_cmds:
                        self.external_commands.append(new_cmd)

    # Our links to satellites can raise broks. We must send them
    def get_broks_from_satellitelinks(self):
        tabs = [self.conf.brokers, self.conf.schedulers,
                    self.conf.pollers, self.conf.reactionners,
                self.conf.receivers]
        for tab in tabs:
            for s in tab:
                new_broks = s.get_all_broks()
                for b in new_broks:
                    self.add(b)

    # Our links to satellites can raise broks. We must send them
    def get_initial_broks_from_satellitelinks(self):
        tabs = [self.conf.brokers, self.conf.schedulers,
                self.conf.pollers, self.conf.reactionners,
                self.conf.receivers]
        for tab in tabs:
            for s in tab:
                b = s.get_initial_status_brok()
                self.add(b)


    # Load the external commander
    def load_external_command(self, e):
        self.external_command = e
        self.fifo = e.open()


    def get_daemon_links(self, daemon_type):
        # the attribute name to get these differs for schedulers and arbiters
        return daemon_type + 's'


    def load_config_file(self):
        logger.info("Loading configuration")
        # REF: doc/shinken-conf-dispatching.png (1)
        buf = self.conf.read_config(self.config_files)
        raw_objects = self.conf.read_config_buf(buf)

        logger.debug("Opening local log file")

        # First we need to get arbiters and modules
        # so we can ask them for objects
        self.conf.create_objects_for_type(raw_objects, 'arbiter')
        self.conf.create_objects_for_type(raw_objects, 'module')

        self.conf.early_arbiter_linking()

        # Search which Arbiterlink I am
        for arb in self.conf.arbiters:
            if arb.is_me(self.arb_name):
                arb.need_conf = False
                self.me = arb
                self.is_master = not self.me.spare
                if self.is_master:
                    logger.info("I am the master Arbiter: %s", arb.get_name())
                else:
                    logger.info("I am a spare Arbiter: %s", arb.get_name())
                # export this data to our statsmgr object :)
                api_key = getattr(self.conf, 'api_key', '')
                secret = getattr(self.conf, 'secret', '')
                statsmgr.register(self, arb.get_name(), 'arbiter', api_key=api_key, secret=secret)
                # Set myself as alive ;)
                self.me.alive = True
            else:  # not me
                arb.need_conf = True

        if not self.me:
            sys.exit("Error: I cannot find my own Arbiter object, I bail out. \
                     To solve it, please change the host_name parameter in \
                     the object Arbiter in the file shinken-specific.cfg. \
                     With the value %s \
                     Thanks." % socket.gethostname())

        logger.info("My own modules: " + ','.join([m.get_name() for m in self.me.modules]))

        self.modules_dir = getattr(self.conf, 'modules_dir', '')

        # Ok it's time to load the module manager now!
        self.load_modules_manager()
        # we request the instances without them being *started*
        # (for those that are concerned ("external" modules):
        # we will *start* these instances after we have been daemonized (if requested)
        self.modules_manager.set_modules(self.me.modules)
        self.do_load_modules()

        # Call modules that manage this read configuration pass
        self.hook_point('read_configuration')

        # Now we ask for configuration modules if they
        # got items for us
        for inst in self.modules_manager.instances:
            #TODO : clean
            if hasattr(inst, 'get_objects'):
                _t = time.time()
                try:
                    r = inst.get_objects()
                except Exception, exp:
                    logger.error("Instance %s raised an exception %s. Log and continue to run", inst.get_name(), str(exp))
                    output = cStringIO.StringIO()
                    traceback.print_exc(file=output)
                    logger.error("Back trace of this remove: %s", output.getvalue())
                    output.close()
                    continue
                statsmgr.incr('hook.get-objects', time.time() - _t)
                types_creations = self.conf.types_creations
                for k in types_creations:
                    (cls, clss, prop) = types_creations[k]
                    if prop in r:
                        for x in r[prop]:
                            # test if raw_objects[k] are already set - if not, add empty array
                            if not k in raw_objects:
                                raw_objects[k] = []
                            # now append the object
                            raw_objects[k].append(x)
                        logger.debug("Added %i objects to %s from module %s", len(r[prop]), k, inst.get_name())

        ### Resume standard operations ###
        self.conf.create_objects(raw_objects)

        # Maybe conf is already invalid
        if not self.conf.conf_is_correct:
            sys.exit("***> One or more problems was encountered while processing the config files...")

        # Manage all post-conf modules
        self.hook_point('early_configuration')

        # Ok here maybe we should stop because we are in a pure migration run
        if self.migrate:
            print "Migration MODE. Early exiting from configuration relinking phase"
            return

        # Load all file triggers
        self.conf.load_triggers()

        # Create Template links
        self.conf.linkify_templates()

        # All inheritances
        self.conf.apply_inheritance()

        # Explode between types
        self.conf.explode()

        # Implicit inheritance for services
        self.conf.apply_implicit_inheritance()

        # Fill default values
        self.conf.fill_default()

        # Remove templates from config
        self.conf.remove_templates()

        # We compute simple item hash
        self.conf.compute_hash()

<<<<<<< HEAD
        # Overrides sepecific service instaces properties
=======
        # We removed templates, and so we must recompute the
        # search lists
        self.conf.create_reversed_list()

        # Overrides specific service instances properties
>>>>>>> 6f3e5a0b
        self.conf.override_properties()

        # Pythonize values
        self.conf.pythonize()

        # Linkify objects to each other
        self.conf.linkify()

        # applying dependencies
        self.conf.apply_dependencies()

        # Hacking some global parameters inherited from Nagios to create
        # on the fly some Broker modules like for status.dat parameters
        # or nagios.log one if there are none already available
        self.conf.hack_old_nagios_parameters()

        # Raise warning about currently unmanaged parameters
        if self.verify_only:
            self.conf.warn_about_unmanaged_parameters()

        # Explode global conf parameters into Classes
        self.conf.explode_global_conf()

        # set our own timezone and propagate it to other satellites
        self.conf.propagate_timezone_option()

        # Look for business rules, and create the dep tree
        self.conf.create_business_rules()
        # And link them
        self.conf.create_business_rules_dependencies()


        # Warn about useless parameters in Shinken
        if self.verify_only:
            self.conf.notice_about_useless_parameters()

        # Manage all post-conf modules
        self.hook_point('late_configuration')

        # Correct conf?
        self.conf.is_correct()

        # Maybe some elements where not wrong, so we must clean if possible
        self.conf.clean()

        # If the conf is not correct, we must get out now
        # if not self.conf.conf_is_correct:
        #    sys.exit("Configuration is incorrect, sorry, I bail out")

        # REF: doc/shinken-conf-dispatching.png (2)
        logger.info("Cutting the hosts and services into parts")
        self.confs = self.conf.cut_into_parts()

        # The conf can be incorrect here if the cut into parts see errors like
        # a realm with hosts and not schedulers for it
        if not self.conf.conf_is_correct:
            self.conf.show_errors()
            err = "Configuration is incorrect, sorry, I bail out"
            logger.error(err)
            sys.exit(err)

        logger.info('Things look okay - No serious problems were detected during the pre-flight check')

        # Clean objects of temporary/unnecessary attributes for live work:
        self.conf.clean()

        # Exit if we are just here for config checking
        if self.verify_only:
            sys.exit(0)

        if self.analyse:
            self.launch_analyse()
            sys.exit(0)

        # Some properties need to be "flatten" (put in strings)
        # before being send, like realms for hosts for example
        # BEWARE: after the cutting part, because we stringify some properties
        self.conf.prepare_for_sending()

        # Ok, here we must check if we go on or not.
        # TODO: check OK or not
        self.log_level = self.conf.log_level
        self.use_local_log = self.conf.use_local_log
        self.local_log = self.conf.local_log
        self.pidfile = os.path.abspath(self.conf.lock_file)
        self.idontcareaboutsecurity = self.conf.idontcareaboutsecurity
        self.user = self.conf.shinken_user
        self.group = self.conf.shinken_group
        self.daemon_enabled = self.conf.daemon_enabled
        self.daemon_thread_pool_size = self.conf.daemon_thread_pool_size
        self.http_backend = getattr(self.conf, 'http_backend', 'auto')

        self.accept_passive_unknown_check_results = BoolProp.pythonize(
            getattr(self.me, 'accept_passive_unknown_check_results', '0')
        )

        # If the user sets a workdir, lets use it. If not, use the
        # pidfile directory
        if self.conf.workdir == '':
            self.workdir = os.path.abspath(os.path.dirname(self.pidfile))
        else:
            self.workdir = self.conf.workdir

        ##  We need to set self.host & self.port to be used by do_daemon_init_and_start
        self.host = self.me.address
        self.port = self.me.port

        logger.info("Configuration Loaded")


    def launch_analyse(self):
        try:
            import json
        except ImportError:
            logger.error("Error: json is need for statistics file saving. Please update your python version to 2.6")
            sys.exit(2)

        logger.info("We are doing an statistic analysis on the dump file %s", self.analyse)
        stats = {}
        types = ['hosts', 'services', 'contacts', 'timeperiods', 'commands', 'arbiters',
                 'schedulers', 'pollers', 'reactionners', 'brokers', 'receivers', 'modules',
                 'realms']
        for t in types:
            lst = getattr(self.conf, t)
            nb = len([i for i in lst])
            stats['nb_' + t] = nb
            logger.info("Got %s for %s", nb, t)

        max_srv_by_host = max([len(h.services) for h in self.conf.hosts])
        logger.info("Max srv by host %s", max_srv_by_host)
        stats['max_srv_by_host'] = max_srv_by_host

        f = open(self.analyse, 'w')
        s = json.dumps(stats)
        logger.info("Saving stats data to a file %s", s)
        f.write(s)
        f.close()


    def go_migrate(self):
        print "***********"*5
        print "WARNING : this feature is NOT supported in this version!"
        print "***********"*5

        migration_module_name = self.migrate.strip()
        mig_mod = self.conf.modules.find_by_name(migration_module_name)
        if not mig_mod:
            print "Cannot find the migration module %s. Please configure it" % migration_module_name
            sys.exit(2)

        print self.modules_manager.instances
        # Ok now all we need is the import module
        self.modules_manager.set_modules([mig_mod])
        self.do_load_modules()
        print self.modules_manager.instances
        if len(self.modules_manager.instances) == 0:
            print "Error during the initialization of the import module. Bailing out"
            sys.exit(2)
        print "Configuration migrating in progress..."
        mod  = self.modules_manager.instances[0]
        f = getattr(mod, 'import_objects', None)
        if not f or not callable(f):
            print "Import module is missing the import_objects function. Bailing out"
            sys.exit(2)

        objs = {}
        types = ['hosts', 'services', 'commands', 'timeperiods', 'contacts']
        for t in types:
            print "New type", t
            objs[t] = []
            for i in getattr(self.conf, t):
                d = i.get_raw_import_values()
                if d:
                    objs[t].append(d)
            f(objs)
        # Ok we can exit now
        sys.exit(0)



    # Main loop function
    def main(self):
        try:
            # Log will be broks
            for line in self.get_header():
                logger.info(line)

            self.load_config_file()

            # Maybe we are in a migration phase. If so, we will bailout here
            if self.migrate:
                self.go_migrate()

            # Look if we are enabled or not. If ok, start the daemon mode
            self.look_for_early_exit()
            self.do_daemon_init_and_start()

            self.uri_arb = self.http_daemon.register(self.interface)#, "ForArbiter")

            # ok we are now fully daemonized (if requested)
            # now we can start our "external" modules (if any):
            self.modules_manager.start_external_instances()

            # Ok now we can load the retention data
            self.hook_point('load_retention')

            ## And go for the main loop
            self.do_mainloop()
        except SystemExit, exp:
            # With a 2.4 interpreter the sys.exit() in load_config_file
            # ends up here and must be handled.
            sys.exit(exp.code)
        except Exception, exp:
            self.print_unrecoverable(traceback.format_exc())
            raise


    def setup_new_conf(self):
        """ Setup a new conf received from a Master arbiter. """
        conf = self.new_conf
        self.new_conf = None
        self.cur_conf = conf
        self.conf = conf
        for arb in self.conf.arbiters:
            if (arb.address, arb.port) == (self.host, self.port):
                self.me = arb
                arb.is_me = lambda x: True  # we now definitively know who we are, just keep it.
            else:
                arb.is_me = lambda x: False  # and we know who we are not, just keep it.


    def do_loop_turn(self):
        # If I am a spare, I wait for the master arbiter to send me
        # true conf.
        if self.me.spare:
            logger.debug("I wait for master")
            self.wait_for_master_death()

        if self.must_run:
            # Main loop
            self.run()


    # Get 'objects' from external modules
    # It can be used to get external commands for example
    def get_objects_from_from_queues(self):
        for f in self.modules_manager.get_external_from_queues():
            #print "Groking from module instance %s" % f
            while True:
                try:
                    o = f.get(block=False)
                    self.add(o)
                except Empty:
                    break
                # Maybe the queue had problems
                # log it and quit it
                except (IOError, EOFError), exp:
                    logger.error("An external module queue got a problem '%s'", str(exp))
                    break


    # We wait (block) for arbiter to send us something
    def wait_for_master_death(self):
        logger.info("Waiting for master death")
        timeout = 1.0
        self.last_master_speack = time.time()

        # Look for the master timeout
        master_timeout = 300
        for arb in self.conf.arbiters:
            if not arb.spare:
                master_timeout = arb.check_interval * arb.max_check_attempts
        logger.info("I'll wait master for %d seconds", master_timeout)


        while not self.interrupted:
            elapsed, _, tcdiff = self.handleRequests(timeout)
            # if there was a system Time Change (tcdiff) then we have to adapt last_master_speak:
            if self.new_conf:
                self.setup_new_conf()
            if tcdiff:
                self.last_master_speack += tcdiff
            if elapsed:
                self.last_master_speack = time.time()
                timeout -= elapsed
                if timeout > 0:
                    continue

            timeout = 1.0
            sys.stdout.write(".")
            sys.stdout.flush()

            # Now check if master is dead or not
            now = time.time()
            if now - self.last_master_speack > master_timeout:
                logger.info("Arbiter Master is dead. The arbiter %s take the lead", self.me.get_name())
                self.must_run = True
                break


    # Take all external commands, make packs and send them to
    # the schedulers
    def push_external_commands_to_schedulers(self):
        # Now get all external commands and put them into the
        # good schedulers
        for ext_cmd in self.external_commands:
            self.external_command.resolve_command(ext_cmd)

        # Now for all alive schedulers, send the commands
        for sched in self.conf.schedulers:
            cmds = sched.external_commands
            if len(cmds) > 0 and sched.alive:
                logger.debug("Sending %d commands to scheduler %s", len(cmds), sched.get_name())
                sched.run_external_commands(cmds)
            # clean them
            sched.external_commands = []


    # We will log if there are time period activations
    # change as NOTICE in logs.
    def check_and_log_tp_activation_change(self):
        for tp in self.conf.timeperiods:
            tp.check_and_log_activation_change()


    # Main function
    def run(self):
        # Before running, I must be sure who am I
        # The arbiters change, so we must re-discover the new self.me
        for arb in self.conf.arbiters:
            if arb.is_me(self.arb_name):
                self.me = arb

        if self.conf.human_timestamp_log:
            logger.set_human_format()
        logger.info("Begin to dispatch configurations to satellites")
        self.dispatcher = Dispatcher(self.conf, self.me)
        self.dispatcher.check_alive()
        self.dispatcher.check_dispatch()
        # REF: doc/shinken-conf-dispatching.png (3)
        self.dispatcher.dispatch()

        # Now we can get all initial broks for our satellites
        self.get_initial_broks_from_satellitelinks()

        suppl_socks = None

        # Now create the external commander. It's just here to dispatch
        # the commands to schedulers
        e = ExternalCommandManager(self.conf, 'dispatcher')
        e.load_arbiter(self)
        self.external_command = e

        logger.debug("Run baby, run...")
        timeout = 1.0

        while self.must_run and not self.interrupted:
            elapsed, ins, _ = self.handleRequests(timeout, suppl_socks)

            # If FIFO, read external command
            if ins:
                now = time.time()
                ext_cmds = self.external_command.get()
                if ext_cmds:
                    for ext_cmd in ext_cmds:
                        self.external_commands.append(ext_cmd)
                else:
                    self.fifo = self.external_command.open()
                    if self.fifo is not None:
                        suppl_socks = [self.fifo]
                    else:
                        suppl_socks = None
                elapsed += time.time() - now

            if elapsed or ins:
                timeout -= elapsed
                if timeout > 0:  # only continue if we are not over timeout
                    continue

            # Timeout
            timeout = 1.0  # reset the timeout value

            # Try to see if one of my module is dead, and
            # try to restart previously dead modules :)
            self.check_and_del_zombie_modules()

            # Call modules that manage a starting tick pass
            self.hook_point('tick')

            # Look for logging timeperiods activation change (active/inactive)
            self.check_and_log_tp_activation_change()

            # Now the dispatcher job
            _t = time.time()
            self.dispatcher.check_alive()
            statsmgr.incr('core.check-alive', time.time() - _t)
            
            _t = time.time()
            self.dispatcher.check_dispatch()
            statsmgr.incr('core.check-dispatch', time.time() - _t)
            
            # REF: doc/shinken-conf-dispatching.png (3)
            _t = time.time()            
            self.dispatcher.dispatch()
            statsmgr.incr('core.dispatch', time.time() - _t)
            
            _t = time.time()                        
            self.dispatcher.check_bad_dispatch()
            statsmgr.incr('core.check-bad-dispatch', time.time() - _t)

            # Now get things from our module instances
            self.get_objects_from_from_queues()

            # Maybe our satellites links raise new broks. Must reap them
            self.get_broks_from_satellitelinks()

            # One broker is responsible for our broks,
            # we must give him our broks
            self.push_broks_to_broker()
            self.get_external_commands_from_satellites()
            #self.get_external_commands_from_receivers()
            # send_conf_to_schedulers()

            if self.nb_broks_send != 0:
                logger.debug("Nb Broks send: %d", self.nb_broks_send)
            self.nb_broks_send = 0

            _t = time.time()
            self.push_external_commands_to_schedulers()
            statsmgr.incr('core.push-external-commands', time.time() - _t)

            # It's sent, do not keep them
            # TODO: check if really sent. Queue by scheduler?
            self.external_commands = []

            # If asked to dump my memory, I will do it
            if self.need_dump_memory:
                self.dump_memory()
                self.need_dump_memory = False


    def get_daemons(self, daemon_type):
        """ Returns the daemons list defined in our conf for the given type """
        # shouldn't the 'daemon_types' (whatever it is above) be always present?
        return getattr(self.conf, daemon_type + 's', None)


    # Helper functions for retention modules
    # So we give our broks and external commands
    def get_retention_data(self):
        r = {}
        r['broks'] = self.broks
        r['external_commands'] = self.external_commands
        return r


    # Get back our data from a retention module
    def restore_retention_data(self, data):
        broks = data['broks']
        external_commands = data['external_commands']
        self.broks.update(broks)
        self.external_commands.extend(external_commands)


    # stats threads is asking us a main structure for stats
    def get_stats_struct(self):
        now = int(time.time())
        # call the daemon one
        res = super(Arbiter, self).get_stats_struct()
        res.update( {'name':self.me.get_name(), 'type':'arbiter'} )
        res['hosts'] = len(self.conf.hosts)
        res['services'] = len(self.conf.services)
        metrics = res['metrics']                
        # metrics specific
        metrics.append( 'arbiter.%s.external-commands.queue %d %d' % (self.me.get_name(), len(self.external_commands), now) )
        
        return res
    <|MERGE_RESOLUTION|>--- conflicted
+++ resolved
@@ -43,12 +43,7 @@
 from shinken.stats import statsmgr
 from shinken.brok import Brok
 from shinken.external_command import ExternalCommand
-<<<<<<< HEAD
-
-=======
-from shinken.util import jsonify_r
 from shinken.property import BoolProp
->>>>>>> 6f3e5a0b
 
 # Interface for the other Arbiter
 # It connects, and together we decide who's the Master and who's the Slave, etc.
@@ -148,13 +143,7 @@
                             except Exception, exp:
                                 print exp
                     lst.append(e)
-<<<<<<< HEAD
-
-        return lst
-=======
-                        
         return res
->>>>>>> 6f3e5a0b
     get_all_states.doc = doc
 
 
@@ -399,15 +388,7 @@
         # We compute simple item hash
         self.conf.compute_hash()
 
-<<<<<<< HEAD
         # Overrides sepecific service instaces properties
-=======
-        # We removed templates, and so we must recompute the
-        # search lists
-        self.conf.create_reversed_list()
-
-        # Overrides specific service instances properties
->>>>>>> 6f3e5a0b
         self.conf.override_properties()
 
         # Pythonize values
@@ -804,17 +785,17 @@
             _t = time.time()
             self.dispatcher.check_alive()
             statsmgr.incr('core.check-alive', time.time() - _t)
-            
+
             _t = time.time()
             self.dispatcher.check_dispatch()
             statsmgr.incr('core.check-dispatch', time.time() - _t)
-            
+
             # REF: doc/shinken-conf-dispatching.png (3)
-            _t = time.time()            
+            _t = time.time()
             self.dispatcher.dispatch()
             statsmgr.incr('core.dispatch', time.time() - _t)
-            
-            _t = time.time()                        
+
+            _t = time.time()
             self.dispatcher.check_bad_dispatch()
             statsmgr.incr('core.check-bad-dispatch', time.time() - _t)
 
@@ -880,9 +861,8 @@
         res.update( {'name':self.me.get_name(), 'type':'arbiter'} )
         res['hosts'] = len(self.conf.hosts)
         res['services'] = len(self.conf.services)
-        metrics = res['metrics']                
+        metrics = res['metrics']
         # metrics specific
         metrics.append( 'arbiter.%s.external-commands.queue %d %d' % (self.me.get_name(), len(self.external_commands), now) )
-        
+
         return res
-    