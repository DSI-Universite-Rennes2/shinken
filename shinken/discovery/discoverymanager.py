--- conflicted
+++ resolved
@@ -106,13 +106,9 @@
             d = copy.copy(self.data)
 
         d['host_name'] = self.name
-<<<<<<< HEAD
-        d['address'] = self.data['ip']
-=======
         # Set address directive if an ip exists
         if self.data.has_key('ip'):
             d['address'] = self.data['ip']
->>>>>>> f3b02e0c
 
         self.matched_rules.sort(by_order)
         
