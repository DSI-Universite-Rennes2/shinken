--- conflicted
+++ resolved
@@ -1,28 +1,25 @@
-#!/usr/bin/python
-
-# -*- coding: utf-8 -*-
-
-# Copyright (C) 2009-2012:
+#!/usr/bin/env python
+#Copyright (C) 2009-2011 :
 #    Gabes Jean, naparuba@gmail.com
 #    Gerhard Lausser, Gerhard.Lausser@consol.de
 #    Gregory Starck, g.starck@gmail.com
 #    Hartmut Goebel, h.goebel@goebel-consult.de
+#    Andreas Karfusehr, andreas@karfusehr.de
 #
-# This file is part of Shinken.
+#This file is part of Shinken.
 #
-# Shinken is free software: you can redistribute it and/or modify
-# it under the terms of the GNU Affero General Public License as published by
-# the Free Software Foundation, either version 3 of the License, or
-# (at your option) any later version.
+#Shinken is free software: you can redistribute it and/or modify
+#it under the terms of the GNU Affero General Public License as published by
+#the Free Software Foundation, either version 3 of the License, or
+#(at your option) any later version.
 #
-# Shinken is distributed in the hope that it will be useful,
-# but WITHOUT ANY WARRANTY; without even the implied warranty of
-# MERCHANTABILITY or FITNESS FOR A PARTICULAR PURPOSE.  See the
-# GNU Affero General Public License for more details.
+#Shinken is distributed in the hope that it will be useful,
+#but WITHOUT ANY WARRANTY; without even the implied warranty of
+#MERCHANTABILITY or FITNESS FOR A PARTICULAR PURPOSE.  See the
+#GNU Affero General Public License for more details.
 #
-# You should have received a copy of the GNU Affero General Public License
-# along with Shinken.  If not, see <http://www.gnu.org/licenses/>.
-
+#You should have received a copy of the GNU Affero General Public License
+#along with Shinken.  If not, see <http://www.gnu.org/licenses/>.
 
 from shinken.webui.bottle import redirect
 from shinken.misc.filter  import only_related_to
@@ -36,13 +33,6 @@
 import json
 
 # Our page
-<<<<<<< HEAD
-def get_page(show='all'):
-    
-    # First we look for the user sid
-    # so we bail out if it's a false one
-#    sid = app.request.get_cookie("sid")
-=======
 def get_page():
     return get_view('problems')
 
@@ -50,7 +40,6 @@
 # Our page
 def get_all():
     return get_view('all')
->>>>>>> 00db908e
     
 
 
@@ -302,22 +291,11 @@
 
 
 
-<<<<<<< HEAD
-#    print "get all problems:", pbs
-#    for pb in pbs :
-#        print pb.get_name()
-    return {'app' : app, 'pbs' : pbs, 'valid_user' : True, 'user' : user, 'navi' : navi, 'search' : search, 'page' : 'problems', 'show' : show}
-=======
->>>>>>> 00db908e
 
 
 
 # Our page
-<<<<<<< HEAD
-def get_all(show='all'):
-=======
 def get_last_errors_widget():
->>>>>>> 00db908e
     
     user = app.get_user_auth()
     if not user:
@@ -350,26 +328,17 @@
 
 
 
-<<<<<<< HEAD
-    return {'app' : app, 'pbs' : all, 'valid_user' : True, 'user' : user, 'navi' : navi, 'search' : search, 'page' : 'all', 'show' : show}
-=======
 widget_desc = '''<h3>IT problems</h3>
 Show the most impacting IT problems
 '''
->>>>>>> 00db908e
 
 last_widget_desc = '''<h3>Last IT problems</h3>
 Show the IT problems sorted by time
 '''
 
 
-<<<<<<< HEAD
-pages = {get_page : { 'routes' : ['/problems', '/problems/:show'], 'view' : 'problems', 'static' : True},
-         get_all : { 'routes' : ['/all', '/all/:show'], 'view' : 'problems', 'static' : True},
-=======
 pages = {get_page : { 'routes' : ['/problems'], 'view' : 'problems', 'static' : True},
          get_all : { 'routes' : ['/all'], 'view' : 'problems', 'static' : True},
          get_pbs_widget : {'routes' : ['/widget/problems'], 'view' : 'widget_problems', 'static' : True, 'widget' : ['dashboard'], 'widget_desc' : widget_desc, 'widget_name' : 'problems', 'widget_picture' : '/static/problems/img/widget_problems.png'},
          get_last_errors_widget : {'routes' : ['/widget/last_problems'], 'view' : 'widget_last_problems', 'static' : True, 'widget' : ['dashboard'], 'widget_desc' : last_widget_desc, 'widget_name' : 'last_problems', 'widget_picture' : '/static/problems/img/widget_problems.png'},
->>>>>>> 00db908e
          }
