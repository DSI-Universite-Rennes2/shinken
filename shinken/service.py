--- conflicted
+++ resolved
@@ -949,19 +949,11 @@
         #items::explode_contact_groups_into_contacts
         #take all contacts from our contact_groups into our contact property
         self.explode_contact_groups_into_contacts(contactgroups)
-<<<<<<< HEAD
         
         #Then for every host create a copy of the service with just the host
         #because we are adding services, we can't just loop in it
         service_to_check = self.items.keys()       
         
-=======
-
-        #Then for every host create a copy of the service with just the host
-        #because we are adding services, we can't just loop in it
-        service_to_check = self.items.keys()
-
->>>>>>> 502a3fe2
         for id in service_to_check:
             s = self.items[id]
             duplicate_for_hosts = [] #get the list of our host_names if more than 1
@@ -1003,15 +995,8 @@
 
                     #Now we duplicate the service for all host_names
                     for hname in duplicate_for_hosts:
-<<<<<<< HEAD
                         self.copy_create_service_from_another(hosts, s, hname)
                         
-=======
-                        new_s = s.copy()
-                        new_s.host_name = hname
-                        self.items[new_s.id] = new_s
-
->>>>>>> 502a3fe2
                 else: #Maybe the hnames was full of same host,
                       #so we must reset the name
                     for hname in hnames: #So even if len == 0, we are protected
