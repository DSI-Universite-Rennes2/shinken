#!/usr/bin/python

# -*- coding: utf-8 -*-

# Copyright (C) 2009-2014:
#    Gabes Jean, naparuba@gmail.com
#    Gerhard Lausser, Gerhard.Lausser@consol.de
#    Gregory Starck, g.starck@gmail.com
#    Hartmut Goebel, h.goebel@goebel-consult.de
#
# This file is part of Shinken.
#
# Shinken is free software: you can redistribute it and/or modify
# it under the terms of the GNU Affero General Public License as published by
# the Free Software Foundation, either version 3 of the License, or
# (at your option) any later version.
#
# Shinken is distributed in the hope that it will be useful,
# but WITHOUT ANY WARRANTY; without even the implied warranty of
# MERCHANTABILITY or FITNESS FOR A PARTICULAR PURPOSE.  See the
# GNU Affero General Public License for more details.
#
# You should have received a copy of the GNU Affero General Public License
# along with Shinken.  If not, see <http://www.gnu.org/licenses/>.

""" This Class is the service one, s it manage all service specific thing.
If you look at the scheduling part, look at the scheduling item class"""

import time
import re

try:
    from ClusterShell.NodeSet import NodeSet, NodeSetParseRangeError
except ImportError:
    NodeSet = None

from shinken.objects.item import Items
from shinken.objects.schedulingitem import SchedulingItem

from shinken.autoslots import AutoSlots
from shinken.util import strip_and_uniq, format_t_into_dhms_format, to_svc_hst_distinct_lists, \
    get_key_value_sequence, GET_KEY_VALUE_SEQUENCE_ERROR_SYNTAX, GET_KEY_VALUE_SEQUENCE_ERROR_NODEFAULT, \
    GET_KEY_VALUE_SEQUENCE_ERROR_NODE, to_list_string_of_names, to_list_of_names, to_name_if_possible, \
    is_complex_expr
from shinken.property import BoolProp, IntegerProp, FloatProp, CharProp, StringProp, ListProp
from shinken.macroresolver import MacroResolver
from shinken.eventhandler import EventHandler
from shinken.log import logger, naglog_result


class Service(SchedulingItem):
    # AutoSlots create the __slots__ with properties and
    # running_properties names
    __metaclass__ = AutoSlots

    # Every service have a unique ID, and 0 is always special in
    # database and co...
    id = 1
    # The host and service do not have the same 0 value, now yes :)
    ok_up = 'OK'
    # used by item class for format specific value like for Broks
    my_type = 'service'

    # properties defined by configuration
    # required: is required in conf
    # default: default value if no set in conf
    # pythonize: function to call when transforming string to python object
    # fill_brok: if set, send to broker. there are two categories:
    #  full_status for initial and update status, check_result for check results
    # no_slots: do not take this property for __slots__
    properties = SchedulingItem.properties.copy()
    properties.update({
        'host_name':              StringProp(fill_brok=['full_status', 'check_result', 'next_schedule']),
        'hostgroup_name':         StringProp(default='', fill_brok=['full_status'], merging='join'),
        'service_description':    StringProp(fill_brok=['full_status', 'check_result', 'next_schedule']),
        'display_name':           StringProp(default='', fill_brok=['full_status']),
        'servicegroups':          StringProp(default='', fill_brok=['full_status'], brok_transformation=to_list_string_of_names, merging='join'),
        'is_volatile':            BoolProp(default='0', fill_brok=['full_status']),
        'check_command':          StringProp(fill_brok=['full_status']),
        'initial_state':          CharProp(default='o', fill_brok=['full_status']),
        'max_check_attempts':     IntegerProp(default='1',fill_brok=['full_status']),
        'check_interval':         IntegerProp(fill_brok=['full_status']),
        'retry_interval':         IntegerProp(fill_brok=['full_status']),
        'active_checks_enabled':  BoolProp(default='1', fill_brok=['full_status'], retention=True),
        'passive_checks_enabled': BoolProp(default='1', fill_brok=['full_status'], retention=True),
        'check_period':           StringProp(brok_transformation=to_name_if_possible, fill_brok=['full_status']),
        'obsess_over_service':    BoolProp(default='0', fill_brok=['full_status'], retention=True),
        'check_freshness':        BoolProp(default='0', fill_brok=['full_status']),
        'freshness_threshold':    IntegerProp(default='0', fill_brok=['full_status']),
        'event_handler':          StringProp(default='', fill_brok=['full_status']),
        'event_handler_enabled':  BoolProp(default='0', fill_brok=['full_status'], retention=True),
        'low_flap_threshold':     IntegerProp(default='-1', fill_brok=['full_status']),
        'high_flap_threshold':    IntegerProp(default='-1', fill_brok=['full_status']),
        'flap_detection_enabled': BoolProp(default='1', fill_brok=['full_status'], retention=True),
        'flap_detection_options': ListProp(default='o,w,c,u', fill_brok=['full_status']),
        'process_perf_data':      BoolProp(default='1', fill_brok=['full_status'], retention=True),
        'retain_status_information': BoolProp(default='1', fill_brok=['full_status']),
        'retain_nonstatus_information': BoolProp(default='1', fill_brok=['full_status']),
        'notification_interval':  IntegerProp(default='60', fill_brok=['full_status']),
        'first_notification_delay': IntegerProp(default='0', fill_brok=['full_status']),
        'notification_period':    StringProp(brok_transformation=to_name_if_possible, fill_brok=['full_status']),
        'notification_options':   ListProp(default='w,u,c,r,f,s', fill_brok=['full_status']),
        'notifications_enabled':  BoolProp(default='1', fill_brok=['full_status'], retention=True),
        'contacts':               StringProp(default='', brok_transformation=to_list_of_names, fill_brok=['full_status'], merging='join'),
        'contact_groups':         StringProp(default='', fill_brok=['full_status'], merging='join'),
        'stalking_options':       ListProp(default='', fill_brok=['full_status'], merging='join'),
        'notes':                  StringProp(default='', fill_brok=['full_status']),
        'notes_url':              StringProp(default='', fill_brok=['full_status']),
        'action_url':             StringProp(default='', fill_brok=['full_status']),
        'icon_image':             StringProp(default='', fill_brok=['full_status']),
        'icon_image_alt':         StringProp(default='', fill_brok=['full_status']),
        'icon_set':               StringProp(default='', fill_brok=['full_status']),
        'failure_prediction_enabled': BoolProp(default='0', fill_brok=['full_status']),
        'parallelize_check':       BoolProp(default='1', fill_brok=['full_status']),

        # Shinken specific
        'poller_tag':              StringProp(default='None'),
        'reactionner_tag':         StringProp(default='None'),
        'resultmodulations':       StringProp(default='', merging='join'),
        'business_impact_modulations':    StringProp(default='', merging='join'),
        'escalations':             StringProp(default='', fill_brok=['full_status'], merging='join'),
        'maintenance_period':      StringProp(default='', brok_transformation=to_name_if_possible, fill_brok=['full_status']),
        'time_to_orphanage':       IntegerProp(default="300", fill_brok=['full_status']),
        'merge_host_contacts': 	   BoolProp(default='0', fill_brok=['full_status']),
        'labels':                  ListProp(default='', fill_brok=['full_status'], merging='join'),
        'host_dependency_enabled':  BoolProp(default='1', fill_brok=['full_status']),

        # BUSINESS CORRELATOR PART
        # Business rules output format template
        'business_rule_output_template': StringProp(default='', fill_brok=['full_status']),
        # Business rules notifications mode
        'business_rule_smart_notifications': BoolProp(default='0', fill_brok=['full_status']),
        # Treat downtimes as acknowledgements in smart notifications
        'business_rule_downtime_as_ack': BoolProp(default='0', fill_brok=['full_status']),
        # Enforces child nodes notification options
        'business_rule_host_notification_options':    ListProp(default='', fill_brok=['full_status']),
        'business_rule_service_notification_options': ListProp(default='', fill_brok=['full_status']),

        # Easy Service dep definition
        'service_dependencies':   ListProp(default='', merging='join'), # TODO: find a way to brok it?

        # service generator
        'duplicate_foreach':       StringProp(default=''),
        'default_value':           StringProp(default=''),

        # Business_Impact value
        'business_impact':         IntegerProp(default='2', fill_brok=['full_status']),

        # Load some triggers
        'trigger':         StringProp(default=''),
        'trigger_name':    ListProp(default=''),
        'trigger_broker_raise_enabled': BoolProp(default='0'),

        # Trending
        'trending_policies':    ListProp(default='', fill_brok=['full_status'], merging='join'),

        # Our check ways. By defualt void, but will filled by an inner if need
        'checkmodulations':       ListProp(default='', fill_brok=['full_status'], merging='join'),
        'macromodulations':       ListProp(default='', merging='join'),

        # Custom views
        'custom_views'     :    ListProp(default='', fill_brok=['full_status'], merging='join'),

        # UI aggregation
        'aggregation'      :    StringProp(default='', fill_brok=['full_status']),

        # Snapshot part
        'snapshot_enabled':        BoolProp(default='0'),
        'snapshot_command':        StringProp(default=''),
        'snapshot_period':         StringProp(default=''),
        'snapshot_criteria':       ListProp(default='w,c,u', fill_brok=['full_status'], merging='join'),
        'snapshot_interval':       IntegerProp(default='300'),

    })

    # properties used in the running state
    running_properties = SchedulingItem.running_properties.copy()
    running_properties.update({
        'modified_attributes': IntegerProp(default=0L, fill_brok=['full_status'], retention=True),
        'last_chk':           IntegerProp(default=0, fill_brok=['full_status', 'check_result'], retention=True),
        'next_chk':           IntegerProp(default=0, fill_brok=['full_status', 'next_schedule'], retention=True),
        'in_checking':        BoolProp(default=False, fill_brok=['full_status', 'check_result', 'next_schedule'], retention=True),
        'in_maintenance':     IntegerProp(default=None, fill_brok=['full_status'], retention=True),
        'latency':            FloatProp(default=0, fill_brok=['full_status', 'check_result'], retention=True,),
        'attempt':            IntegerProp(default=0, fill_brok=['full_status', 'check_result'], retention=True),
        'state':              StringProp(default='PENDING', fill_brok=['full_status', 'check_result'], retention=True),
        'state_id':           IntegerProp(default=0, fill_brok=['full_status', 'check_result'], retention=True),
        'current_event_id':   IntegerProp(default=0, fill_brok=['full_status', 'check_result'], retention=True),
        'last_event_id':      IntegerProp(default=0, fill_brok=['full_status', 'check_result'], retention=True),
        'last_state':         StringProp(default='PENDING', fill_brok=['full_status', 'check_result'], retention=True),
        'last_state_type':    StringProp(default='HARD', fill_brok=['full_status', 'check_result'], retention=True),
        'last_state_id':      IntegerProp(default=0, fill_brok=['full_status', 'check_result'], retention=True),
        'last_state_change':  FloatProp(default=0.0, fill_brok=['full_status', 'check_result'], retention=True),
        'last_hard_state_change': FloatProp(default=0.0, fill_brok=['full_status', 'check_result'], retention=True),
        'last_hard_state':    StringProp(default='PENDING', fill_brok=['full_status'], retention=True),
        'last_hard_state_id': IntegerProp(default=0, fill_brok=['full_status'], retention=True),
        'last_time_ok':       IntegerProp(default=0, fill_brok=['full_status', 'check_result'], retention=True),
        'last_time_warning':  IntegerProp(default=0, fill_brok=['full_status', 'check_result'], retention=True),
        'last_time_critical': IntegerProp(default=0, fill_brok=['full_status', 'check_result'], retention=True),
        'last_time_unknown':  IntegerProp(default=0, fill_brok=['full_status', 'check_result'], retention=True),
        'duration_sec':       IntegerProp(default=0, fill_brok=['full_status'], retention=True),
        'state_type':         StringProp(default='HARD', fill_brok=['full_status', 'check_result'], retention=True),
        'state_type_id':      IntegerProp(default=0, fill_brok=['full_status', 'check_result'], retention=True),
        'output':             StringProp(default='', fill_brok=['full_status', 'check_result'], retention=True),
        'long_output':        StringProp(default='', fill_brok=['full_status', 'check_result'], retention=True),
        'is_flapping':        BoolProp(default=False, fill_brok=['full_status'], retention=True),
        #  dependencies for actions like notif of event handler,
        # so AFTER check return
        'act_depend_of': ListProp(default=[]),
        # dependencies for checks raise, so BEFORE checks
        'chk_depend_of': ListProp(default=[]),
        # elements that depend of me, so the reverse than just upper
        'act_depend_of_me': ListProp(default=[]),
        # elements that depend of me
        'chk_depend_of_me': ListProp(default=[]),

        'last_state_update':  FloatProp(default=0.0, fill_brok=['full_status'], retention=True),
        'checks_in_progress': ListProp(default=[]), # no brok because checks are too linked
        'notifications_in_progress': ListProp(default={}, retention=True), # no broks because notifications are too linked
        'downtimes':          ListProp(default=[], fill_brok=['full_status'], retention=True),
        'comments':           ListProp(default=[], fill_brok=['full_status'], retention=True),
        'flapping_changes':   ListProp(default=[], fill_brok=['full_status'], retention=True),
        'flapping_comment_id': IntegerProp(default=0, fill_brok=['full_status'], retention=True),
        'percent_state_change': FloatProp(default=0.0, fill_brok=['full_status', 'check_result'], retention=True),
        'problem_has_been_acknowledged': BoolProp(default=False, fill_brok=['full_status'], retention=True),
        'acknowledgement':    StringProp(default=None, retention=True),
        'acknowledgement_type': IntegerProp(default=1, fill_brok=['full_status', 'check_result'], retention=True),
        'check_type':         IntegerProp(default=0, fill_brok=['full_status', 'check_result'], retention=True),
        'has_been_checked':   IntegerProp(default=0, fill_brok=['full_status', 'check_result'], retention=True),
        'should_be_scheduled': IntegerProp(default=1, fill_brok=['full_status'], retention=True),
        'last_problem_id':    IntegerProp(default=0, fill_brok=['full_status', 'check_result'], retention=True),
        'current_problem_id': IntegerProp(default=0, fill_brok=['full_status', 'check_result'], retention=True),
        'execution_time':     FloatProp(default=0.0, fill_brok=['full_status', 'check_result'], retention=True),
        'u_time':             FloatProp(default=0.0),
        's_time':             FloatProp(default=0.0),
        'last_notification':  FloatProp(default=0.0, fill_brok=['full_status'], retention=True),
        'current_notification_number': IntegerProp(default=0, fill_brok=['full_status'], retention=True),
        'current_notification_id': IntegerProp(default=0, fill_brok=['full_status'], retention=True),
        'check_flapping_recovery_notification': BoolProp(default=True, fill_brok=['full_status'], retention=True),
        'scheduled_downtime_depth': IntegerProp(default=0, fill_brok=['full_status'], retention=True),
        'pending_flex_downtime': IntegerProp(default=0, fill_brok=['full_status'], retention=True),
        'timeout':            IntegerProp(default=0, fill_brok=['full_status', 'check_result'], retention=True),
        'start_time':         IntegerProp(default=0, fill_brok=['full_status', 'check_result'], retention=True),
        'end_time':           IntegerProp(default=0, fill_brok=['full_status', 'check_result'], retention=True),
        'early_timeout':      IntegerProp(default=0, fill_brok=['full_status', 'check_result'], retention=True),
        'return_code':        IntegerProp(default=0, fill_brok=['full_status', 'check_result'], retention=True),
        'perf_data':          StringProp(default='', fill_brok=['full_status', 'check_result'], retention=True),
        'last_perf_data':     StringProp(default='', retention=True),
        'host':               StringProp(default=None),
        'customs':            ListProp(default={}, fill_brok=['full_status']),
        # Warning: for the notified_contacts retention save, we save only the names of the contacts, and we should RELINK
        # them when we load it.
        'notified_contacts':  ListProp(default=set(), retention=True, retention_preparation=to_list_of_names), # use for having all contacts we have notified
        'in_scheduled_downtime': BoolProp(default=False, fill_brok=['full_status'], retention=True),
        'in_scheduled_downtime_during_last_check': BoolProp(default=False, retention=True),
        'actions':            ListProp(default=[]), # put here checks and notif raised
        'broks':              ListProp(default=[]), # and here broks raised


        # Problem/impact part
        'is_problem':         BoolProp(default=False, fill_brok=['full_status']),
        'is_impact':          BoolProp(default=False, fill_brok=['full_status']),
        # the save value of our business_impact for "problems"
        'my_own_business_impact':   IntegerProp(default=-1, fill_brok=['full_status']),
        # list of problems that make us an impact
        'source_problems':    ListProp(default=[], fill_brok=['full_status'], brok_transformation=to_svc_hst_distinct_lists),
        # list of the impact I'm the cause of
        'impacts':            ListProp(default=[], fill_brok=['full_status'], brok_transformation=to_svc_hst_distinct_lists),
        # keep a trace of the old state before being an impact
        'state_before_impact': StringProp(default='PENDING'),
        # keep a trace of the old state id before being an impact
        'state_id_before_impact': IntegerProp(default=0),
        # if the state change, we know so we do not revert it
        'state_changed_since_impact': BoolProp(default=False),

        # BUSINESS CORRELATOR PART
        # Say if we are business based rule or not
        'got_business_rule': BoolProp(default=False, fill_brok=['full_status']),
        # Previously processed business rule (with macro expanded)
        'processed_business_rule': StringProp(default="", fill_brok=['full_status']),
        # Our Dependency node for the business rule
        'business_rule': StringProp(default=None),


        # Here it's the elements we are depending on
        # so our parents as network relation, or a host
        # we are depending in a hostdependency
        # or even if we are business based.
        'parent_dependencies': StringProp(default=set(), brok_transformation=to_svc_hst_distinct_lists, fill_brok=['full_status']),
        # Here it's the guys that depend on us. So it's the total
        # opposite of the parent_dependencies
        'child_dependencies': StringProp(brok_transformation=to_svc_hst_distinct_lists, default=set(), fill_brok=['full_status']),

        # Manage the unknown/unreach during hard state
        'in_hard_unknown_reach_phase': BoolProp(default=False, retention=True),
        'was_in_hard_unknown_reach_phase': BoolProp(default=False, retention=True),
        'state_before_hard_unknown_reach_phase': StringProp(default='OK', retention=True),

        # Set if the element just change its father/son topology
        'topology_change': BoolProp(default=False, fill_brok=['full_status']),

        # Trigger list
        'triggers': StringProp(default=[]),

<<<<<<< HEAD
        # snapshots part
        'last_snapshot':  IntegerProp(default=0, fill_brok=['full_status'], retention=True),
=======
        # Keep the string of the last command launched for this element
        'last_check_command': StringProp(default=''),
>>>>>>> 81d138de

    })

    # Mapping between Macros and properties (can be prop or a function)
    macros = {
        'SERVICEDESC':            'service_description',
        'SERVICEDISPLAYNAME':     'display_name',
        'SERVICESTATE':           'state',
        'SERVICESTATEID':         'state_id',
        'LASTSERVICESTATE':       'last_state',
        'LASTSERVICESTATEID':     'last_state_id',
        'SERVICESTATETYPE':       'state_type',
        'SERVICEATTEMPT':         'attempt',
        'MAXSERVICEATTEMPTS':     'max_check_attempts',
        'SERVICEISVOLATILE':      'is_volatile',
        'SERVICEEVENTID':         'current_event_id',
        'LASTSERVICEEVENTID':     'last_event_id',
        'SERVICEPROBLEMID':       'current_problem_id',
        'LASTSERVICEPROBLEMID':   'last_problem_id',
        'SERVICELATENCY':         'latency',
        'SERVICEEXECUTIONTIME':   'execution_time',
        'SERVICEDURATION':        'get_duration',
        'SERVICEDURATIONSEC':     'get_duration_sec',
        'SERVICEDOWNTIME':        'get_downtime',
        'SERVICEPERCENTCHANGE':   'percent_state_change',
        'SERVICEGROUPNAME':       'get_groupname',
        'SERVICEGROUPNAMES':      'get_groupnames',
        'LASTSERVICECHECK':       'last_chk',
        'LASTSERVICESTATECHANGE': 'last_state_change',
        'LASTSERVICEOK':          'last_time_ok',
        'LASTSERVICEWARNING':     'last_time_warning',
        'LASTSERVICEUNKNOWN':     'last_time_unknown',
        'LASTSERVICECRITICAL':    'last_time_critical',
        'SERVICEOUTPUT':          'output',
        'LONGSERVICEOUTPUT':      'long_output',
        'SERVICEPERFDATA':        'perf_data',
        'LASTSERVICEPERFDATA':    'last_perf_data',
        'SERVICECHECKCOMMAND':    'get_check_command',
        'SERVICEACKAUTHOR':       'get_ack_author_name',
        'SERVICEACKAUTHORNAME':   'get_ack_author_name',
        'SERVICEACKAUTHORALIAS':  'get_ack_author_name',
        'SERVICEACKCOMMENT':      'get_ack_comment',
        'SERVICEACTIONURL':       'action_url',
        'SERVICENOTESURL':        'notes_url',
        'SERVICENOTES':           'notes',
        'SERVICEBUSINESSIMPACT':  'business_impact'
    }

    # This tab is used to transform old parameters name into new ones
    # so from Nagios2 format, to Nagios3 ones.
    # Or Shinken deprecated names like criticity
    old_properties = {
        'normal_check_interval':    'check_interval',
        'retry_check_interval':    'retry_interval',
        'criticity':    'business_impact',
        'hostgroup':    'hostgroup_name',
        'hostgroups':    'hostgroup_name',
        ## 'criticitymodulations':    'business_impact_modulations',
    }

#######
#                   __ _                       _   _
#                  / _(_)                     | | (_)
#   ___ ___  _ __ | |_ _  __ _ _   _ _ __ __ _| |_ _  ___  _ __
#  / __/ _ \| '_ \|  _| |/ _` | | | | '__/ _` | __| |/ _ \| '_ \
# | (_| (_) | | | | | | | (_| | |_| | | | (_| | |_| | (_) | | | |
#  \___\___/|_| |_|_| |_|\__, |\__,_|_|  \__,_|\__|_|\___/|_| |_|
#                         __/ |
#                        |___/
######

    # Give a nice name output
    def get_name(self):
        if hasattr(self, 'service_description'):
            return self.service_description
        if hasattr(self, 'name'):
            return self.name
        return 'SERVICE-DESCRIPTION-MISSING'

    # Get the servicegroups names
    def get_groupnames(self):
        return ','.join([sg.get_name() for sg in self.servicegroups])

    # Need the whole name for debugging purpose
    def get_dbg_name(self):
        return "%s/%s" % (self.host.host_name, self.service_description)

    def get_full_name(self):
        if self.host and hasattr(self.host, 'host_name') and hasattr(self, 'service_description'):
            return "%s/%s" % (self.host.host_name, self.service_description)
        return 'UNKNOWN-SERVICE'

    # Get our realm, so in fact our host one
    def get_realm(self):
        if self.host is None:
            return None
        return self.host.get_realm()

    def get_hostgroups(self):
        return self.host.hostgroups

    def get_host_tags(self):
        return self.host.tags

    def get_service_tags(self):
        return self.tags

    # Check is required prop are set:
    # template are always correct
    # contacts OR contactgroups is need
    def is_correct(self):
        state = True
        cls = self.__class__

        source = getattr(self, 'imported_from', 'unknown')

        desc = getattr(self, 'service_description', 'unnamed')
        hname = getattr(self, 'host_name', 'unnamed')

        special_properties = ('check_period', 'notification_interval', 'host_name',
                              'hostgroup_name', 'notification_period')

        for prop, entry in cls.properties.items():
            if prop not in special_properties:
                if not hasattr(self, prop) and entry.required:
                    logger.error("The service %s on host '%s' does not have %s", desc, hname, prop)
                    state = False  # Bad boy...

        # Then look if we have some errors in the conf
        # Juts print warnings, but raise errors
        for err in self.configuration_warnings:
            logger.warning("[service::%s] %s", desc, err)

        # Raised all previously saw errors like unknown contacts and co
        if self.configuration_errors != []:
            state = False
            for err in self.configuration_errors:
                logger.error("[service::%s] %s", self.get_full_name(), err)

        # If no notif period, set it to None, mean 24x7
        if not hasattr(self, 'notification_period'):
            self.notification_period = None

        # Ok now we manage special cases...
        if self.notifications_enabled and self.contacts == []:
            logger.warning("The service '%s' in the host '%s' does not have contacts nor contact_groups in '%s'", desc, hname, source)

        # Set display_name if need
        if getattr(self, 'display_name', '') == '':
            self.display_name = getattr(self, 'service_description', '')

        # If we got an event handler, it should be valid
        if getattr(self, 'event_handler', None) and not self.event_handler.is_valid():
            logger.info("%s: my event_handler %s is invalid", self.get_name(), self.event_handler.command)
            state = False

        if not hasattr(self, 'check_command'):
            logger.info("%s: I've got no check_command", self.get_name())
            state = False
        # Ok got a command, but maybe it's invalid
        else:
            if not self.check_command.is_valid():
                logger.info("%s: my check_command %s is invalid", self.get_name(), self.check_command.command)
                state = False
            if self.got_business_rule:
                if not self.business_rule.is_valid():
                    logger.error("%s: my business rule is invalid", self.get_name(),)
                    for bperror in self.business_rule.configuration_errors:
                        logger.info("%s: %s", self.get_name(), bperror)
                    state = False
        if not hasattr(self, 'notification_interval') \
                and  self.notifications_enabled == True:
            logger.info("%s: I've got no notification_interval but I've got notifications enabled", self.get_name())
            state = False
        if not self.host_name:
            logger.error("The service '%s' is not bound do any host.", desc)
            state = False
        elif self.host is None:
            logger.error("The service '%s' got an unknown host_name '%s'.", desc, self.host_name)
            state = False

        if not hasattr(self, 'check_period'):
            self.check_period = None
        if hasattr(self, 'service_description'):
            for c in cls.illegal_object_name_chars:
                if c in self.service_description:
                    logger.info("%s: My service_description got the character %s that is not allowed.", self.get_name(), c)
                    state = False
        return state

    # The service is dependent of his father dep
    # Must be AFTER linkify
    # TODO: implement "not host dependent" feature.
    def fill_daddy_dependency(self):
        #  Depend of host, all status, is a networkdep
        # and do not have timeperiod, and follow parents dep
        if self.host is not None and self.host_dependency_enabled:
            # I add the dep in MY list
            self.act_depend_of.append((self.host,
                                        ['d', 'u', 's', 'f'],
                                        'network_dep',
                                        None, True))
            # I add the dep in Daddy list
            self.host.act_depend_of_me.append((self,
                                                ['d', 'u', 's', 'f'],
                                                'network_dep',
                                                None, True))

            # And the parent/child dep lists too
            self.host.register_son_in_parent_child_dependencies(self)

    # Register the dependency between 2 service for action (notification etc)
    def add_service_act_dependency(self, srv, status, timeperiod, inherits_parent):
        # first I add the other the I depend on in MY list
        self.act_depend_of.append((srv, status, 'logic_dep',
                                    timeperiod, inherits_parent))
        # then I register myself in the other service dep list
        srv.act_depend_of_me.append((self, status, 'logic_dep',
                                      timeperiod, inherits_parent))

        # And the parent/child dep lists too
        srv.register_son_in_parent_child_dependencies(self)

    # Register the dependency between 2 service for action (notification etc)
    # but based on a BUSINESS rule, so on fact:
    # ERP depend on database, so we fill just database.act_depend_of_me
    # because we will want ERP mails to go on! So call this
    # on the database service with the srv=ERP service
    def add_business_rule_act_dependency(self, srv, status, timeperiod, inherits_parent):
        # I only register so he know that I WILL be a impact
        self.act_depend_of_me.append((srv, status, 'business_dep',
                                      timeperiod, inherits_parent))

        # And the parent/child dep lists too
        self.register_son_in_parent_child_dependencies(srv)

    # Register the dependency between 2 service for checks
    def add_service_chk_dependency(self, srv, status, timeperiod, inherits_parent):
        # first I add the other the I depend on in MY list
        self.chk_depend_of.append((srv, status, 'logic_dep',
                                    timeperiod, inherits_parent))
        # then I register myself in the other service dep list
        srv.chk_depend_of_me.append((self, status, 'logic_dep',
                                      timeperiod, inherits_parent))

        # And the parent/child dep lists too
        srv.register_son_in_parent_child_dependencies(self)

    # For a given host, look for all copy we must
    # create for for_each property
    def duplicate(self, host):
        duplicates = []

        # In macro, it's all in UPPER case
        prop = self.duplicate_foreach.strip().upper()

        # If I do not have the property, we bail out
<<<<<<< HEAD
        if prop in host.customs:
            # Get the list entry, and the not one if there is one
            entry = host.customs[prop]
            # Look at the list of the key we do NOT want maybe,
            # for _disks it will be _!disks
            not_entry = host.customs.get('_' + '!' + prop[1:], '').split(',')
            not_keys = strip_and_uniq(not_entry)

            default_value = getattr(self, 'default_value', '')
            # Transform the generator string to a list
            # Missing values are filled with the default value
            (key_values, errcode) = get_key_value_sequence(entry, default_value)

            if key_values:
                for key_value in key_values:
                    key = key_value['KEY']
                    # Maybe this key is in the NOT list, if so, skip it
                    if key in not_keys:
                        continue
                    value = key_value['VALUE']
                    new_s = self.copy()
                    new_s.host_name = host.get_name()
                    if self.is_tpl():  # if template, the new one is not
                        new_s.register = 1
                    for key in key_value:
                        if key == 'KEY':
                            if hasattr(self, 'service_description'):
                                # We want to change all illegal chars to a _ sign. We can't use class.illegal_obj_char
                                # because in the "explode" phase, we do not have access to this data! :(
                                safe_key_value = re.sub(r'[' + "`~!$%^&*\"|'<>?,()=" + ']+', '_', key_value[key])
                                new_s.service_description = self.service_description.replace('$' + key + '$', safe_key_value)
                        # Here is a list of property where we will expand the $KEY$ by the value
                        _the_expandables = ['check_command', 'aggregation', 'service_dependencies', 'event_handler', 'snapshot_command']
                        for prop in _the_expandables:
                            if hasattr(self, prop):
                                # here we can replace VALUE, VALUE1, VALUE2,...
                                setattr(new_s, prop, getattr(new_s, prop).replace('$' + key + '$', key_value[key]))
                        if hasattr(self, 'aggregation'):
                            new_s.aggregation = new_s.aggregation.replace('$' + key + '$', key_value[key])
                    # And then add in our list this new service
                    duplicates.append(new_s)
            else:
                # If error, we should link the error to the host, because self is a template, and so won't be checked not print!
                if errcode == GET_KEY_VALUE_SEQUENCE_ERROR_SYNTAX:
                    err = "The custom property '%s' of the host '%s' is not a valid entry %s for a service generator" % (self.duplicate_foreach.strip(), host.get_name(), entry)
                    logger.warning(err)
                    host.configuration_errors.append(err)
                elif errcode == GET_KEY_VALUE_SEQUENCE_ERROR_NODEFAULT:
                    err = "The custom property '%s 'of the host '%s' has empty values %s but the service %s has no default_value" % (self.duplicate_foreach.strip(), host.get_name(), entry, self.service_description)
                    logger.warning(err)
                    host.configuration_errors.append(err)
                elif errcode == GET_KEY_VALUE_SEQUENCE_ERROR_NODE:
                    err = "The custom property '%s' of the host '%s' has an invalid node range %s" % (self.duplicate_foreach.strip(), host.get_name(), entry)
                    logger.warning(err)
                    host.configuration_errors.append(err)
=======
        if prop not in host.customs:
            return []

        # Get the list entry, and the not one if there is one
        entry = host.customs[prop]
        # Look at the list of the key we do NOT want maybe,
        # for _disks it will be _!disks
        not_entry = host.customs.get('_' + '!' + prop[1:], '').split(',')
        not_keys = strip_and_uniq(not_entry)

        default_value = getattr(self, 'default_value', '')
        # Transform the generator string to a list
        # Missing values are filled with the default value
        (key_values, errcode) = get_key_value_sequence(entry, default_value)

        if key_values:
            for key_value in key_values:
                key = key_value['KEY']
                # Maybe this key is in the NOT list, if so, skip it
                if key in not_keys:
                    continue
                value = key_value['VALUE']
                new_s = self.copy()
                new_s.host_name = host.get_name()
                if self.is_tpl():  # if template, the new one is not
                    new_s.register = 1
                for key in key_value:
                    if key == 'KEY':
                        if hasattr(self, 'service_description'):
                            # We want to change all illegal chars to a _ sign. We can't use class.illegal_obj_char
                            # because in the "explode" phase, we do not have access to this data! :(
                            safe_key_value = re.sub(r'[' + "`~!$%^&*\"|'<>?,()=" + ']+', '_', key_value[key])
                            new_s.service_description = self.service_description.replace('$' + key + '$', safe_key_value)
                    # Here is a list of property where we will expand the $KEY$ by the value
                    _the_expandables = ['check_command', 'aggregation', 'service_dependencies', 'event_handler']
                    for prop in _the_expandables:
                        if hasattr(self, prop):
                            # here we can replace VALUE, VALUE1, VALUE2,...
                            setattr(new_s, prop, getattr(new_s, prop).replace('$' + key + '$', key_value[key]))
                    if hasattr(self, 'aggregation'):
                        new_s.aggregation = new_s.aggregation.replace('$' + key + '$', key_value[key])
                # And then add in our list this new service
                duplicates.append(new_s)
        else:
            # If error, we should link the error to the host, because self is a template, and so won't be checked not print!
            if errcode == GET_KEY_VALUE_SEQUENCE_ERROR_SYNTAX:
                err = "The custom property '%s' of the host '%s' is not a valid entry %s for a service generator" % (self.duplicate_foreach.strip(), host.get_name(), entry)
                logger.warning(err)
                host.configuration_errors.append(err)
            elif errcode == GET_KEY_VALUE_SEQUENCE_ERROR_NODEFAULT:
                err = "The custom property '%s 'of the host '%s' has empty values %s but the service %s has no default_value" % (self.duplicate_foreach.strip(), host.get_name(), entry, self.service_description)
                logger.warning(err)
                host.configuration_errors.append(err)
            elif errcode == GET_KEY_VALUE_SEQUENCE_ERROR_NODE:
                err = "The custom property '%s' of the host '%s' has an invalid node range %s" % (self.duplicate_foreach.strip(), host.get_name(), entry)
                logger.warning(err)
                host.configuration_errors.append(err)

>>>>>>> 81d138de
        return duplicates

#####
#                         _
#                        (_)
#  _ __ _   _ _ __  _ __  _ _ __   __ _
# | '__| | | | '_ \| '_ \| | '_ \ / _` |
# | |  | |_| | | | | | | | | | | | (_| |
# |_|   \__,_|_| |_|_| |_|_|_| |_|\__, |
#                                  __/ |
#                                 |___/
####

    # Set unreachable: our host is DOWN, but it mean nothing for a service
    def set_unreachable(self):
        pass

    # We just go an impact, so we go unreachable
    # but only if it's enable in the configuration
    def set_impact_state(self):
        cls = self.__class__
        if cls.enable_problem_impacts_states_change:
            # Keep a trace of the old state (problem came back before
            # a new checks)
            self.state_before_impact = self.state
            self.state_id_before_impact = self.state_id
            # this flag will know if we override the impact state
            self.state_changed_since_impact = False
            self.state = 'UNKNOWN'  # exit code UNDETERMINED
            self.state_id = 3

    # Ok, we are no more an impact, if no news checks
    # override the impact state, we came back to old
    # states
    # And only if we enable the state change for impacts
    def unset_impact_state(self):
        cls = self.__class__
        if cls.enable_problem_impacts_states_change and not self.state_changed_since_impact:
            self.state = self.state_before_impact
            self.state_id = self.state_id_before_impact

    # Set state with status return by the check
    # and update flapping state
    def set_state_from_exit_status(self, status):
        now = time.time()
        self.last_state_update = now

        # we should put in last_state the good last state:
        # if not just change the state by an problem/impact
        # we can take current state. But if it's the case, the
        # real old state is self.state_before_impact (it's the TRUE
        # state in fact)
        # but only if the global conf have enable the impact state change
        cls = self.__class__
        if cls.enable_problem_impacts_states_change \
                and self.is_impact \
                and not self.state_changed_since_impact:
            self.last_state = self.state_before_impact
        else:  # standard case
            self.last_state = self.state

        if status == 0:
            self.state = 'OK'
            self.state_id = 0
            self.last_time_ok = int(self.last_state_update)
            state_code = 'o'
        elif status == 1:
            self.state = 'WARNING'
            self.state_id = 1
            self.last_time_warning = int(self.last_state_update)
            state_code = 'w'
        elif status == 2:
            self.state = 'CRITICAL'
            self.state_id = 2
            self.last_time_critical = int(self.last_state_update)
            state_code = 'c'
        elif status == 3:
            self.state = 'UNKNOWN'
            self.state_id = 3
            self.last_time_unknown = int(self.last_state_update)
            state_code = 'u'
        else:
            self.state = 'CRITICAL'  # exit code UNDETERMINED
            self.state_id = 2
            self.last_time_critical = int(self.last_state_update)
            state_code = 'c'

        if state_code in self.flap_detection_options:
            self.add_flapping_change(self.state != self.last_state)

        if self.state != self.last_state:
            self.last_state_change = self.last_state_update

        self.duration_sec = now - self.last_state_change

    # Return True if status is the state (like OK) or small form like 'o'
    def is_state(self, status):
        if status == self.state:
            return True
        # Now low status
        elif status == 'o' and self.state == 'OK':
            return True
        elif status == 'c' and self.state == 'CRITICAL':
            return True
        elif status == 'w' and self.state == 'WARNING':
            return True
        elif status == 'u' and self.state == 'UNKNOWN':
            return True
        return False

    # The last time when the state was not OK
    def last_time_non_ok_or_up(self):
        non_ok_times = filter(lambda x: x > self.last_time_ok, [self.last_time_warning,
                                                                self.last_time_critical,
                                                                self.last_time_unknown])
        if len(non_ok_times) == 0:
            last_time_non_ok = 0  # program_start would be better
        else:
            last_time_non_ok = min(non_ok_times)
        return last_time_non_ok

    # Add a log entry with a SERVICE ALERT like:
    # SERVICE ALERT: server;Load;UNKNOWN;HARD;1;I don't know what to say...
    def raise_alert_log_entry(self):
        naglog_result('critical', 'SERVICE ALERT: %s;%s;%s;%s;%d;%s'
                            % (self.host.get_name(), self.get_name(),
                               self.state, self.state_type,
                               self.attempt, self.output))

    # If the configuration allow it, raise an initial log like
    # CURRENT SERVICE STATE: server;Load;UNKNOWN;HARD;1;I don't know what to say...
    def raise_initial_state(self):
        if self.__class__.log_initial_states:
            naglog_result('info', 'CURRENT SERVICE STATE: %s;%s;%s;%s;%d;%s'
                                % (self.host.get_name(), self.get_name(),
                                   self.state, self.state_type,
                                   self.attempt, self.output))

    # Add a log entry with a Freshness alert like:
    # Warning: The results of host 'Server' are stale by 0d 0h 0m 58s (threshold=0d 1h 0m 0s).
    # I'm forcing an immediate check of the host.
    def raise_freshness_log_entry(self, t_stale_by, t_threshold):
        logger.warning("The results of service '%s' on host '%s' are stale "
                       "by %s (threshold=%s).  I'm forcing an immediate check "
                       "of the service.",
                        self.get_name(), self.host.get_name(),
                          format_t_into_dhms_format(t_stale_by),
                          format_t_into_dhms_format(t_threshold))

    # Raise a log entry with a Notification alert like
    # SERVICE NOTIFICATION: superadmin;server;Load;OK;notify-by-rss;no output
    def raise_notification_log_entry(self, n):
        contact = n.contact
        command = n.command_call
        if n.type in ('DOWNTIMESTART', 'DOWNTIMEEND', 'DOWNTIMECANCELLED',
                      'CUSTOM', 'ACKNOWLEDGEMENT', 'FLAPPINGSTART',
                      'FLAPPINGSTOP', 'FLAPPINGDISABLED'):
            state = '%s (%s)' % (n.type, self.state)
        else:
            state = self.state
        if self.__class__.log_notifications:
            naglog_result('critical', "SERVICE NOTIFICATION: %s;%s;%s;%s;%s;%s"
                                % (contact.get_name(),
                                   self.host.get_name(), self.get_name(), state,
                                   command.get_name(), self.output))

    # Raise a log entry with a Eventhandler alert like
    # SERVICE EVENT HANDLER: test_host_0;test_ok_0;OK;SOFT;4;eventhandler
    def raise_event_handler_log_entry(self, command):
        if self.__class__.log_event_handlers:
            naglog_result('critical', "SERVICE EVENT HANDLER: %s;%s;%s;%s;%s;%s"
                                % (self.host.get_name(), self.get_name(),
                                   self.state, self.state_type,
                                   self.attempt, command.get_name()))


    # Raise a log entry with a Eventhandler alert like
    # SERVICE SNAPSHOT: test_host_0;test_ok_0;OK;SOFT;4;eventhandler
    def raise_snapshot_log_entry(self, command):
        if self.__class__.log_event_handlers:
            console_logger.alert("SERVICE SNAPSHOT: %s;%s;%s;%s;%s;%s"
                                % (self.host.get_name(), self.get_name(),
                                   self.state, self.state_type,
                                   self.attempt, command.get_name()))


    # Raise a log entry with FLAPPING START alert like
    # SERVICE FLAPPING ALERT: server;LOAD;STARTED; Service appears to have started flapping (50.6% change >= 50.0% threshold)
    def raise_flapping_start_log_entry(self, change_ratio, threshold):
        naglog_result('critical', "SERVICE FLAPPING ALERT: %s;%s;STARTED; "
                            "Service appears to have started flapping "
                            "(%.1f%% change >= %.1f%% threshold)"
                            % (self.host.get_name(), self.get_name(),
                               change_ratio, threshold))


    # Raise a log entry with FLAPPING STOP alert like
    # SERVICE FLAPPING ALERT: server;LOAD;STOPPED; Service appears to have stopped flapping (23.0% change < 25.0% threshold)
    def raise_flapping_stop_log_entry(self, change_ratio, threshold):
        naglog_result('critical', "SERVICE FLAPPING ALERT: %s;%s;STOPPED; "
                            "Service appears to have stopped flapping "
                            "(%.1f%% change < %.1f%% threshold)"
                            % (self.host.get_name(), self.get_name(),
                               change_ratio, threshold))

    # If there is no valid time for next check, raise a log entry
    def raise_no_next_check_log_entry(self):
        logger.warning("I cannot schedule the check for the service '%s' on "
                       "host '%s' because there is not future valid time",
                        self.get_name(), self.host.get_name())

    # Raise a log entry when a downtime begins
    # SERVICE DOWNTIME ALERT: test_host_0;test_ok_0;STARTED; Service has entered a period of scheduled downtime
    def raise_enter_downtime_log_entry(self):
        naglog_result('critical', "SERVICE DOWNTIME ALERT: %s;%s;STARTED; "
                            "Service has entered a period of scheduled "
                            "downtime"
                            % (self.host.get_name(), self.get_name()))

    # Raise a log entry when a downtime has finished
    # SERVICE DOWNTIME ALERT: test_host_0;test_ok_0;STOPPED; Service has exited from a period of scheduled downtime
    def raise_exit_downtime_log_entry(self):
        naglog_result('critical', "SERVICE DOWNTIME ALERT: %s;%s;STOPPED; Service "
                            "has exited from a period of scheduled downtime"
                            % (self.host.get_name(), self.get_name()))

    # Raise a log entry when a downtime prematurely ends
    # SERVICE DOWNTIME ALERT: test_host_0;test_ok_0;CANCELLED; Service has entered a period of scheduled downtime
    def raise_cancel_downtime_log_entry(self):
        naglog_result('critical', "SERVICE DOWNTIME ALERT: %s;%s;CANCELLED; "
                            "Scheduled downtime for service has been cancelled."
                            % (self.host.get_name(), self.get_name()))

    # Is stalking?
    # Launch if check is waitconsume==first time
    # and if c.status is in self.stalking_options
    def manage_stalking(self, c):
        need_stalk = False
        if c.status == 'waitconsume':
            if c.exit_status == 0 and 'o' in self.stalking_options:
                need_stalk = True
            elif c.exit_status == 1 and 'w' in self.stalking_options:
                need_stalk = True
            elif c.exit_status == 2 and 'c' in self.stalking_options:
                need_stalk = True
            elif c.exit_status == 3 and 'u' in self.stalking_options:
                need_stalk = True

            if c.output == self.output:
                need_stalk = False
        if need_stalk:
            logger.info("Stalking %s: %s", self.get_name(), c.output)

    # Give data for checks's macros
    def get_data_for_checks(self):
        return [self.host, self]

    # Give data for event handlers's macros
    def get_data_for_event_handler(self):
        return [self.host, self]

    # Give data for notifications'n macros
    def get_data_for_notifications(self, contact, n):
        return [self.host, self, contact, n]

    # See if the notification is launchable (time is OK and contact is OK too)
    def notification_is_blocked_by_contact(self, n, contact):
        return not contact.want_service_notification(self.last_chk, self.state, n.type, self.business_impact, n.command_call)

    def get_duration_sec(self):
        return str(int(self.duration_sec))

    def get_duration(self):
        m, s = divmod(self.duration_sec, 60)
        h, m = divmod(m, 60)
        return "%02dh %02dm %02ds" % (h, m, s)

    def get_ack_author_name(self):
        if self.acknowledgement is None:
            return ''
        return self.acknowledgement.author

    def get_ack_comment(self):
        if self.acknowledgement is None:
            return ''
        return self.acknowledgement.comment

    def get_check_command(self):
        return self.check_command.get_name()

    # Check if a notification for this service is suppressed at this time
    def notification_is_blocked_by_item(self, type, t_wished = None):
        if t_wished is None:
            t_wished = time.time()

        #  TODO
        # forced notification
        # pass if this is a custom notification

        # Block if notifications are program-wide disabled
        if not self.enable_notifications:
            return True

        # Does the notification period allow sending out this notification?
        if self.notification_period is not None and not self.notification_period.is_time_valid(t_wished):
            return True

        # Block if notifications are disabled for this service
        if not self.notifications_enabled:
            return True

        # Block if the current status is in the notification_options w,u,c,r,f,s
        if 'n' in self.notification_options:
            return True
        if type in ('PROBLEM', 'RECOVERY'):
            if self.state == 'UNKNOWN' and not 'u' in self.notification_options:
                return True
            if self.state == 'WARNING' and not 'w' in self.notification_options:
                return True
            if self.state == 'CRITICAL' and not 'c' in self.notification_options:
                return True
            if self.state == 'OK' and not 'r' in self.notification_options:
                return True
        if (type in ('FLAPPINGSTART', 'FLAPPINGSTOP', 'FLAPPINGDISABLED')
                and not 'f' in self.notification_options):
            return True
        if (type in ('DOWNTIMESTART', 'DOWNTIMEEND', 'DOWNTIMECANCELLED')
                and not 's' in self.notification_options):
            return True

        # Acknowledgements make no sense when the status is ok/up
        if type == 'ACKNOWLEDGEMENT':
            if self.state == self.ok_up:
                return True

        # When in downtime, only allow end-of-downtime notifications
        if self.scheduled_downtime_depth > 1 and type not in ('DOWNTIMEEND', 'DOWNTIMECANCELLED'):
            return True

        # Block if host is in a scheduled downtime
        if self.host.scheduled_downtime_depth > 0:
            return True

        # Block if in a scheduled downtime and a problem arises, or flapping event
        if self.scheduled_downtime_depth > 0 and type in ('PROBLEM', 'RECOVERY', 'FLAPPINGSTART', 'FLAPPINGSTOP', 'FLAPPINGDISABLED'):
            return True

        # Block if the status is SOFT
        if self.state_type == 'SOFT' and type == 'PROBLEM':
            return True

        # Block if the problem has already been acknowledged
        if self.problem_has_been_acknowledged and type != 'ACKNOWLEDGEMENT':
            return True

        # Block if flapping
        if self.is_flapping and type not in ('FLAPPINGSTART', 'FLAPPINGSTOP', 'FLAPPINGDISABLED'):
            return True

        # Block if host is down
        if self.host.state != self.host.ok_up:
            return True

        # Block if business rule smart notifications is enabled and all its
        # childs have been acknowledged or are under downtime.
        if self.got_business_rule is True \
                and self.business_rule_smart_notifications is True \
                and self.business_rule_notification_is_blocked() is True \
                and type == 'PROBLEM':
            return True

        return False

    # Get a oc*p command if item has obsess_over_*
    # command. It must be enabled locally and globally
    def get_obsessive_compulsive_processor_command(self):
        cls = self.__class__
        if not cls.obsess_over or not self.obsess_over_service:
            return

        m = MacroResolver()
        data = self.get_data_for_event_handler()
        cmd = m.resolve_command(cls.ocsp_command, data)
        e = EventHandler(cmd, timeout=cls.ocsp_timeout)

        # ok we can put it in our temp action queue
        self.actions.append(e)


# Class for list of services. It's mainly, mainly for configuration part
class Services(Items):
    inner_class = Service  # use for know what is in items

    def add_template(self, tpl):
        """
        Adds and index a template into the `templates` container.

        This implementation takes into account that a service has two naming
        attribute: `host_name` and `service_description`.

        :param tpl: The template to add
        """
        objcls = self.inner_class.my_type
        name = getattr(tpl, 'name', '')
        hname = getattr(tpl, 'host_name', '')
        if not name and not hname:
            mesg = "a %s template has been defined without name nor " \
                   "host_name%s" % (objcls, tpl.get_source())
            tpl.configuration_errors.append(mesg)
        elif name:
            tpl = self.index_template(tpl)
        self.templates[tpl.id] = tpl

    def add_item(self, item, index=True):
        """
        Adds and index an item into the `items` container.

        This implementation takes into account that a service has two naming
        attribute: `host_name` and `service_description`.

        :param item:    The item to add
        :param index:   Flag indicating if the item should be indexed
        """
        objcls = self.inner_class.my_type
        hname = getattr(item, 'host_name', '')
        hgname = getattr(item, 'hostgroup_name', '')
        sdesc = getattr(item, 'service_description', '')
        source = getattr(self, 'imported_from', 'unknown')
        if source:
            in_file = " in %s" % source
        else:
            in_file = ""
        if not hname and not hgname:
            mesg = "a %s has been defined without host_name nor " \
                   "hostgroups%s" % (objcls, in_file)
            item.configuration_errors.append(mesg)
        if not sdesc:
            mesg = "a %s has been defined without service_description%s" % \
                   (objcls, in_file)
            item.configuration_errors.append(mesg)
        if index is True:
            item = self.index_item(item)
        self.items[item.id] = item

    def index_item(self, item):
        """
        Indexes a template by `name` into the `name_to_template` dictionnary.

        This implementation takes into account that a service has two naming
        attribute: `host_name` and `service_description`.

        :param item: The item to index
        """
        hname = getattr(item, 'host_name', '')
        sdescr = getattr(item, 'service_description', '')
        key = (hname, sdescr)
        return Items.index_item(self, item, key)

    def unindex_item(self, item):
        """
        Unindexes an item from the `items` container.

        This implementation takes into account that a service has two naming
        attribute: `host_name` and `service_description`.

        :param item:    The item to unindex
        :param name:    The name under which the item has been indexed.
        """
        host_name = getattr(item, 'host_name', '')
        sdescr = getattr(item, 'service_description', '')
        key = (host_name, sdescr)
        Items.unindex_item(self, item, key)

    # Search for all of the services in a host
    def find_srvs_by_hostname(self, host_name):
        if hasattr(self, 'hosts'):
            h = self.hosts.find_by_name(host_name)
            if h is None:
                return None
            return h.get_services()
        return None

    # Search a service by it's name and hot_name
    def find_srv_by_name_and_hostname(self, host_name, sdescr):
        key = (host_name, sdescr)
        return self.name_to_item.get(key, None)

    # Make link between elements:
    # service -> host
    # service -> command
    # service -> timeperiods
    # service -> contacts
    def linkify(self, hosts, commands, timeperiods, contacts,
                resultmodulations, businessimpactmodulations, escalations,
                servicegroups, triggers, checkmodulations, macromodulations):
        self.linkify_with_timeperiods(timeperiods, 'notification_period')
        self.linkify_with_timeperiods(timeperiods, 'check_period')
        self.linkify_with_timeperiods(timeperiods, 'maintenance_period')
        self.linkify_with_timeperiods(timeperiods, 'snapshot_period')
        self.linkify_s_by_hst(hosts)
        self.linkify_s_by_sg(servicegroups)
        self.linkify_one_command_with_commands(commands, 'check_command')
        self.linkify_one_command_with_commands(commands, 'event_handler')
        self.linkify_one_command_with_commands(commands, 'snapshot_command')
        self.linkify_with_contacts(contacts)
        self.linkify_with_resultmodulations(resultmodulations)
        self.linkify_with_business_impact_modulations(businessimpactmodulations)
        # WARNING: all escalations will not be link here
        # (just the escalation here, not serviceesca or hostesca).
        # This last one will be link in escalations linkify.
        self.linkify_with_escalations(escalations)
        self.linkify_with_triggers(triggers)
        self.linkify_with_checkmodulations(checkmodulations)
        self.linkify_with_macromodulations(macromodulations)

    def override_properties(self, hosts):
        ovr_re = re.compile(r'^([^,]+),([^\s]+)\s+(.*)$')
        ovr_hosts = [h for h in hosts if getattr(h, 'service_overrides', None)]
        for host in ovr_hosts:
            # We're only looking for hosts having service overrides defined
            if isinstance(host.service_overrides, list):
                service_overrides = host.service_overrides
            else:
                service_overrides = [host.service_overrides]
            for ovr in service_overrides:
                # Checks service override syntax
                match = ovr_re.search(ovr)
                if match is None:
                    err = "Error: invalid service override syntax: %s" % ovr
                    host.configuration_errors.append(err)
                    continue
                sdescr, prop, value = match.groups()
                # Looks for corresponding service
                service = self.find_srv_by_name_and_hostname(
                    getattr(host, "host_name", ""),  sdescr)
                if service is None:
                    err = "Error: trying to override property '%s' on service '%s' but it's unknown for this host" % (prop, sdescr)
                    host.configuration_errors.append(err)
                    continue
                # Checks if override is allowed
                excludes = ['host_name', 'service_description', 'use',
                            'servicegroups', 'trigger', 'trigger_name']
                if prop in excludes:
                    err = "Error: trying to override '%s', a forbidden property for service '%s'" % (prop, sdescr)
                    host.configuration_errors.append(err)
                    continue
                setattr(service, prop, value)

    # We can link services with hosts so
    # We can search in O(hosts) instead
    # of O(services) for common cases
    def optimize_service_search(self, hosts):
        self.hosts = hosts

    # We just search for each host the id of the host
    # and replace the name by the id
    # + inform the host we are a service of him
    def linkify_s_by_hst(self, hosts):
        for s in self:
            # If we do not have an host_name, we set it as
            # a template element to delete. (like Nagios)
            if not hasattr(s, 'host_name'):
                s.host = None
                continue
            try:
                hst_name = s.host_name
                # The new member list, in id
                hst = hosts.find_by_name(hst_name)
                s.host = hst
                # Let the host know we are his service
                if s.host is not None:
                    hst.add_service_link(s)
                else:  # Ok, the host do not exists!
                    err = "Warning: the service '%s' got an invalid host_name '%s'" % (self.get_name(), hst_name)
                    s.configuration_warnings.append(err)
                    continue
            except AttributeError, exp:
                pass  # Will be catch at the is_correct moment

    # We look for servicegroups property in services and
    # link them
    def linkify_s_by_sg(self, servicegroups):
        for s in self:
            new_servicegroups = []
            if hasattr(s, 'servicegroups') and s.servicegroups != '':
                sgs = s.servicegroups.split(',')
                for sg_name in sgs:
                    sg_name = sg_name.strip()
                    sg = servicegroups.find_by_name(sg_name)
                    if sg is not None:
                        new_servicegroups.append(sg)
                    else:
                        err = "Error: the servicegroup '%s' of the service '%s' is unknown" % (sg_name, s.get_dbg_name())
                        s.configuration_errors.append(err)
            s.servicegroups = new_servicegroups

    # In the scheduler we need to relink the commandCall with
    # the real commands
    def late_linkify_s_by_commands(self, commands):
        props = ['check_command', 'event_handler', 'snapshot_command']
        for s in self:
            for prop in props:
                cc = getattr(s, prop, None)
                if cc:
                    cc.late_linkify_with_command(commands)

    # Delete services by ids
    def delete_services_by_id(self, ids):
        for id in ids:
            del self[id]

    # Apply implicit inheritance for special properties:
    # contact_groups, notification_interval , notification_period
    # So service will take info from host if necessary
    def apply_implicit_inheritance(self, hosts):
        for prop in ('contacts', 'contact_groups', 'notification_interval',
                      'notification_period', 'resultmodulations', 'business_impact_modulations', 'escalations',
                      'poller_tag', 'reactionner_tag', 'check_period', 'business_impact', 'maintenance_period'):
            for s in self:
                if not hasattr(s, prop) and hasattr(s, 'host_name'):
                    h = hosts.find_by_name(s.host_name)
                    if h is not None and hasattr(h, prop):
                        setattr(s, prop, getattr(h, prop))

    # Apply inheritance for all properties
    def apply_inheritance(self, hosts):
        # We check for all Host properties if the host has it
        # if not, it check all host templates for a value
        for prop in Service.properties:
            self.apply_partial_inheritance(prop)

        # Then implicit inheritance
        # self.apply_implicit_inheritance(hosts)
        for s in self:
            s.get_customs_properties_by_inheritance()

    # Create dependencies for services (daddy ones)
    def apply_dependencies(self):
        for s in self:
            s.fill_daddy_dependency()


    # For services the main clean is about service with bad hosts
    def clean(self):
        to_del = []
        for s in self:
            if not s.host:
                to_del.append(s.id)
        for sid in to_del:
            del self.items[sid]

    def is_excluded_for_host(self, host, service):
        sdescr = getattr(service, "service_description", '')
        excludes = getattr(host, "service_excludes", '')
        if not isinstance(excludes, list):
            excludes = [e.strip() for e in excludes.split(',') if e.strip()]
        return sdescr in excludes

    def explode_services_from_hosts(self, hosts, s, hnames):
        """
        Explodes a service based on a lis of hosts.

        :param hosts:   The hosts container
        :param s:       The base service to explode
        :param hnames:  The host_name list to exlode sevice on
        """
        duplicate_for_hosts = []  # get the list of our host_names if more than 1
        not_hosts = []  # the list of !host_name so we remove them after
        for hname in hnames:
            hname = hname.strip()

            # If the name begin with a !, we put it in
            # the not list
            if hname.startswith('!'):
                not_hosts.append(hname[1:])
            else:  # the standard list
                duplicate_for_hosts.append(hname)

        # remove duplicate items from duplicate_for_hosts:
        duplicate_for_hosts = list(set(duplicate_for_hosts))

        # Ok now we clean the duplicate_for_hosts with all hosts
        # of the not
        for hname in not_hosts:
            try:
                duplicate_for_hosts.remove(hname)
            except IndexError:
                pass

        # Now we duplicate the service for all host_names
        for hname in duplicate_for_hosts:
            h = hosts.find_by_name(hname)
            if h is None:
                err = 'Error: The hostname %s is unknown for the ' \
                      'service %s!' % (hname, s.get_name())
                s.configuration_errors.append(err)
            if self.is_excluded_for_host(h, s):
                continue
            new_s = s.copy()
            new_s.host_name = hname
            self.add_item(new_s)

    def explode_services_from_templates(self, hosts, t):
        """
        Explodes services from templates. All hosts holding the specified
        templates are bound the service.

        :param hosts:   The hosts container
        :param s:       The service to explode
        """
        hname = getattr(t, "host_name", None)
        if hname is None:
            return

        def local_create_service(name):
            h = hosts.find_by_name(name.strip())
            if self.is_excluded_for_host(h, t):
                return
            # Creates concrete instance
            new_s = t.copy()
            new_s.host_name = name
            new_s.register = 1
            self.add_item(new_s)

        # Now really create the services
        if is_complex_expr(hname):
            hnames = self.evaluate_hostgroup_expression(
                hname.strip(), hosts, hosts.templates, look_in='templates')
            for name in hnames:
                local_create_service(name)
        else:
            hnames = [n.strip() for n in hname.split(',') if n.strip()]
            for hname in hnames:
                for name in hosts.find_hosts_that_use_template(hname):
                    local_create_service(name)

    def explode_services_duplicates(self, hosts, s):
        """
        Explodes services holding a `duplicate_foreach` clause.

        :param hosts:   The hosts container
        :param s:       The service to explode
        """
        hname = getattr(s, "host_name", None)
        if hname is None:
            return

        # the generator case, we must create several new services
        # we must find our host, and get all key:value we need
        h = hosts.find_by_name(hname.strip())

        if h is None:
            err = 'Error: The hostname %s is unknown for the ' \
                  'service %s!' % (hname, s.get_name())
            s.configuration_errors.append(err)
            return

        # Duplicate services
        for new_s in s.duplicate(h):
            if self.is_excluded_for_host(h, new_s):
                continue
            # Adds concrete instance
            self.add_item(new_s)

    def register_service_into_servicegroups(self, s, servicegroups):
        """
        Registers a service into the service groups declared in its
        `servicegroups` attribute.

        :param s:   The service to register
        :param servicegroups:   The servicegroups container
        """
        if hasattr(s, 'service_description'):
            sname = s.service_description
            shname = getattr(s, 'host_name', '')
            if hasattr(s, 'servicegroups'):
                if isinstance(s.servicegroups, list):
                    sgs = s.servicegroups
                else:
                    sgs = s.servicegroups.split(',')
                for sg in sgs:
                    servicegroups.add_member(shname + ',' + sname, sg.strip())

    def register_service_dependencies(self, s, servicedependencies):
        """
        Registers a service dependencies.

        :param s:                   The service to register
        :param servicedependencies: The servicedependencies container
        """
        # We explode service_dependencies into Servicedependency
        # We just create serviceDep with goods values (as STRING!),
        # the link pass will be done after
        sdeps = [d.strip() for d in
                 getattr(s, "service_dependencies", '').split(',')]
        # %2=0 are for hosts, !=0 are for service_description
        i = 0
        hname = ''
        for elt in sdeps:
            if i % 2 == 0:  # host
                hname = elt
            else:  # description
                desc = elt
                # we can register it (s) (depend on) -> (hname, desc)
                # If we do not have enough data for s, it's no use
                if hasattr(s, 'service_description') and hasattr(s, 'host_name'):
                    if hname == '':
                        hname = s.host_name
                    servicedependencies.add_service_dependency(
                        s.host_name, s.service_description, hname, desc)
            i += 1

    # We create new service if necessary (host groups and co)
    def explode(self, hosts, hostgroups, contactgroups,
                servicegroups, servicedependencies, triggers):
        """
        Explodes services, from host_name, hostgroup_name, and from templetes.

        :param hosts:               The hosts container
        :param hostgroups:          The hostgoups container
        :param contactgroups:       The concactgoups container
        :param servicegroups:       The servicegoups container
        :param servicedependencies: The servicedependencies container
        :param triggers:            The triggers container
        """

        # items::explode_trigger_string_into_triggers
        self.explode_trigger_string_into_triggers(triggers)


        # Then for every host create a copy of the service with just the host
        # because we are adding services, we can't just loop in it
        for id in self.items.keys():
            s = self.items[id]
            # items::explode_host_groups_into_hosts
            # take all hosts from our hostgroup_name into our host_name property
            self.explode_host_groups_into_hosts(s, hosts, hostgroups)

            # items::explode_contact_groups_into_contacts
            # take all contacts from our contact_groups into our contact property
            self.explode_contact_groups_into_contacts(s, contactgroups)

            hnames = getattr(s, "host_name", '')
            hnames = list(set([n.strip() for n in hnames.split(',') if n.strip()]))
            #hnames = strip_and_uniq(hnames)
            # We will duplicate if we have multiple host_name
            # or if we are a template (so a clean service)
            if len(hnames) == 1:
                self.index_item(s)
            else:
                if len(hnames) >= 2:
                    self.explode_services_from_hosts(hosts, s, hnames)
                # Delete expanded source service
                if not s.configuration_errors:
                    self.remove_item(s)

        for id in self.templates.keys():
            t = self.templates[id]
            self.explode_contact_groups_into_contacts(t, contactgroups)
            self.explode_services_from_templates(hosts, t)

        # Explode services that have a duplicate_foreach clause
        duplicates = [s.id for s in self if getattr(s, 'duplicate_foreach', '')]
        for id in duplicates:
            s = self.items[id]
            self.explode_services_duplicates(hosts, s)
            if not s.configuration_errors:
                self.remove_item(s)

        # Servicegroups property need to be fullfill for got the informations
        # And then just register to this service_group
        for s in self:
            self.register_service_into_servicegroups(s, servicegroups)
            self.register_service_dependencies(s, servicedependencies)


    # Will create all business tree for the
    # services
    def create_business_rules(self, hosts, services):
        for s in self:
            s.create_business_rules(hosts, services)

    # Will link all business service/host with theirs
    # dep for problem/impact link
    def create_business_rules_dependencies(self):
        for s in self:
            s.create_business_rules_dependencies()<|MERGE_RESOLUTION|>--- conflicted
+++ resolved
@@ -302,13 +302,11 @@
         # Trigger list
         'triggers': StringProp(default=[]),
 
-<<<<<<< HEAD
         # snapshots part
         'last_snapshot':  IntegerProp(default=0, fill_brok=['full_status'], retention=True),
-=======
+
         # Keep the string of the last command launched for this element
         'last_check_command': StringProp(default=''),
->>>>>>> 81d138de
 
     })
 
@@ -566,63 +564,6 @@
         prop = self.duplicate_foreach.strip().upper()
 
         # If I do not have the property, we bail out
-<<<<<<< HEAD
-        if prop in host.customs:
-            # Get the list entry, and the not one if there is one
-            entry = host.customs[prop]
-            # Look at the list of the key we do NOT want maybe,
-            # for _disks it will be _!disks
-            not_entry = host.customs.get('_' + '!' + prop[1:], '').split(',')
-            not_keys = strip_and_uniq(not_entry)
-
-            default_value = getattr(self, 'default_value', '')
-            # Transform the generator string to a list
-            # Missing values are filled with the default value
-            (key_values, errcode) = get_key_value_sequence(entry, default_value)
-
-            if key_values:
-                for key_value in key_values:
-                    key = key_value['KEY']
-                    # Maybe this key is in the NOT list, if so, skip it
-                    if key in not_keys:
-                        continue
-                    value = key_value['VALUE']
-                    new_s = self.copy()
-                    new_s.host_name = host.get_name()
-                    if self.is_tpl():  # if template, the new one is not
-                        new_s.register = 1
-                    for key in key_value:
-                        if key == 'KEY':
-                            if hasattr(self, 'service_description'):
-                                # We want to change all illegal chars to a _ sign. We can't use class.illegal_obj_char
-                                # because in the "explode" phase, we do not have access to this data! :(
-                                safe_key_value = re.sub(r'[' + "`~!$%^&*\"|'<>?,()=" + ']+', '_', key_value[key])
-                                new_s.service_description = self.service_description.replace('$' + key + '$', safe_key_value)
-                        # Here is a list of property where we will expand the $KEY$ by the value
-                        _the_expandables = ['check_command', 'aggregation', 'service_dependencies', 'event_handler', 'snapshot_command']
-                        for prop in _the_expandables:
-                            if hasattr(self, prop):
-                                # here we can replace VALUE, VALUE1, VALUE2,...
-                                setattr(new_s, prop, getattr(new_s, prop).replace('$' + key + '$', key_value[key]))
-                        if hasattr(self, 'aggregation'):
-                            new_s.aggregation = new_s.aggregation.replace('$' + key + '$', key_value[key])
-                    # And then add in our list this new service
-                    duplicates.append(new_s)
-            else:
-                # If error, we should link the error to the host, because self is a template, and so won't be checked not print!
-                if errcode == GET_KEY_VALUE_SEQUENCE_ERROR_SYNTAX:
-                    err = "The custom property '%s' of the host '%s' is not a valid entry %s for a service generator" % (self.duplicate_foreach.strip(), host.get_name(), entry)
-                    logger.warning(err)
-                    host.configuration_errors.append(err)
-                elif errcode == GET_KEY_VALUE_SEQUENCE_ERROR_NODEFAULT:
-                    err = "The custom property '%s 'of the host '%s' has empty values %s but the service %s has no default_value" % (self.duplicate_foreach.strip(), host.get_name(), entry, self.service_description)
-                    logger.warning(err)
-                    host.configuration_errors.append(err)
-                elif errcode == GET_KEY_VALUE_SEQUENCE_ERROR_NODE:
-                    err = "The custom property '%s' of the host '%s' has an invalid node range %s" % (self.duplicate_foreach.strip(), host.get_name(), entry)
-                    logger.warning(err)
-                    host.configuration_errors.append(err)
-=======
         if prop not in host.customs:
             return []
 
@@ -681,7 +622,6 @@
                 logger.warning(err)
                 host.configuration_errors.append(err)
 
->>>>>>> 81d138de
         return duplicates
 
 #####
@@ -862,7 +802,7 @@
     # SERVICE SNAPSHOT: test_host_0;test_ok_0;OK;SOFT;4;eventhandler
     def raise_snapshot_log_entry(self, command):
         if self.__class__.log_event_handlers:
-            console_logger.alert("SERVICE SNAPSHOT: %s;%s;%s;%s;%s;%s"
+            naglog_result('critical', "SERVICE SNAPSHOT: %s;%s;%s;%s;%s;%s"
                                 % (self.host.get_name(), self.get_name(),
                                    self.state, self.state_type,
                                    self.attempt, command.get_name()))
