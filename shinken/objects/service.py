--- conflicted
+++ resolved
@@ -470,7 +470,6 @@
                 and  self.notifications_enabled == True:
             logger.info("%s: I've got no notification_interval but I've got notifications enabled", self.get_name())
             state = False
-<<<<<<< HEAD
         if not self.host_name:
             logger.error("The service '%s' is not bound do any host." % desc)
             state = False
@@ -478,11 +477,6 @@
             logger.error("The service '%s' got an unknown host_name '%s'." % (desc, self.host_name))
             state = False
 
-=======
-        if self.host is None:
-            logger.warning("The service '%s' got an unknown host_name '%s'.", desc, self.host_name)
-            # do not set tis a a true error, only we will delete this after
->>>>>>> 6f3e5a0b
         if not hasattr(self, 'check_period'):
             self.check_period = None
         if hasattr(self, 'service_description'):
@@ -998,7 +992,6 @@
 class Services(Items):
     inner_class = Service  # use for know what is in items
 
-<<<<<<< HEAD
     def add_template(self, tpl):
         objcls = self.inner_class.my_type
         name = getattr(tpl, 'name', '')
@@ -1019,76 +1012,6 @@
         source = getattr(self, 'imported_from', 'unknown')
         if source:
             in_file = " in %s" % source
-=======
-    # Create the reversed list for speedup search by host_name/name
-    # We also tag service already in list: they are twins. It's a a bad things.
-    # Hostgroups service have an ID higher than host service. So it we tag
-    # an id that already are in the list, this service is already
-    # exist, and is a host,
-    # or a previous hostgroup, but define before.
-    def create_reversed_list(self):
-        self.reversed_list = {}
-        self.twins = []
-
-        # Get a sorted list of all services, by definition_order
-        all_services = [s for s in self]
-        all_services.sort(key=lambda s:int(getattr(s, 'definition_order', '100')))
-
-        # Now we sort them, we will have definition_order sorted like we want
-        for s in all_services:
-            if hasattr(s, 'service_description') and hasattr(s, 'host_name'):
-                s_desc = getattr(s, 'service_description')
-                s_host_name = getattr(s, 'host_name')
-                key = (s_host_name, s_desc)
-                if key not in self.reversed_list:
-                    self.reversed_list[key] = s.id
-                else:
-                    self.twins.append(s.id)
-
-        # For service, the reversed_list is not used for
-        # search, so we del it
-        del self.reversed_list
-
-    # TODO: finish search to use reversed
-    # Search a service id by it's name and host_name
-    def find_srv_id_by_name_and_hostname(self, host_name, name):
-        # key = (host_name, name)
-        # if key in self.reversed_list:
-        #     return self.reversed_list[key]
-
-        # if not, maybe in the whole list?
-        for s in self:
-            # Runtime first, available only after linkify
-            if hasattr(s, 'service_description') and hasattr(s, 'host'):
-                if s.service_description == name and s.host == host_name:
-                    return s.id
-            # At config part, available before linkify
-            if hasattr(s, 'service_description') and hasattr(s, 'host_name'):
-                if s.service_description == name and s.host_name == host_name:
-                    return s.id
-        return None
-
-    # Search for all of the services in a host
-    def find_srvs_by_hostname(self, host_name):
-        if hasattr(self, 'hosts'):
-            h = self.hosts.find_by_name(host_name)
-            if h is None:
-                return None
-            return h.get_services()
-        return None
-
-    # Search a service by it's name and hot_name
-    def find_srv_by_name_and_hostname(self, host_name, name):
-        if hasattr(self, 'hosts'):
-            h = self.hosts.find_by_name(host_name)
-            if h is None:
-                return None
-            return h.find_service_by_name(name)
-
-        id = self.find_srv_id_by_name_and_hostname(host_name, name)
-        if id is not None:
-            return self.items[id]
->>>>>>> 6f3e5a0b
         else:
             in_file = ""
         if not hname and not hgname:
@@ -1114,6 +1037,18 @@
         sdescr = getattr(item, 'service_description', '')
         key = (host_name, sdescr)
         Items.unindex_item(self, item, key)
+
+    # Search for all of the services in a host
+    def find_srvs_by_hostname(self, host_name):
+        print "*****************"
+        print "hosts: %s" % self.hosts
+        print "*****************"
+        if hasattr(self, 'hosts'):
+            h = self.hosts.find_by_name(host_name)
+            if h is None:
+                return None
+            return h.get_services()
+        return None
 
     # Search a service by it's name and hot_name
     def find_srv_by_name_and_hostname(self, host_name, sdescr):
@@ -1385,9 +1320,12 @@
             sname = s.service_description
             shname = getattr(s, 'host_name', '')
             if hasattr(s, 'servicegroups'):
-                sgs = s.servicegroups.split(',')
+                if isinstance(s.servicegroups, list):
+                    sgs = s.servicegroups
+                else:
+                    sgs = s.servicegroups.split(',')
                 for sg in sgs:
-                    servicegroups.add_member(shname + ',' + sname, sg)
+                    servicegroups.add_member(shname + ',' + sname, sg.strip())
 
     def register_service_dependencies(self, s, servicedependencies):
         # We explode service_dependencies into Servicedependency
@@ -1462,48 +1400,8 @@
         # Servicegroups property need to be fullfill for got the informations
         # And then just register to this service_group
         for s in self:
-<<<<<<< HEAD
             self.register_service_into_servicegroups(s, servicegroups)
             self.register_service_dependencies(s, servicedependencies)
-=======
-            if not s.is_tpl() and hasattr(s, 'service_description'):
-                sname = s.service_description
-                shname = getattr(s, 'host_name', '')
-                if hasattr(s, 'servicegroups'):
-                    if isinstance(s.servicegroups, list):
-                        v = ','.join(s.servicegroups)
-                    else:
-                        v = s.servicegroups
-                    sgs = v.split(',')
-                    for sg in sgs:
-                        servicegroups.add_member(shname+','+sname, sg.strip())
-
-
-        # Now we explode service_dependencies into Servicedependency
-        # We just create serviceDep with goods values (as STRING!),
-        # the link pass will be done after
-        for s in self:
-            # Templates are useless here
-            if not s.is_tpl():
-                if hasattr(s, 'service_dependencies'):
-                    if s.service_dependencies != '':
-                        sdeps = s.service_dependencies.split(',')
-                        # %2=0 are for hosts, !=0 are for service_description
-                        i = 0
-                        hname = ''
-                        for elt in sdeps:
-                            if i % 2 == 0:  # host
-                                hname = elt.strip()
-                            else:  # description
-                                desc = elt.strip()
-                                # we can register it (s) (depend on) -> (hname, desc)
-                                # If we do not have enough data for s, it's no use
-                                if hasattr(s, 'service_description') and hasattr(s, 'host_name'):
-                                    if hname == '':
-                                        hname = s.host_name
-                                    servicedependencies.add_service_dependency(s.host_name, s.service_description, hname, desc)
-                            i += 1
->>>>>>> 6f3e5a0b
 
 
     # Will create all business tree for the
