#!/usr/bin/python
#Copyright (C) 2009 Gabes Jean, naparuba@gmail.com
#
#This file is part of Shinken.
#
#Shinken is free software: you can redistribute it and/or modify
#it under the terms of the GNU Affero General Public License as published by
#the Free Software Foundation, either version 3 of the License, or
#(at your option) any later version.
#
#Shinken is distributed in the hope that it will be useful,
#but WITHOUT ANY WARRANTY; without even the implied warranty of
#MERCHANTABILITY or FITNESS FOR A PARTICULAR PURPOSE.  See the
#GNU Affero General Public License for more details.
#
#You should have received a copy of the GNU Affero General Public License
#along with Shinken.  If not, see <http://www.gnu.org/licenses/>.



""" The objects package contains definition classes of the different objects that can be declared in configuration files. """

from item import Item, Items
from timeperiod import Timeperiod, Timeperiods
from service import Service, Services
<<<<<<< HEAD
from command import Command, Commands
=======
from command import Command, Commands, CommandCall
>>>>>>> aaf65059
from resultmodulation import Resultmodulation, Resultmodulations
from escalation import Escalation, Escalations
from serviceescalation import Serviceescalation, Serviceescalations
from hostescalation import Hostescalation, Hostescalations
from host import Host, Hosts
from hostgroup import Hostgroup, Hostgroups
from realm import Realm, Realms
from contact import Contact, Contacts
from contactgroup import Contactgroup, Contactgroups
from notificationway import NotificationWay, NotificationWays
from servicegroup import Servicegroup, Servicegroups
from servicedependency import Servicedependency, Servicedependencies
from hostdependency import Hostdependency, Hostdependencies
from module import Module, Modules

from config import Config<|MERGE_RESOLUTION|>--- conflicted
+++ resolved
@@ -23,11 +23,7 @@
 from item import Item, Items
 from timeperiod import Timeperiod, Timeperiods
 from service import Service, Services
-<<<<<<< HEAD
-from command import Command, Commands
-=======
 from command import Command, Commands, CommandCall
->>>>>>> aaf65059
 from resultmodulation import Resultmodulation, Resultmodulations
 from escalation import Escalation, Escalations
 from serviceescalation import Serviceescalation, Serviceescalations
