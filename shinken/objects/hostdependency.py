--- conflicted
+++ resolved
@@ -88,34 +88,32 @@
             # We explode first the dependent (son) part
             dephnames = []
             if hasattr(hd, 'dependent_hostgroup_name'):
-                dephg_names = hd.dependent_hostgroup_name.split(',')
-                dephg_names = [hg_name.strip() for hg_name in dephg_names]
+                dephg_names = [n.strip() for n in hd.dependent_hostgroup_name.split(',')]
                 for dephg_name in dephg_names:
                     dephg = hostgroups.find_by_name(dephg_name)
                     if dephg is None:
                         err = "ERROR: the hostdependency got an unknown dependent_hostgroup_name '%s'" % dephg_name
                         hd.configuration_errors.append(err)
                         continue
-                    dephnames.extend(dephg.members.split(','))
+                    dephnames.extend([m.strip() for m in dephg.members.split(',')])
 
             if hasattr(hd, 'dependent_host_name'):
-                dephnames.extend(hd.dependent_host_name.split(','))
+                dephnames.extend([n.strip() for n in hd.dependent_host_name.split(',')])
 
             # Ok, and now the father part :)
             hnames = []
             if hasattr(hd, 'hostgroup_name'):
-                hg_names = hd.hostgroup_name.split(',')
-                hg_names = [hg_name.strip() for hg_name in hg_names]
+                hg_names = [n.strip() for n in hd.hostgroup_name.split(',')]
                 for hg_name in hg_names:
                     hg = hostgroups.find_by_name(hg_name)
                     if hg is None:
                         err = "ERROR: the hostdependency got an unknown hostgroup_name '%s'" % hg_name
                         hd.configuration_errors.append(err)
                         continue
-                    hnames.extend(hg.members.split(','))
+                    hnames.extend([m.strip() for m in hg.members.split(',')])
 
             if hasattr(hd, 'host_name'):
-                hnames.extend(hd.host_name.split(','))
+                hnames.extend([n.strip() for n in hd.host_name.split(',')])
 
             # Loop over all sons and fathers to get S*F host deps
             for dephname in dephnames:
@@ -186,12 +184,8 @@
         # Then implicit inheritance
         # self.apply_implicit_inheritance(hosts)
         for h in self:
-<<<<<<< HEAD
             h.get_customs_properties_by_inheritance()
-=======
-            h.get_customs_properties_by_inheritance(self)
 
     def is_correct(self):
         r = super(Hostdependencies, self).is_correct()
-        return r and self.no_loop_in_parents("host_name", "dependent_host_name")
->>>>>>> 6f3e5a0b
+        return r and self.no_loop_in_parents("host_name", "dependent_host_name")