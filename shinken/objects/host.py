--- conflicted
+++ resolved
@@ -643,11 +643,7 @@
 
     def set_initial_state(self):
         mapping = {
-<<<<<<< HEAD
-            "u": {
-=======
             "o": {
->>>>>>> 3ff50400
                 "state": "UP",
                 "state_id": 0
             },
