#!/usr/bin/python

# -*- coding: utf-8 -*-

# Copyright (C) 2009-2014:
#    Gabes Jean, naparuba@gmail.com
#    Gerhard Lausser, Gerhard.Lausser@consol.de
#    Gregory Starck, g.starck@gmail.com
#    Hartmut Goebel, h.goebel@goebel-consult.de
#
# This file is part of Shinken.
#
# Shinken is free software: you can redistribute it and/or modify
# it under the terms of the GNU Affero General Public License as published by
# the Free Software Foundation, either version 3 of the License, or
# (at your option) any later version.
#
# Shinken is distributed in the hope that it will be useful,
# but WITHOUT ANY WARRANTY; without even the implied warranty of
# MERCHANTABILITY or FITNESS FOR A PARTICULAR PURPOSE.  See the
# GNU Affero General Public License for more details.
#
# You should have received a copy of the GNU Affero General Public License
# along with Shinken.  If not, see <http://www.gnu.org/licenses/>.

""" This is the main class for the Host. In fact it's mainly
about the configuration part. for the running one, it's better
to look at the schedulingitem class that manage all
scheduling/consume check smart things :)
"""

import time
import itertools

from item import Items
from schedulingitem import SchedulingItem

from shinken.autoslots import AutoSlots
from shinken.util import format_t_into_dhms_format, to_hostnames_list, get_obj_name, to_svc_hst_distinct_lists, to_list_string_of_names, to_list_of_names, to_name_if_possible, strip_and_uniq
from shinken.property import BoolProp, IntegerProp, FloatProp, CharProp, StringProp, ListProp
from shinken.graph import Graph
from shinken.macroresolver import MacroResolver
from shinken.eventhandler import EventHandler
from shinken.log import logger, naglog_result


class Host(SchedulingItem):
    # AutoSlots create the __slots__ with properties and
    # running_properties names
    __metaclass__ = AutoSlots

    id = 1  # zero is reserved for host (primary node for parents)
    ok_up = 'UP'
    my_type = 'host'

    # properties defined by configuration
    # *required: is required in conf
    # *default: default value if no set in conf
    # *pythonize: function to call when transforming string to python object
    # *fill_brok: if set, send to broker. there are two categories: full_status for initial and update status, check_result for check results
    # *no_slots: do not take this property for __slots__
    #  Only for the initial call
    # conf_send_preparation: if set, will pass the property to this function. It's used to "flatten"
    #  some dangerous properties like realms that are too 'linked' to be send like that.
    # brok_transformation: if set, will call the function with the value of the property
    #  the major times it will be to flatten the data (like realm_name instead of the realm object).
    properties = SchedulingItem.properties.copy()
    properties.update({
        'host_name':            StringProp(fill_brok=['full_status', 'check_result', 'next_schedule']),
        'alias':                StringProp(fill_brok=['full_status']),
        'display_name':         StringProp(default='', fill_brok=['full_status']),
        'address':              StringProp(fill_brok=['full_status']),
        'parents':              ListProp(brok_transformation=to_hostnames_list, default='', fill_brok=['full_status'], merging='join'),
        'hostgroups':           StringProp(brok_transformation=to_list_string_of_names, default='', fill_brok=['full_status'], merging='join'),
        'check_command':        StringProp(default='_internal_host_up', fill_brok=['full_status']),
        'initial_state':        CharProp(default='u', fill_brok=['full_status']),
        'max_check_attempts':   IntegerProp(default='1',fill_brok=['full_status']),
        'check_interval':       IntegerProp(default='0', fill_brok=['full_status']),
        'retry_interval':       IntegerProp(default='0', fill_brok=['full_status']),
        'active_checks_enabled': BoolProp(default='1', fill_brok=['full_status'], retention=True),
        'passive_checks_enabled': BoolProp(default='1', fill_brok=['full_status'], retention=True),
        'check_period':         StringProp(brok_transformation=to_name_if_possible, fill_brok=['full_status']),
        'obsess_over_host':     BoolProp(default='0', fill_brok=['full_status'], retention=True),
        'check_freshness':      BoolProp(default='0', fill_brok=['full_status']),
        'freshness_threshold':  IntegerProp(default='0', fill_brok=['full_status']),
        'event_handler':        StringProp(default='', fill_brok=['full_status']),
        'event_handler_enabled': BoolProp(default='0', fill_brok=['full_status']),
        'low_flap_threshold':   IntegerProp(default='25', fill_brok=['full_status']),
        'high_flap_threshold':  IntegerProp(default='50', fill_brok=['full_status']),
        'flap_detection_enabled': BoolProp(default='1', fill_brok=['full_status'], retention=True),
        'flap_detection_options': ListProp(default='o,d,u', fill_brok=['full_status'], merging='join'),
        'process_perf_data':    BoolProp(default='1', fill_brok=['full_status'], retention=True),
        'retain_status_information': BoolProp(default='1', fill_brok=['full_status']),
        'retain_nonstatus_information': BoolProp(default='1', fill_brok=['full_status']),
        'contacts':             StringProp(default='', brok_transformation=to_list_of_names, fill_brok=['full_status'], merging='join'),
        'contact_groups':       StringProp(default='', fill_brok=['full_status'], merging='join'),
        'notification_interval': IntegerProp(default='60', fill_brok=['full_status']),
        'first_notification_delay': IntegerProp(default='0', fill_brok=['full_status']),
        'notification_period':  StringProp(brok_transformation=to_name_if_possible, fill_brok=['full_status']),
        'notification_options': ListProp(default='d,u,r,f', fill_brok=['full_status'], merging='join'),
        'notifications_enabled': BoolProp(default='1', fill_brok=['full_status'], retention=True),
        'stalking_options':     ListProp(default='', fill_brok=['full_status']),
        'notes':                StringProp(default='', fill_brok=['full_status']),
        'notes_url':            StringProp(default='', fill_brok=['full_status']),
        'action_url':           StringProp(default='', fill_brok=['full_status']),
        'icon_image':           StringProp(default='', fill_brok=['full_status']),
        'icon_image_alt':       StringProp(default='', fill_brok=['full_status']),
        'icon_set':             StringProp(default='', fill_brok=['full_status']),
        'vrml_image':           StringProp(default='', fill_brok=['full_status']),
        'statusmap_image':      StringProp(default='', fill_brok=['full_status']),

        # No slots for this 2 because begin property by a number seems bad
        # it's stupid!
        '2d_coords':            StringProp(default='', fill_brok=['full_status'], no_slots=True),
        '3d_coords':            StringProp(default='', fill_brok=['full_status'], no_slots=True),
        'failure_prediction_enabled': BoolProp(default='0', fill_brok=['full_status']),

        ### New to shinken
        # 'fill_brok' is ok because in scheduler it's already
        # a string from conf_send_preparation
        'realm':                StringProp(default=None, fill_brok=['full_status'], conf_send_preparation=get_obj_name),
        'poller_tag':           StringProp(default='None'),
        'reactionner_tag':      StringProp(default='None'),
        'resultmodulations':    StringProp(default='', merging='join'),
        'business_impact_modulations': StringProp(default='', merging='join'),
        'escalations':          StringProp(default='', fill_brok=['full_status'], merging='join'),
        'maintenance_period':   StringProp(default='', brok_transformation=to_name_if_possible, fill_brok=['full_status']),
        'time_to_orphanage':    IntegerProp(default='300', fill_brok=['full_status']),
        'service_overrides':    ListProp(default='', merging='duplicate', split_on_coma=False),
        'service_excludes':     ListProp(default='', merging='duplicate'),
        'labels':               ListProp(default='', fill_brok=['full_status'], merging='join'),

        # BUSINESS CORRELATOR PART
        # Business rules output format template
        'business_rule_output_template': StringProp(default='', fill_brok=['full_status']),
        # Business rules notifications mode
        'business_rule_smart_notifications': BoolProp(default='0', fill_brok=['full_status']),
        # Treat downtimes as acknowledgements in smart notifications
        'business_rule_downtime_as_ack': BoolProp(default='0', fill_brok=['full_status']),
        # Enforces child nodes notification options
        'business_rule_host_notification_options':    ListProp(default='', fill_brok=['full_status']),
        'business_rule_service_notification_options': ListProp(default='', fill_brok=['full_status']),

        # Business impact value
        'business_impact':      IntegerProp(default='2', fill_brok=['full_status']),

        # Load some triggers
        'trigger':         StringProp(default=''),
        'trigger_name':    ListProp(default=''),
        'trigger_broker_raise_enabled': BoolProp(default='0'),

        # Trending
        'trending_policies':    ListProp(default='', fill_brok=['full_status'], merging='join'),

        # Our modulations. By defualt void, but will filled by an inner if need
        'checkmodulations':       ListProp(default='', fill_brok=['full_status'], merging='join'),
        'macromodulations':       ListProp(default='', merging='join'),

        # Custom views
        'custom_views'     :    ListProp(default='', fill_brok=['full_status'], merging='join'),

        # Snapshot part
        'snapshot_enabled':        BoolProp(default='0'),
        'snapshot_command':        StringProp(default=''),
        'snapshot_period':         StringProp(default=''),
        'snapshot_criteria':       ListProp(default='d,u', fill_brok=['full_status'], merging='join'),
        'snapshot_interval':       IntegerProp(default='300'),

    })

    # properties set only for running purpose
    # retention: save/load this property from retention
    running_properties = SchedulingItem.running_properties.copy()
    running_properties.update({
        'modified_attributes':  IntegerProp(default=0L, fill_brok=['full_status'], retention=True),
        'last_chk':             IntegerProp(default=0, fill_brok=['full_status', 'check_result'], retention=True),
        'next_chk':             IntegerProp(default=0, fill_brok=['full_status', 'next_schedule'], retention=True),
        'in_checking':          BoolProp(default=False, fill_brok=['full_status', 'check_result', 'next_schedule']),
        'in_maintenance':       IntegerProp(default=None, fill_brok=['full_status'], retention=True),
        'latency':              FloatProp(default=0, fill_brok=['full_status', 'check_result'], retention=True),
        'attempt':              IntegerProp(default=0, fill_brok=['full_status', 'check_result'], retention=True),
        'state':                StringProp(default='PENDING', fill_brok=['full_status', 'check_result'], retention=True),
        'state_id':             IntegerProp(default=0, fill_brok=['full_status', 'check_result'], retention=True),
        'state_type':           StringProp(default='HARD', fill_brok=['full_status', 'check_result'], retention=True),
        'state_type_id':        IntegerProp(default=0, fill_brok=['full_status', 'check_result'], retention=True),
        'current_event_id':     StringProp(default=0, fill_brok=['full_status', 'check_result'], retention=True),
        'last_event_id':        IntegerProp(default=0, fill_brok=['full_status', 'check_result'], retention=True),
        'last_state':           StringProp(default='PENDING', fill_brok=['full_status', 'check_result'], retention=True),
        'last_state_id':        IntegerProp(default=0, fill_brok=['full_status', 'check_result'], retention=True),
        'last_state_type':     StringProp(default='HARD', fill_brok=['full_status', 'check_result'],  retention=True),
        'last_state_change':    FloatProp(default=0.0, fill_brok=['full_status', 'check_result'], retention=True),
        'last_hard_state_change': FloatProp(default=0.0, fill_brok=['full_status', 'check_result'], retention=True),
        'last_hard_state':      StringProp(default='PENDING', fill_brok=['full_status'], retention=True),
        'last_hard_state_id':  IntegerProp(default=0, fill_brok=['full_status'], retention=True),
        'last_time_up':         IntegerProp(default=0, fill_brok=['full_status', 'check_result'], retention=True),
        'last_time_down':       IntegerProp(default=0, fill_brok=['full_status', 'check_result'], retention=True),
        'last_time_unreachable': IntegerProp(default=0, fill_brok=['full_status', 'check_result'], retention=True),
        'duration_sec':         IntegerProp(default=0, fill_brok=['full_status'], retention=True),
        'output':               StringProp(default='', fill_brok=['full_status', 'check_result'], retention=True),
        'long_output':          StringProp(default='', fill_brok=['full_status', 'check_result'], retention=True),
        'is_flapping':          BoolProp(default=False, fill_brok=['full_status'], retention=True),
        'flapping_comment_id':  IntegerProp(default=0, fill_brok=['full_status'], retention=True),
        # No broks for _depend_of because of to much links to hosts/services
        # dependencies for actions like notif of event handler, so AFTER check return
        'act_depend_of':        StringProp(default=[]),

        # dependencies for checks raise, so BEFORE checks
        'chk_depend_of':        StringProp(default=[]),

        # elements that depend of me, so the reverse than just upper
        'act_depend_of_me':     StringProp(default=[]),

        # elements that depend of me
        'chk_depend_of_me':     StringProp(default=[]),
        'last_state_update':    StringProp(default=0, fill_brok=['full_status'], retention=True),

        # no brok ,to much links
        'services':             StringProp(default=[]),

        # No broks, it's just internal, and checks have too links
        'checks_in_progress':   StringProp(default=[]),

        # No broks, it's just internal, and checks have too links
        'notifications_in_progress': StringProp(default={}, retention=True),
        'downtimes':            StringProp(default=[], fill_brok=['full_status'], retention=True),
        'comments':             StringProp(default=[], fill_brok=['full_status'], retention=True),
        'flapping_changes':     StringProp(default=[], fill_brok=['full_status'], retention=True),
        'percent_state_change': FloatProp(default=0.0, fill_brok=['full_status', 'check_result'], retention=True),
        'problem_has_been_acknowledged': BoolProp(default=False, fill_brok=['full_status'], retention=True),
        'acknowledgement':      StringProp(default=None, retention=True),
        'acknowledgement_type': IntegerProp(default=1, fill_brok=['full_status', 'check_result'], retention=True),
        'check_type':           IntegerProp(default=0, fill_brok=['full_status', 'check_result'], retention=True),
        'has_been_checked':     IntegerProp(default=0, fill_brok=['full_status', 'check_result'], retention=True),
        'should_be_scheduled':  IntegerProp(default=1, fill_brok=['full_status'], retention=True),
        'last_problem_id':      IntegerProp(default=0, fill_brok=['full_status', 'check_result'], retention=True),
        'current_problem_id':   IntegerProp(default=0, fill_brok=['full_status', 'check_result'], retention=True),
        'execution_time':       FloatProp(default=0.0, fill_brok=['full_status', 'check_result'], retention=True),
        'u_time':               FloatProp(default=0.0),
        's_time':               FloatProp(default=0.0),
        'last_notification':    FloatProp(default=0.0, fill_brok=['full_status'], retention=True),
        'current_notification_number': IntegerProp(default=0, fill_brok=['full_status'], retention=True),
        'current_notification_id': IntegerProp(default=0, fill_brok=['full_status'], retention=True),
        'check_flapping_recovery_notification': BoolProp(default=True, fill_brok=['full_status'], retention=True),
        'scheduled_downtime_depth': IntegerProp(default=0, fill_brok=['full_status'], retention=True),
        'pending_flex_downtime': IntegerProp(default=0, fill_brok=['full_status'], retention=True),
        'timeout':              IntegerProp(default=0, fill_brok=['full_status', 'check_result'], retention=True),
        'start_time':           IntegerProp(default=0, fill_brok=['full_status', 'check_result'], retention=True),
        'end_time':             IntegerProp(default=0, fill_brok=['full_status', 'check_result'], retention=True),
        'early_timeout':        IntegerProp(default=0, fill_brok=['full_status', 'check_result'], retention=True),
        'return_code':          IntegerProp(default=0, fill_brok=['full_status', 'check_result'], retention=True),
        'perf_data':            StringProp(default='', fill_brok=['full_status', 'check_result'], retention=True),
        'last_perf_data':       StringProp(default='', retention=True),
        'customs':              StringProp(default={}, fill_brok=['full_status']),
        'got_default_realm':   BoolProp(default=False),

        # use for having all contacts we have notified
        # Warning: for the notified_contacts retention save, we save only the names of the contacts, and we should RELINK
        # them when we load it.
        'notified_contacts':    StringProp(default=set(), retention=True, retention_preparation=to_list_of_names),

        'in_scheduled_downtime': BoolProp(default=False, fill_brok=['full_status'], retention=True),
        'in_scheduled_downtime_during_last_check': BoolProp(default=False, retention=True),

        # put here checks and notif raised
        'actions':              StringProp(default=[]),
        # and here broks raised
        'broks':                StringProp(default=[]),

        # For knowing with which elements we are in relation
        # of dep.
        # childs are the hosts that have US as parent, so
        # only a network dep
        'childs':               StringProp(brok_transformation=to_hostnames_list, default=[], fill_brok=['full_status']),
        # Here it's the elements we are depending on
        # so our parents as network relation, or a host
        # we are depending in a hostdependency
        # or even if we are business based.
        'parent_dependencies': StringProp(brok_transformation=to_svc_hst_distinct_lists, default=set(), fill_brok=['full_status']),
        # Here it's the guys that depend on us. So it's the total
        # opposite of the parent_dependencies
        'child_dependencies':   StringProp(
            brok_transformation=to_svc_hst_distinct_lists,
            default=set(),
            fill_brok=['full_status']),


        ### Problem/impact part
        'is_problem':           StringProp(default=False, fill_brok=['full_status']),
        'is_impact':            StringProp(default=False, fill_brok=['full_status']),

        # the save value of our business_impact for "problems"
        'my_own_business_impact':     IntegerProp(default=-1, fill_brok=['full_status']),

        # list of problems that make us an impact
        'source_problems':      StringProp(brok_transformation=to_svc_hst_distinct_lists, default=[], fill_brok=['full_status']),

        # list of the impact I'm the cause of
        'impacts':              StringProp(brok_transformation=to_svc_hst_distinct_lists, default=[], fill_brok=['full_status']),

        # keep a trace of the old state before being an impact
        'state_before_impact':  StringProp(default='PENDING'),
        # keep a trace of the old state id before being an impact
        'state_id_before_impact': StringProp(default=0),
        # if the state change, we know so we do not revert it
        'state_changed_since_impact': StringProp(default=False),

        # BUSINESS CORRELATOR PART
        # Say if we are business based rule or not
        'got_business_rule': BoolProp(default=False, fill_brok=['full_status']),
        # Previously processed business rule (with macro expanded)
        'processed_business_rule': StringProp(default="", fill_brok=['full_status']),
        # Our Dependency node for the business rule
        'business_rule': StringProp(default=None),

        # Manage the unknown/unreach during hard state
        # From now its not really used
        'in_hard_unknown_reach_phase': BoolProp(default=False, retention=True),
        'was_in_hard_unknown_reach_phase': BoolProp(default=False, retention=True),
        'state_before_hard_unknown_reach_phase': StringProp(default='UP', retention=True),

        # Set if the element just change its father/son topology
        'topology_change': BoolProp(default=False, fill_brok=['full_status']),

        # Keep in mind our pack id after the cutting phase
        'pack_id': IntegerProp(default=-1),

        # Trigger list
        'triggers':  StringProp(default=[]),
<<<<<<< HEAD

        # snapshots part
        'last_snapshot':  IntegerProp(default=0, fill_brok=['full_status'], retention=True),
=======
        
        # Keep the string of the last command launched for this element
        'last_check_command': StringProp(default=''),
        
>>>>>>> 81d138de
    })

    # Hosts macros and prop that give the information
    # the prop can be callable or not
    macros = {
        'HOSTNAME':          'host_name',
        'HOSTDISPLAYNAME':   'display_name',
        'HOSTALIAS':         'alias',
        'HOSTADDRESS':       'address',
        'HOSTSTATE':         'state',
        'HOSTSTATEID':       'state_id',
        'LASTHOSTSTATE':     'last_state',
        'LASTHOSTSTATEID':   'last_state_id',
        'HOSTSTATETYPE':     'state_type',
        'HOSTATTEMPT':       'attempt',
        'MAXHOSTATTEMPTS':   'max_check_attempts',
        'HOSTEVENTID':       'current_event_id',
        'LASTHOSTEVENTID':   'last_event_id',
        'HOSTPROBLEMID':     'current_problem_id',
        'LASTHOSTPROBLEMID': 'last_problem_id',
        'HOSTLATENCY':       'latency',
        'HOSTEXECUTIONTIME': 'execution_time',
        'HOSTDURATION':      'get_duration',
        'HOSTDURATIONSEC':   'get_duration_sec',
        'HOSTDOWNTIME':      'get_downtime',
        'HOSTPERCENTCHANGE': 'percent_state_change',
        'HOSTGROUPNAME':     'get_groupname',
        'HOSTGROUPNAMES':    'get_groupnames',
        'LASTHOSTCHECK':     'last_chk',
        'LASTHOSTSTATECHANGE': 'last_state_change',
        'LASTHOSTUP':        'last_time_up',
        'LASTHOSTDOWN':      'last_time_down',
        'LASTHOSTUNREACHABLE': 'last_time_unreachable',
        'HOSTOUTPUT':        'output',
        'LONGHOSTOUTPUT':    'long_output',
        'HOSTPERFDATA':      'perf_data',
        'LASTHOSTPERFDATA':  'last_perf_data',
        'HOSTCHECKCOMMAND':  'get_check_command',
        'HOSTACKAUTHOR':     'get_ack_author_name',
        'HOSTACKAUTHORNAME': 'get_ack_author_name',
        'HOSTACKAUTHORALIAS': 'get_ack_author_name',
        'HOSTACKCOMMENT':    'get_ack_comment',
        'HOSTACTIONURL':     'action_url',
        'HOSTNOTESURL':      'notes_url',
        'HOSTNOTES':         'notes',
        'HOSTREALM':         'get_realm',
        'TOTALHOSTSERVICES': 'get_total_services',
        'TOTALHOSTSERVICESOK': 'get_total_services_ok',
        'TOTALHOSTSERVICESWARNING': 'get_total_services_warning',
        'TOTALHOSTSERVICESUNKNOWN': 'get_total_services_unknown',
        'TOTALHOSTSERVICESCRITICAL': 'get_total_services_critical',
        'HOSTBUSINESSIMPACT':  'business_impact'
    }

    # Manage ADDRESSX macros by adding them dynamically
    for _i in range(32):
        macros['HOSTADDRESS%d'%_i] = 'address%d'% _i

    # This tab is used to transform old parameters name into new ones
    # so from Nagios2 format, to Nagios3 ones.
    # Or Shinken deprecated names like criticity
    old_properties = {
        'normal_check_interval': 'check_interval',
        'retry_check_interval': 'retry_interval',
        'criticity': 'business_impact',
        'hostgroup': 'hostgroups',
        ## 'criticitymodulations': 'business_impact_modulations',
    }

#######
#                   __ _                       _   _
#                  / _(_)                     | | (_)
#   ___ ___  _ __ | |_ _  __ _ _   _ _ __ __ _| |_ _  ___  _ __
#  / __/ _ \| '_ \|  _| |/ _` | | | | '__/ _` | __| |/ _ \| '_ \
# | (_| (_) | | | | | | | (_| | |_| | | | (_| | |_| | (_) | | | |
#  \___\___/|_| |_|_| |_|\__, |\__,_|_|  \__,_|\__|_|\___/|_| |_|
#                         __/ |
#                        |___/
######


    # Fill address with host_name if not already set
    def fill_predictive_missing_parameters(self):
        if hasattr(self, 'host_name') and not hasattr(self, 'address'):
            self.address = self.host_name
        if hasattr(self, 'host_name') and not hasattr(self, 'alias'):
            self.alias = self.host_name


    # Check is required prop are set:
    # contacts OR contactgroups is need
    def is_correct(self):
        state = True
        cls = self.__class__

        source = getattr(self, 'imported_from', 'unknown')

        special_properties = ['check_period', 'notification_interval', 'check_period',
                              'notification_period']
        for prop, entry in cls.properties.items():
            if prop not in special_properties:
                if not hasattr(self, prop) and entry.required:
                    logger.error("[host::%s] %s property not set", self.get_name(), prop)
                    state = False  # Bad boy...

        # Then look if we have some errors in the conf
        # Juts print warnings, but raise errors
        for err in self.configuration_warnings:
            logger.warning("[host::%s] %s", self.get_name(), err)

        # Raised all previously saw errors like unknown contacts and co
        if self.configuration_errors != []:
            state = False
            for err in self.configuration_errors:
                logger.error("[host::%s] %s", self.get_name(), err)

        if not hasattr(self, 'notification_period'):
            self.notification_period = None

        # Ok now we manage special cases...
        if self.notifications_enabled and self.contacts == []:
            logger.warning("The host %s has no contacts nor contact_groups in (%s)", self.get_name(), source)

        if getattr(self, 'event_handler', None) and not self.event_handler.is_valid():
            logger.info("%s: my event_handler %s is invalid", self.get_name(), self.event_handler.command)
            state = False

        if getattr(self, 'check_command', None) is None:
            logger.info("%s: I've got no check_command", self.get_name())
            state = False
        # Ok got a command, but maybe it's invalid
        else:
            if not self.check_command.is_valid():
                logger.info("%s: my check_command %s is invalid", self.get_name(), self.check_command.command)
                state = False
            if self.got_business_rule:
                if not self.business_rule.is_valid():
                    logger.error("%s: my business rule is invalid", self.get_name(),)
                    for bperror in self.business_rule.configuration_errors:
                        logger.error("[host::%s] %s", self.get_name(), bperror)
                    state = False

        if not hasattr(self, 'notification_interval') and self.notifications_enabled == True:
            logger.info("%s: I've got no notification_interval but I've got notifications enabled", self.get_name())
            state = False

        # If active check is enabled with a check_interval!=0, we must have a check_period
        if (getattr(self, 'active_checks_enabled', False)
             and getattr(self, 'check_period', None) is None
             and getattr(self, 'check_interval', 1) != 0):
            logger.info("%s: check_period is not correct", self.get_name())
            state = False

        if not hasattr(self, 'check_period'):
            self.check_period = None

        if hasattr(self, 'host_name'):
            for c in cls.illegal_object_name_chars:
                if c in self.host_name:
                    logger.info("%s: My host_name got the character %s that is not allowed.", self.get_name(), c)
                    state = False

        return state


    # Search in my service if I've got the service
    def find_service_by_name(self, service_description):
        for s in self.services:
            if getattr(s, 'service_description', '__UNNAMED_SERVICE__') == service_description:
                return s
        return None

<<<<<<< HEAD
=======
    # Return all of the services on a host
    def get_services(self):
        return self.services
>>>>>>> 81d138de

    # For get a nice name
    def get_name(self):
        if not self.is_tpl():
            try:
                return self.host_name
            except AttributeError:  # outch, no hostname
                return 'UNNAMEDHOST'
        else:
            try:
                return self.name
            except AttributeError:  # outch, no name for this template
                return 'UNNAMEDHOSTTEMPLATE'


    def get_groupname(self):
        groupname = ''
        for hg in self.hostgroups:
            # naglog_result('info', 'get_groupname : %s %s %s' % (hg.id, hg.alias, hg.get_name()))
            # groupname = "%s [%s]" % (hg.alias, hg.get_name())
            groupname = "%s" % (hg.alias)
        return groupname


    def get_groupnames(self):
        groupnames = ''
        for hg in self.hostgroups:
            # naglog_result('info', 'get_groupnames : %s' % (hg.get_name()))
            if groupnames == '':
                groupnames = hg.get_name()
            else:
                groupnames = "%s, %s" % (groupnames, hg.get_name())
        return groupnames


    # For debugging purpose only
    def get_dbg_name(self):
        return self.host_name


    # Same but for clean call, no debug
    def get_full_name(self):
        return self.host_name


    # Get our realm
    def get_realm(self):
        return self.realm


    def get_hostgroups(self):
        return self.hostgroups


    def get_host_tags(self):
        return self.tags


    # Say if we got the other in one of your dep list
    def is_linked_with_host(self, other):
        for (h, status, type, timeperiod, inherits_parent) in self.act_depend_of:
            if h == other:
                return True
        return False


    # Delete all links in the act_depend_of list of self and other
    def del_host_act_dependency(self, other):
        to_del = []
        # First we remove in my list
        for (h, status, type, timeperiod, inherits_parent) in self.act_depend_of:
            if h == other:
                to_del.append((h, status, type, timeperiod, inherits_parent))
        for t in to_del:
            self.act_depend_of.remove(t)

        # And now in the father part
        to_del = []
        for (h, status, type, timeperiod, inherits_parent) in other.act_depend_of_me:
            if h == self:
                to_del.append((h, status, type, timeperiod, inherits_parent))
        for t in to_del:
            other.act_depend_of_me.remove(t)

        # Remove in child/parents deps too
        # Me in father list
        other.child_dependencies.remove(self)
        # and father list in mine
        self.parent_dependencies.remove(other)


    # Add a dependency for action event handler, notification, etc)
    # and add ourself in it's dep list
    def add_host_act_dependency(self, h, status, timeperiod, inherits_parent):
        # I add him in MY list
        self.act_depend_of.append((h, status, 'logic_dep', timeperiod, inherits_parent))
        # And I add me in it's list
        h.act_depend_of_me.append((self, status, 'logic_dep', timeperiod, inherits_parent))

        # And the parent/child dep lists too
        h.register_son_in_parent_child_dependencies(self)


    # Register the dependency between 2 service for action (notification etc)
    # but based on a BUSINESS rule, so on fact:
    # ERP depend on database, so we fill just database.act_depend_of_me
    # because we will want ERP mails to go on! So call this
    # on the database service with the srv=ERP service
    def add_business_rule_act_dependency(self, h, status, timeperiod, inherits_parent):
        # first I add the other the I depend on in MY list
        # I only register so he know that I WILL be a impact
        self.act_depend_of_me.append((h, status, 'business_dep',
                                      timeperiod, inherits_parent))

        # And the parent/child dep lists too
        self.register_son_in_parent_child_dependencies(h)


    # Add a dependency for check (so before launch)
    def add_host_chk_dependency(self, h, status, timeperiod, inherits_parent):
        # I add him in MY list
        self.chk_depend_of.append((h, status, 'logic_dep', timeperiod, inherits_parent))
        # And I add me in it's list
        h.chk_depend_of_me.append((self, status, 'logic_dep', timeperiod, inherits_parent))

        # And we fill parent/childs dep for brok purpose
        # Here self depend on h
        h.register_son_in_parent_child_dependencies(self)


    # Add one of our service to services (at linkify)
    def add_service_link(self, service):
        self.services.append(service)

#####
#                         _
#                        (_)
#  _ __ _   _ _ __  _ __  _ _ __   __ _
# | '__| | | | '_ \| '_ \| | '_ \ / _` |
# | |  | |_| | | | | | | | | | | | (_| |
# |_|   \__,_|_| |_|_| |_|_|_| |_|\__, |
#                                  __/ |
#                                 |___/
####



    # Set unreachable: all our parents are down!
    # We have a special state, but state was already set, we just need to
    # update it. We are no DOWN, we are UNREACHABLE and
    # got a state id is 2
    def set_unreachable(self):
        now = time.time()
        self.state_id = 2
        self.state = 'UNREACHABLE'
        self.last_time_unreachable = int(now)


    # We just go an impact, so we go unreachable
    # But only if we enable this state change in the conf
    def set_impact_state(self):
        cls = self.__class__
        if cls.enable_problem_impacts_states_change:
            # Keep a trace of the old state (problem came back before
            # a new checks)
            self.state_before_impact = self.state
            self.state_id_before_impact = self.state_id
            # This flag will know if we override the impact state
            self.state_changed_since_impact = False
            self.state = 'UNREACHABLE'  # exit code UNDETERMINED
            self.state_id = 2


    # Ok, we are no more an impact, if no news checks
    # override the impact state, we came back to old
    # states
    # And only if impact state change is set in configuration
    def unset_impact_state(self):
        cls = self.__class__
        if cls.enable_problem_impacts_states_change and not self.state_changed_since_impact:
            self.state = self.state_before_impact
            self.state_id = self.state_id_before_impact


    # set the state in UP, DOWN, or UNDETERMINED
    # with the status of a check. Also update last_state
    def set_state_from_exit_status(self, status):
        now = time.time()
        self.last_state_update = now

        # we should put in last_state the good last state:
        # if not just change the state by an problem/impact
        # we can take current state. But if it's the case, the
        # real old state is self.state_before_impact (it's the TRUE
        # state in fact)
        # And only if we enable the impact state change
        cls = self.__class__
        if cls.enable_problem_impacts_states_change and self.is_impact and not self.state_changed_since_impact:
            self.last_state = self.state_before_impact
        else:
            self.last_state = self.state

        if status == 0 or (status == 1 and not cls.use_aggressive_host_checking):
            self.state = 'UP'
            self.state_id = 0
            self.last_time_up = int(self.last_state_update)
            state_code = 'u'
        elif status in (2, 3) or (status == 1 and cls.use_aggressive_host_checking):
            self.state = 'DOWN'
            self.state_id = 1
            self.last_time_down = int(self.last_state_update)
            state_code = 'd'
        else:
            self.state = 'DOWN'  # exit code UNDETERMINED
            self.state_id = 1
            self.last_time_down = int(self.last_state_update)
            state_code = 'd'
        if state_code in self.flap_detection_options:
            self.add_flapping_change(self.state != self.last_state)
        if self.state != self.last_state:
            self.last_state_change = self.last_state_update
        self.duration_sec = now - self.last_state_change


    # See if status is status. Can be low of high format (o/UP, d/DOWN, ...)
    def is_state(self, status):
        if status == self.state:
            return True
        # Now low status
        elif status == 'o' and self.state == 'UP':
            return True
        elif status == 'd' and self.state == 'DOWN':
            return True
        elif status == 'u' and self.state == 'UNREACHABLE':
            return True
        return False


    # The last time when the state was not UP
    def last_time_non_ok_or_up(self):
        if self.last_time_down > self.last_time_up:
            last_time_non_up = self.last_time_down
        else:
            last_time_non_up = 0
        return last_time_non_up


    # Add a log entry with a HOST ALERT like:
    # HOST ALERT: server;DOWN;HARD;1;I don't know what to say...
    def raise_alert_log_entry(self):
        naglog_result('critical', 'HOST ALERT: %s;%s;%s;%d;%s'
                            % (self.get_name(),
                               self.state, self.state_type,
                               self.attempt, self.output))


    # If the configuration allow it, raise an initial log like
    # CURRENT HOST STATE: server;DOWN;HARD;1;I don't know what to say...
    def raise_initial_state(self):
        if self.__class__.log_initial_states:
            naglog_result('info', 'CURRENT HOST STATE: %s;%s;%s;%d;%s'
                                % (self.get_name(),
                                   self.state, self.state_type,
                                   self.attempt, self.output))


    # Add a log entry with a Freshness alert like:
    # Warning: The results of host 'Server' are stale by 0d 0h 0m 58s (threshold=0d 1h 0m 0s).
    # I'm forcing an immediate check of the host.
    def raise_freshness_log_entry(self, t_stale_by, t_threshold):
        logger.warning("The results of host '%s' are stale by %s "
                       "(threshold=%s).  I'm forcing an immediate check "
                       "of the host.",
                        self.get_name(),
                          format_t_into_dhms_format(t_stale_by),
                          format_t_into_dhms_format(t_threshold))


    # Raise a log entry with a Notification alert like
    # HOST NOTIFICATION: superadmin;server;UP;notify-by-rss;no output
    def raise_notification_log_entry(self, n):
        contact = n.contact
        command = n.command_call
        if n.type in ('DOWNTIMESTART', 'DOWNTIMEEND', 'CUSTOM',
                      'ACKNOWLEDGEMENT', 'FLAPPINGSTART', 'FLAPPINGSTOP',
                      'FLAPPINGDISABLED'):
            state = '%s (%s)' % (n.type, self.state)
        else:
            state = self.state
        if self.__class__.log_notifications:
            naglog_result('critical', "HOST NOTIFICATION: %s;%s;%s;%s;%s"
                                % (contact.get_name(), self.get_name(),
                                   state, command.get_name(), self.output))


    # Raise a log entry with a Eventhandler alert like
    # HOST EVENT HANDLER: superadmin;server;UP;notify-by-rss;no output
    def raise_event_handler_log_entry(self, command):
        if self.__class__.log_event_handlers:
            naglog_result('critical', "HOST EVENT HANDLER: %s;%s;%s;%s;%s"
                                % (self.get_name(),
                                   self.state, self.state_type,
                                   self.attempt, command.get_name()))


    # Raise a log entry with a Snapshot alert like
    # HOST SNAPSHOT: superadmin;server;UP;notify-by-rss;no output
    def raise_snapshot_log_entry(self, command):
        if self.__class__.log_event_handlers:
            console_logger.alert("HOST SNAPSHOT: %s;%s;%s;%s;%s"
                                % (self.get_name(),
                                   self.state, self.state_type,
                                   self.attempt, command.get_name()))


    # Raise a log entry with FLAPPING START alert like
    # HOST FLAPPING ALERT: server;STARTED; Host appears to have started flapping (50.6% change >= 50.0% threshold)
    def raise_flapping_start_log_entry(self, change_ratio, threshold):
        naglog_result('critical', "HOST FLAPPING ALERT: %s;STARTED; "
                            "Host appears to have started flapping "
                            "(%.1f%% change >= %.1f%% threshold)"
                            % (self.get_name(), change_ratio, threshold))


    # Raise a log entry with FLAPPING STOP alert like
    # HOST FLAPPING ALERT: server;STOPPED; host appears to have stopped flapping (23.0% change < 25.0% threshold)
    def raise_flapping_stop_log_entry(self, change_ratio, threshold):
        naglog_result('critical', "HOST FLAPPING ALERT: %s;STOPPED; "
                            "Host appears to have stopped flapping "
                            "(%.1f%% change < %.1f%% threshold)"
                            % (self.get_name(), change_ratio, threshold))


    # If there is no valid time for next check, raise a log entry
    def raise_no_next_check_log_entry(self):
        logger.warning("I cannot schedule the check for the host '%s' "
                       "because there is not future valid time",
                        self.get_name())


    # Raise a log entry when a downtime begins
    # HOST DOWNTIME ALERT: test_host_0;STARTED; Host has entered a period of scheduled downtime
    def raise_enter_downtime_log_entry(self):
        naglog_result('critical', "HOST DOWNTIME ALERT: %s;STARTED; "
                            "Host has entered a period of scheduled downtime"
                            % (self.get_name()))


    # Raise a log entry when a downtime has finished
    # HOST DOWNTIME ALERT: test_host_0;STOPPED; Host has exited from a period of scheduled downtime
    def raise_exit_downtime_log_entry(self):
        naglog_result('critical', "HOST DOWNTIME ALERT: %s;STOPPED; Host has "
                            "exited from a period of scheduled downtime"
                            % (self.get_name()))


    # Raise a log entry when a downtime prematurely ends
    # HOST DOWNTIME ALERT: test_host_0;CANCELLED; Service has entered a period of scheduled downtime
    def raise_cancel_downtime_log_entry(self):
        naglog_result('critical', "HOST DOWNTIME ALERT: %s;CANCELLED; "
                            "Scheduled downtime for host has been cancelled."
                            % (self.get_name()))


    # Is stalking?
    # Launch if check is waitconsume==first time
    # and if c.status is in self.stalking_options
    def manage_stalking(self, c):
        need_stalk = False
        if c.status == 'waitconsume':
            if c.exit_status == 0 and 'o' in self.stalking_options:
                need_stalk = True
            elif c.exit_status == 1 and 'd' in self.stalking_options:
                need_stalk = True
            elif c.exit_status == 2 and 'd' in self.stalking_options:
                need_stalk = True
            elif c.exit_status == 3 and 'u' in self.stalking_options:
                need_stalk = True
            if c.output != self.output:
                need_stalk = False
        if need_stalk:
            logger.info("Stalking %s: %s", self.get_name(), self.output)


    # fill act_depend_of with my parents (so network dep)
    # and say parents they impact me, no timeperiod and follow parents of course
    def fill_parents_dependency(self):
        for parent in self.parents:
            if parent is not None:
                # I add my parent in my list
                self.act_depend_of.append((parent, ['d', 'u', 's', 'f'], 'network_dep', None, True))

                # And I register myself in my parent list too
                parent.register_child(self)

                # And add the parent/child dep filling too, for broking
                parent.register_son_in_parent_child_dependencies(self)


    # Register a child in our lists
    def register_child(self, child):
        # We've got 2 list: a list for our child
        # where we just put the pointer, it's just for broking
        # and another with all data, useful for 'running' part
        self.childs.append(child)
        self.act_depend_of_me.append((child, ['d', 'u', 's', 'f'], 'network_dep', None, True))


    # Give data for checks's macros
    def get_data_for_checks(self):
        return [self]


    # Give data for event handler's macro
    def get_data_for_event_handler(self):
        return [self]


    # Give data for notifications'n macros
    def get_data_for_notifications(self, contact, n):
        return [self, contact, n]


    # See if the notification is launchable (time is OK and contact is OK too)
    def notification_is_blocked_by_contact(self, n, contact):
        return not contact.want_host_notification(self.last_chk, self.state, n.type, self.business_impact, n.command_call)


    # MACRO PART
    def get_duration_sec(self):
        return str(int(self.duration_sec))


    def get_duration(self):
        m, s = divmod(self.duration_sec, 60)
        h, m = divmod(m, 60)
        return "%02dh %02dm %02ds" % (h, m, s)


    # Check if a notification for this host is suppressed at this time
    # This is a check at the host level. Do not look at contacts here
    def notification_is_blocked_by_item(self, type, t_wished=None):
        if t_wished is None:
            t_wished = time.time()

        # TODO
        # forced notification -> false
        # custom notification -> false

        # Block if notifications are program-wide disabled
        if not self.enable_notifications:
            return True

        # Does the notification period allow sending out this notification?
        if self.notification_period is not None and not self.notification_period.is_time_valid(t_wished):
            return True

        # Block if notifications are disabled for this host
        if not self.notifications_enabled:
            return True

        # Block if the current status is in the notification_options d,u,r,f,s
        if 'n' in self.notification_options:
            return True

        if type in ('PROBLEM', 'RECOVERY'):
            if self.state == 'DOWN' and not 'd' in self.notification_options:
                return True
            if self.state == 'UP' and not 'r' in self.notification_options:
                return True
            if self.state == 'UNREACHABLE' and not 'u' in self.notification_options:
                return True
        if (type in ('FLAPPINGSTART', 'FLAPPINGSTOP', 'FLAPPINGDISABLED')
                and not 'f' in self.notification_options):
            return True
        if (type in ('DOWNTIMESTART', 'DOWNTIMEEND', 'DOWNTIMECANCELLED')
                and not 's' in self.notification_options):
            return True

        # Acknowledgements make no sense when the status is ok/up
        if type == 'ACKNOWLEDGEMENT':
            if self.state == self.ok_up:
                return True

        # Flapping
        if type in ('FLAPPINGSTART', 'FLAPPINGSTOP', 'FLAPPINGDISABLED'):
        # todo    block if not notify_on_flapping
            if self.scheduled_downtime_depth > 0:
                return True

        # When in deep downtime, only allow end-of-downtime notifications
        # In depth 1 the downtime just started and can be notified
        if self.scheduled_downtime_depth > 1 and not type in ('DOWNTIMEEND', 'DOWNTIMECANCELLED'):
            return True

        # Block if in a scheduled downtime and a problem arises
        if self.scheduled_downtime_depth > 0 and type in ('PROBLEM', 'RECOVERY'):
            return True

        # Block if the status is SOFT
        if self.state_type == 'SOFT' and type == 'PROBLEM':
            return True

        # Block if the problem has already been acknowledged
        if self.problem_has_been_acknowledged and type != 'ACKNOWLEDGEMENT':
            return True

        # Block if flapping
        if self.is_flapping and type not in ('FLAPPINGSTART', 'FLAPPINGSTOP', 'FLAPPINGDISABLED'):
            return True

        # Block if business rule smart notifications is enabled and all its
        # childs have been acknowledged or are under downtime.
        if self.got_business_rule is True \
                and self.business_rule_smart_notifications is True \
                and self.business_rule_notification_is_blocked() is True \
                and type == 'PROBLEM':
            return True

        return False


    # Get a oc*p command if item has obsess_over_*
    # command. It must be enabled locally and globally
    def get_obsessive_compulsive_processor_command(self):
        cls = self.__class__
        if not cls.obsess_over or not self.obsess_over_host:
            return

        m = MacroResolver()
        data = self.get_data_for_event_handler()
        cmd = m.resolve_command(cls.ochp_command, data)
        e = EventHandler(cmd, timeout=cls.ochp_timeout)

        # ok we can put it in our temp action queue
        self.actions.append(e)


    # Macro part
    def get_total_services(self):
        return str(len(self.services))


    def get_total_services_ok(self):
        return str(len([s for s in self.services if s.state_id == 0]))


    def get_total_services_warning(self):
        return str(len([s for s in self.services if s.state_id == 1]))


    def get_total_services_critical(self):
        return str(len([s for s in self.services if s.state_id == 2]))


    def get_total_services_unknown(self):
        return str(len([s for s in self.services if s.state_id == 3]))


    def get_ack_author_name(self):
        if self.acknowledgement is None:
            return ''
        return self.acknowledgement.author


    def get_ack_comment(self):
        if self.acknowledgement is None:
            return ''
        return self.acknowledgement.comment


    def get_check_command(self):
        return self.check_command.get_name()


# CLass for the hosts lists. It's mainly for configuration
# part
class Hosts(Items):
    name_property = "host_name"  # use for the search by name
    inner_class = Host  # use for know what is in items


    # Create link between elements:
    # hosts -> timeperiods
    # hosts -> hosts (parents, etc)
    # hosts -> commands (check_command)
    # hosts -> contacts
    def linkify(self, timeperiods=None, commands=None, contacts=None, realms=None, resultmodulations=None, businessimpactmodulations=None, escalations=None, hostgroups=None, triggers=None, checkmodulations=None, macromodulations=None):
        self.linkify_with_timeperiods(timeperiods, 'notification_period')
        self.linkify_with_timeperiods(timeperiods, 'check_period')
        self.linkify_with_timeperiods(timeperiods, 'maintenance_period')
        self.linkify_with_timeperiods(timeperiods, 'snapshot_period')
        self.linkify_h_by_h()
        self.linkify_h_by_hg(hostgroups)
        self.linkify_one_command_with_commands(commands, 'check_command')
        self.linkify_one_command_with_commands(commands, 'event_handler')
        self.linkify_one_command_with_commands(commands, 'snapshot_command')

        self.linkify_with_contacts(contacts)
        self.linkify_h_by_realms(realms)
        self.linkify_with_resultmodulations(resultmodulations)
        self.linkify_with_business_impact_modulations(businessimpactmodulations)
        # WARNING: all escalations will not be link here
        # (just the escalation here, not serviceesca or hostesca).
        # This last one will be link in escalations linkify.
        self.linkify_with_escalations(escalations)
        self.linkify_with_triggers(triggers)
        self.linkify_with_checkmodulations(checkmodulations)
        self.linkify_with_macromodulations(macromodulations)


    # Fill address by host_name if not set
    def fill_predictive_missing_parameters(self):
        for h in self:
            h.fill_predictive_missing_parameters()

    # Link host with hosts (parents)
    def linkify_h_by_h(self):
        for h in self:
            parents = h.parents
            # The new member list
            new_parents = []
            for parent in parents:
                parent = parent.strip()
                p = self.find_by_name(parent)
                if p is not None:
                    new_parents.append(p)
                else:
                    err = "the parent '%s' on host '%s' is unknown!" % (parent, h.get_name())
                    self.configuration_warnings.append(err)
            #print "Me,", h.host_name, "define my parents", new_parents
            # We find the id, we replace the names
            h.parents = new_parents


    # Link with realms and set a default realm if none
    def linkify_h_by_realms(self, realms):
        default_realm = None
        for r in realms:
            if getattr(r, 'default', False):
                default_realm = r
        # if default_realm is None:
        #    print "Error: there is no default realm defined!"
        for h in self:
            if h.realm is not None:
                p = realms.find_by_name(h.realm.strip())
                if p is None:
                    err = "the host %s got an invalid realm (%s)!" % (h.get_name(), h.realm)
                    h.configuration_errors.append(err)
                h.realm = p
            else:
                #print "Notice: applying default realm %s to host %s" % (default_realm.get_name(), h.get_name())
                h.realm = default_realm
                h.got_default_realm = True


    # We look for hostgroups property in hosts and link them
    def linkify_h_by_hg(self, hostgroups):
        # Register host in the hostgroups
        for h in self:
            new_hostgroups = []
            if getattr(h, 'hostgroups', ''):
                hgs = [n.strip() for n in h.hostgroups.split(',') if n.strip()]
                for hg_name in hgs:
                    # TODO: should an unknown hostgroup raise an error ?
                    hg = hostgroups.find_by_name(hg_name)
                    if hg is not None:
                        new_hostgroups.append(hg)
                    else:
                        err = "the hostgroup '%s' of the host '%s' is unknown" % (hg_name, h.host_name)
                        h.configuration_errors.append(err)
            h.hostgroups = new_hostgroups


    # We look for hostgroups property in hosts and
    def explode(self, hostgroups, contactgroups, triggers):

        # items::explode_trigger_string_into_triggers
        self.explode_trigger_string_into_triggers(triggers)

        for t in self.templates.itervalues():
            # items::explode_contact_groups_into_contacts
            # take all contacts from our contact_groups into our contact property
            self.explode_contact_groups_into_contacts(t, contactgroups)

        # Register host in the hostgroups
        for h in self:
            # items::explode_contact_groups_into_contacts
            # take all contacts from our contact_groups into our contact property
            self.explode_contact_groups_into_contacts(h, contactgroups)

            if hasattr(h, 'host_name') and hasattr(h, 'hostgroups'):
                hname = h.host_name
                if isinstance(h.hostgroups, list):
                    h.hostgroups = ','.join(h.hostgroups)
                hgs = h.hostgroups.split(',')
                for hg in hgs:
                    hostgroups.add_member(hname, hg.strip())


    # In the scheduler we need to relink the commandCall with
    # the real commands
    def late_linkify_h_by_commands(self, commands):
        props = ['check_command', 'event_handler', 'snapshot_command']
        for h in self:
            for prop in props:
                cc = getattr(h, prop, None)
                if cc:
                    cc.late_linkify_with_command(commands)

            # Ok also link checkmodulations
            for cw in h.checkmodulations:
                cw.late_linkify_cw_by_commands(commands)
                print cw


    # Create dependencies:
    # Dependencies at the host level: host parent
    def apply_dependencies(self):
        for h in self:
            h.fill_parents_dependency()

    # Return a list of the host_name of the hosts
    # that got the template with name=tpl_name or inherit from
    # a template that use it
    def find_hosts_that_use_template(self, tpl_name):
        return [h.host_name for h in self if tpl_name in h.tags if hasattr(h, "host_name")]

    # Will create all business tree for the
    # services
    def create_business_rules(self, hosts, services):
        for h in self:
            h.create_business_rules(hosts, services)

    # Will link all business service/host with theirs
    # dep for problem/impact link
    def create_business_rules_dependencies(self):
        for h in self:
            h.create_business_rules_dependencies()<|MERGE_RESOLUTION|>--- conflicted
+++ resolved
@@ -326,16 +326,12 @@
 
         # Trigger list
         'triggers':  StringProp(default=[]),
-<<<<<<< HEAD
 
         # snapshots part
         'last_snapshot':  IntegerProp(default=0, fill_brok=['full_status'], retention=True),
-=======
         
         # Keep the string of the last command launched for this element
         'last_check_command': StringProp(default=''),
-        
->>>>>>> 81d138de
     })
 
     # Hosts macros and prop that give the information
@@ -508,12 +504,11 @@
                 return s
         return None
 
-<<<<<<< HEAD
-=======
+
     # Return all of the services on a host
     def get_services(self):
         return self.services
->>>>>>> 81d138de
+
 
     # For get a nice name
     def get_name(self):
@@ -823,10 +818,10 @@
     # HOST SNAPSHOT: superadmin;server;UP;notify-by-rss;no output
     def raise_snapshot_log_entry(self, command):
         if self.__class__.log_event_handlers:
-            console_logger.alert("HOST SNAPSHOT: %s;%s;%s;%s;%s"
-                                % (self.get_name(),
-                                   self.state, self.state_type,
-                                   self.attempt, command.get_name()))
+            naglog_result('critical', "HOST SNAPSHOT: %s;%s;%s;%s;%s"
+                          % (self.get_name(),
+                             self.state, self.state_type,
+                             self.attempt, command.get_name()))
 
 
     # Raise a log entry with FLAPPING START alert like
