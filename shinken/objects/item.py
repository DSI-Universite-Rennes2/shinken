#!/usr/bin/python

# -*- coding: utf-8 -*-

# Copyright (C) 2009-2014:
#    Gabes Jean, naparuba@gmail.com
#    Gerhard Lausser, Gerhard.Lausser@consol.de
#    Gregory Starck, g.starck@gmail.com
#    Hartmut Goebel, h.goebel@goebel-consult.de
#
# This file is part of Shinken.
#
# Shinken is free software: you can redistribute it and/or modify
# it under the terms of the GNU Affero General Public License as published by
# the Free Software Foundation, either version 3 of the License, or
# (at your option) any later version.
#
# Shinken is distributed in the hope that it will be useful,
# but WITHOUT ANY WARRANTY; without even the implied warranty of
# MERCHANTABILITY or FITNESS FOR A PARTICULAR PURPOSE.  See the
# GNU Affero General Public License for more details.
#
# You should have received a copy of the GNU Affero General Public License
# along with Shinken.  If not, see <http://www.gnu.org/licenses/>.

""" This class is a base class for nearly all configuration
 elements like service, hosts or contacts.
"""
import time
import cPickle  # for hashing compute
import itertools

# Try to import md5 function
try:
    from hashlib import md5
except ImportError:
    from md5 import md5

from copy import copy

from shinken.commandcall import CommandCall
from shinken.property import StringProp, ListProp, IntegerProp
from shinken.brok import Brok
from shinken.util import strip_and_uniq, is_complex_expr
from shinken.acknowledge import Acknowledge
from shinken.comment import Comment
from shinken.log import logger
from shinken.complexexpression import ComplexExpressionFactory


class Item(object):

    properties = {
        'imported_from':            StringProp(default='unknown'),
        'use':                      ListProp(default=''),
        'name':                     StringProp(default=''),
        'definition_order':         IntegerProp(default='100'),
        # TODO: find why we can't uncomment this line below.
        #'register':                 BoolProp(default='1'),
    }

    running_properties = {
        # All errors and warning raised during the configuration parsing
        # and that will raised real warning/errors during the is_correct
        'configuration_warnings':   ListProp(default=[]),
        'configuration_errors':     ListProp(default=[]),
        'hash':   StringProp(default=''),
        # We save all template we asked us to load from
        'tags': ListProp(default=set(), fill_brok=['full_status']),
    }

    macros = {
    }

    def __init__(self, params={}):
        # We have our own id of My Class type :)
        # use set attr for going into the slots
        # instead of __dict__ :)
        cls = self.__class__
        self.id = cls.id
        cls.id += 1

        self.customs = {}  # for custom variables
        self.plus = {}  # for value with a +

        self.init_running_properties()

        # [0] = +  -> new key-plus
        # [0] = _  -> new custom entry in UPPER case
        for key in params:
            # delistify attributes if there is only one value
            params[key] = self.compact_unique_attr_value(params[key])
            # checks for attribute value special syntax (+ or _)
            if not isinstance(params[key], list) and \
               len(params[key]) >= 1 and params[key][0] == '+':
                # Special case: a _MACRO can be a plus. so add to plus
                # but upper the key for the macro name
                if key[0] == "_":
                    self.plus[key.upper()] = params[key][1:]  # we remove the +
                else:
                    self.plus[key] = params[key][1:]  # we remove the +
            elif key[0] == "_":
                if isinstance(params[key], list):
                    err = "no support for _ syntax in multiple valued attributes"
                    self.configuration_errors.append(err)
                    continue
                custom_name = key.upper()
                self.customs[custom_name] = params[key]
            else:
                setattr(self, key, params[key])


    # When values to set on attributes are unique (single element list),
    # return the value directly rather than setting list element.
    def compact_unique_attr_value(self, val):
        if isinstance(val, list):
            if len(val) > 1:
                return val
            elif len(val) == 0:
                return ''
            else:
                return val[0]
        else:
            return val

    def init_running_properties(self):
        for prop, entry in self.__class__.running_properties.items():
            # Copy is slow, so we check type
            # Type with __iter__ are list or dict, or tuple.
            # Item need it's own list, so we copy
            val = entry.default
            if hasattr(val, '__iter__'):
                setattr(self, prop, copy(val))
            else:
                setattr(self, prop, val)
            # each instance to have his own running prop!

    def copy(self):
        """ Return a copy of the item, but give him a new id """
        cls = self.__class__
        i = cls({})  # Dummy item but with it's own running properties
        for prop in cls.properties:
            if hasattr(self, prop):
                val = getattr(self, prop)
                setattr(i, prop, val)
        # Also copy the customs tab
        i.customs = copy(self.customs)
        # And tags/templates
        if hasattr(self, "tags"):
            i.tags = copy(self.tags)
        if hasattr(self, "templates"):
            i.templates = copy(self.templates)
        return i

    def clean(self):
        """ Clean useless things not requested once item has been fully initialized&configured.
Like temporary attributes such as "imported_from", etc.. """
        for name in ('imported_from', 'use', 'plus', 'templates',):
            try:
                delattr(self, name)
            except AttributeError:
                pass

    def __str__(self):
        return str(self.__dict__) + '\n'

    def is_tpl(self):
        """ Return if the elements is a template """
        return getattr(self, "register", '') == '0'

    # If a prop is absent and is not required, put the default value
    def fill_default(self):
        """ Fill missing properties if they are missing """
        cls = self.__class__

        for prop, entry in cls.properties.items():
            if not hasattr(self, prop) and entry.has_default:
                setattr(self, prop, entry.default)

    # We load every useful parameter so no need to access global conf later
    # Must be called after a change in a global conf parameter
    def load_global_conf(cls, conf):
        """ Used to put global values in the sub Class like
        hosts or services """
        # conf have properties, if 'enable_notifications':
        # { [...] 'class_inherit': [(Host, None), (Service, None),
        #  (Contact, None)]}
        # get the name and put the value if None, put the Name
        # (not None) if not (not clear?)
        for prop, entry in conf.properties.items():
            # If we have a class_inherit, and the arbiter really send us it
            # if 'class_inherit' in entry and hasattr(conf, prop):
            if hasattr(conf, prop):
                for (cls_dest, change_name) in entry.class_inherit:
                    if cls_dest == cls:  # ok, we've got something to get
                        value = getattr(conf, prop)
                        if change_name is None:
                            setattr(cls, prop, value)
                        else:
                            setattr(cls, change_name, value)

    # Make this method a classmethod
    load_global_conf = classmethod(load_global_conf)

    # Use to make python properties
    def pythonize(self):
        cls = self.__class__
        for prop, tab in cls.properties.items():
            try:
                new_val = tab.pythonize(getattr(self, prop))
                setattr(self, prop, new_val)
            except AttributeError, exp:
                #print exp
                pass  # Will be catch at the is_correct moment
            except KeyError, exp:
                #print "Missing prop value", exp
                err = "the property '%s' of '%s' do not have value" % (prop, self.get_name())
                self.configuration_errors.append(err)
            except ValueError, exp:
                err = "incorrect type for property '%s' of '%s'" % (prop, self.get_name())
                self.configuration_errors.append(err)

    # Compute a hash of this element values. Should be launched
    # When we got all our values, but not linked with other objects
    def compute_hash(self):
        # ID will always changed between runs, so we remove it
        # for hash compute
        i = self.id
        del self.id
        m = md5()
        tmp = cPickle.dumps(self, cPickle.HIGHEST_PROTOCOL)
        m.update(tmp)
        self.hash = m.digest()
        # and put again our id
        self.id = i

    def get_templates(self):
        use = getattr(self, 'use', '')
        if isinstance(use, list):
            return use
        else:
            return [n.strip() for n in use.split(',') if n.strip()]


    # We fillfull properties with template ones if need
    def get_property_by_inheritance(self, prop):
        # If I have the prop, I take mine but I check if I must
        # add a plus property
        if hasattr(self, prop):
            value = getattr(self, prop)
            # Manage the additive inheritance for the property,
            # if property is in plus, add or replace it
            # Template should keep the '+' at the beginning of the chain
            if self.has_plus(prop):
                value = self.get_plus_and_delete(prop) + ',' + value
                if self.is_tpl():
                    value = '+' + value
            return value
        # Ok, I do not have prop, Maybe my templates do?
        # Same story for plus
        # We reverse list, so that when looking for properties by inheritance,
        # the least defined template wins (if property is set).
        for i in self.templates:
            value = i.get_property_by_inheritance(prop)

            if value is not None:
                # If our template give us a '+' value, we should continue to loop
                still_loop = False
                if not isinstance(value, list) and value.startswith('+'):
                    # Templates should keep their + inherited from their parents
                    if not self.is_tpl():
                        value = value[1:]
                    still_loop = True

                # Maybe in the previous loop, we set a value, use it too
                if hasattr(self, prop):
                    # If the current value is strong, it will simplify the problem
                    if not isinstance(value, list) and value.startswith('+'):
                        # In this case we can remove the + from our current
                        # tpl because our value will be final
                        value = ','.join([getattr(self, prop), value[1:]])
                    else: # If not, se should keep the + sign of need
                        value = ','.join([getattr(self, prop), value])


                # Ok, we can set it
                setattr(self, prop, value)

                # If we only got some '+' values, we must still loop
                # for an end value without it
                if not still_loop:
                    # And set my own value in the end if need
                    if self.has_plus(prop):
                        value = ','.join([getattr(self, prop), self.get_plus_and_delete(prop)])
                        # Template should keep their '+'
                        if self.is_tpl() and not value.startswith('+'):
                            value = '+' + value
                        setattr(self, prop, value)
                    return value

        # Maybe templates only give us + values, so we didn't quit, but we already got a
        # self.prop value after all
        template_with_only_plus = hasattr(self, prop)

        # I do not have endingprop, my templates too... Maybe a plus?
        # warning: if all my templates gave me '+' values, do not forgot to
        # add the already set self.prop value
        if self.has_plus(prop):
            if template_with_only_plus:
                value = ','.join([getattr(self, prop), self.get_plus_and_delete(prop)])
            else:
                value = self.get_plus_and_delete(prop)
            # Template should keep their '+' chain
            # We must say it's a '+' value, so our son will now that it must
            # still loop
            if self.is_tpl() and not value.startswith('+'):
                value = '+' + value
            setattr(self, prop, value)
            return value

        # Ok so in the end, we give the value we got if we have one, or None
        # Not even a plus... so None :)
        return getattr(self, prop, None)


    # We fillfull properties with template ones if need
    def get_customs_properties_by_inheritance(self):
        # We reverse list, so that when looking for properties by inheritance,
        # the least defined template wins (if property is set).
        for i in self.templates:
            tpl_cv = i.get_customs_properties_by_inheritance()
            if tpl_cv is not {}:
                for prop in tpl_cv:
                    if prop not in self.customs:
                        value = tpl_cv[prop]
                    else:
                        value = self.customs[prop]
                    if self.has_plus(prop):
                        value = self.get_plus_and_delete(prop) + ',' + value
                    self.customs[prop] = value
        for prop in self.customs:
            value = self.customs[prop]
            if self.has_plus(prop):
                value = self.get_plus_and_delete(prop) + ',' + value
                self.customs[prop] = value
        # We can get custom properties in plus, we need to get all
        # entires and put
        # them into customs
        cust_in_plus = self.get_all_plus_and_delete()
        for prop in cust_in_plus:
            self.customs[prop] = cust_in_plus[prop]
        return self.customs


    def has_plus(self, prop):
        try:
            self.plus[prop]
        except:
            return False
        return True


    def get_all_plus_and_delete(self):
        res = {}
        props = self.plus.keys()  # we delete entries, so no for ... in ...
        for prop in props:
            res[prop] = self.get_plus_and_delete(prop)
        return res


    def get_plus_and_delete(self, prop):
        val = self.plus[prop]
        del self.plus[prop]
        return val


    # Check is required prop are set:
    # template are always correct
    def is_correct(self):
        state = True
        properties = self.__class__.properties

        # Raised all previously saw errors like unknown contacts and co
        if self.configuration_errors != []:
            state = False
            for err in self.configuration_errors:
                logger.error("[item::%s] %s", self.get_name(), err)

        for prop, entry in properties.items():
            if not hasattr(self, prop) and entry.required:
                logger.warning("[item::%s] %s property is missing", self.get_name(), prop)
                state = False

        return state


    # This function is used by service and hosts
    # to transform Nagios2 parameters to Nagios3
    # ones, like normal_check_interval to
    # check_interval. There is a old_parameters tab
    # in Classes that give such modifications to do.
    def old_properties_names_to_new(self):
        old_properties = getattr(self.__class__, "old_properties", {})
        for old_name, new_name in old_properties.items():
            # Ok, if we got old_name and NO new name,
            # we switch the name
            if hasattr(self, old_name) and not hasattr(self, new_name):
                value = getattr(self, old_name)
                setattr(self, new_name, value)
                delattr(self, old_name)

    # The arbiter is asking us our raw value before all explode or linking
    def get_raw_import_values(self):
        r = {}
        properties = self.__class__.properties.keys()
        # Register is not by default in the properties
        if not 'register' in properties:
            properties.append('register')

        for prop in properties:
            if hasattr(self, prop):
                v = getattr(self, prop)
                #print prop, ":", v
                r[prop] = v
        return r


    def add_downtime(self, downtime):
        self.downtimes.append(downtime)

    def del_downtime(self, downtime_id):
        d_to_del = None
        for dt in self.downtimes:
            if dt.id == downtime_id:
                d_to_del = dt
                dt.can_be_deleted = True
        if d_to_del is not None:
            self.downtimes.remove(d_to_del)

    def add_comment(self, comment):
        self.comments.append(comment)

    def del_comment(self, comment_id):
        c_to_del = None
        for c in self.comments:
            if c.id == comment_id:
                c_to_del = c
                c.can_be_deleted = True
        if c_to_del is not None:
            self.comments.remove(c_to_del)

    def acknowledge_problem(self, sticky, notify, persistent, author, comment, end_time=0):
        if self.state != self.ok_up:
            if notify:
                self.create_notifications('ACKNOWLEDGEMENT')
            self.problem_has_been_acknowledged = True
            if sticky == 2:
                sticky = True
            else:
                sticky = False
            a = Acknowledge(self, sticky, notify, persistent, author, comment, end_time=end_time)
            self.acknowledgement = a
            if self.my_type == 'host':
                comment_type = 1
            else:
                comment_type = 2
            c = Comment(self, persistent, author, comment,
                        comment_type, 4, 0, False, 0)
            self.add_comment(c)
            self.broks.append(self.get_update_status_brok())

    # Look if we got an ack that is too old with an expire date and should
    # be delete
    def check_for_expire_acknowledge(self):
        if self.acknowledgement and self.acknowledgement.end_time != 0 and self.acknowledgement.end_time < time.time():
            self.unacknowledge_problem()

    #  Delete the acknowledgement object and reset the flag
    #  but do not remove the associated comment.
    def unacknowledge_problem(self):
        if self.problem_has_been_acknowledged:
            logger.debug("[item::%s] deleting acknowledge of %s", self.get_name(), self.get_dbg_name())
            self.problem_has_been_acknowledged = False
            # Should not be deleted, a None is Good
            self.acknowledgement = None
            # del self.acknowledgement
            # find comments of non-persistent ack-comments and delete them too
            for c in self.comments:
                if c.entry_type == 4 and not c.persistent:
                    self.del_comment(c.id)
            self.broks.append(self.get_update_status_brok())

    # Check if we have an acknowledgement and if this is marked as sticky.
    # This is needed when a non-ok state changes
    def unacknowledge_problem_if_not_sticky(self):
        if hasattr(self, 'acknowledgement') and self.acknowledgement is not None:
            if not self.acknowledgement.sticky:
                self.unacknowledge_problem()

    # Will flatten some parameters tagged by the 'conf_send_preparation'
    # property because they are too "linked" to be send like that (like realms)
    def prepare_for_conf_sending(self):
        cls = self.__class__

        for prop, entry in cls.properties.items():
            # Is this property need preparation for sending?
            if entry.conf_send_preparation is not None:
                f = entry.conf_send_preparation
                if f is not None:
                    val = f(getattr(self, prop))
                    setattr(self, prop, val)

        if hasattr(cls, 'running_properties'):
            for prop, entry in cls.running_properties.items():
            # Is this property need preparation for sending?
                if entry.conf_send_preparation is not None:
                    f = entry.conf_send_preparation
                    if f is not None:
                        val = f(getattr(self, prop))
                        setattr(self, prop, val)

    # Get the property for an object, with good value
    # and brok_transformation if need
    def get_property_value_for_brok(self, prop, tab):
        entry = tab[prop]
        # Get the current value, or the default if need
        value = getattr(self, prop, entry.default)

        # Apply brok_transformation if need
        # Look if we must preprocess the value first
        pre_op = entry.brok_transformation
        if pre_op is not None:
            value = pre_op(self, value)

        return value

    # Fill data with info of item by looking at brok_type
    # in props of properties or running_properties
    def fill_data_brok_from(self, data, brok_type):
        cls = self.__class__
        # Now config properties
        for prop, entry in cls.properties.items():
            # Is this property intended for broking?
            if brok_type in entry.fill_brok:
                data[prop] = self.get_property_value_for_brok(prop, cls.properties)

        # Maybe the class do not have running_properties
        if hasattr(cls, 'running_properties'):
            # We've got prop in running_properties too
            for prop, entry in cls.running_properties.items():
                #if 'fill_brok' in cls.running_properties[prop]:
                if brok_type in entry.fill_brok:
                    data[prop] = self.get_property_value_for_brok(prop, cls.running_properties)

    # Get a brok with initial status
    def get_initial_status_brok(self):
        cls = self.__class__
        my_type = cls.my_type
        data = {'id': self.id}

        self.fill_data_brok_from(data, 'full_status')
        b = Brok('initial_' + my_type + '_status', data)
        return b

    # Get a brok with update item status
    def get_update_status_brok(self):
        cls = self.__class__
        my_type = cls.my_type

        data = {'id': self.id}
        self.fill_data_brok_from(data, 'full_status')
        b = Brok('update_' + my_type + '_status', data)
        return b

    # Get a brok with check_result
    def get_check_result_brok(self):
        cls = self.__class__
        my_type = cls.my_type

        data = {}
        self.fill_data_brok_from(data, 'check_result')
        b = Brok(my_type + '_check_result', data)
        return b

    # Get brok about the new schedule (next_check)
    def get_next_schedule_brok(self):
        cls = self.__class__
        my_type = cls.my_type

        data = {}
        self.fill_data_brok_from(data, 'next_schedule')
        b = Brok(my_type + '_next_schedule', data)
        return b

    # Link one command property to a class (for globals like oc*p_command)
    def linkify_one_command_with_commands(self, commands, prop):
        if hasattr(self, prop):
            command = getattr(self, prop).strip()
            if command != '':
                if hasattr(self, 'poller_tag'):
                    cmdCall = CommandCall(commands, command,
                                          poller_tag=self.poller_tag)
                elif hasattr(self, 'reactionner_tag'):
                    cmdCall = CommandCall(commands, command,
                                          reactionner_tag=self.reactionner_tag)
                else:
                    cmdCall = CommandCall(commands, command)
                    setattr(self, prop, cmdCall)
            else:
                setattr(self, prop, None)



    # We look at the 'trigger' prop and we create a trigger for it
    def explode_trigger_string_into_triggers(self, triggers):
        src = getattr(self, 'trigger', '')
        if src:
            # Change on the fly the characters
            src = src.replace(r'\n', '\n').replace(r'\t', '\t')
            t = triggers.create_trigger(src, 'inner-trigger-' + self.__class__.my_type + '' + str(self.id))
            if t:
                # Maybe the trigger factory give me a already existing trigger,
                # so my name can be dropped
                self.triggers.append(t.get_name())

    # Link with triggers. Can be with a "in source" trigger, or a file name
    def linkify_with_triggers(self, triggers):
        # Get our trigger string and trigger names in the same list
        self.triggers.extend(self.trigger_name)
        #print "I am linking my triggers", self.get_full_name(), self.triggers
        new_triggers = []
        for tname in self.triggers:
            t = triggers.find_by_name(tname)
            if t:
                setattr(t, 'trigger_broker_raise_enabled', self.trigger_broker_raise_enabled)
                new_triggers.append(t)
            else:
                self.configuration_errors.append('the %s %s does have a unknown trigger_name "%s"' % (self.__class__.my_type, self.get_full_name(), tname))
        self.triggers = new_triggers

    def dump(self):
        dmp = {}
        for prop in self.properties.keys():
            if not hasattr(self, prop):
                continue
            attr = getattr(self, prop)
            if isinstance(attr, list) and attr and isinstance(attr[0], Item):
                dmp[prop] = [i.dump() for i in attr]
            elif isinstance(attr, Item):
                dmp[prop] = attr.dump()
            elif attr:
                dmp[prop] = getattr(self, prop)
        return dmp


class Items(object):
    def __init__(self, items, index_items=True):
        self.items = {}
        self.name_to_item = {}
        self.templates = {}
        self.name_to_template = {}
        self.configuration_warnings = []
        self.configuration_errors = []
        self.add_items(items, index_items)

    def get_source(self, item):
        source = getattr(item, 'imported_from', None)
        if source:
            return " in %s" % source
        else:
            return ""

    def add_items(self, items, index_items):
        for i in items:
            if i.is_tpl():
                self.add_template(i)
            else:
                self.add_item(i, index_items)

    # Cheks if an object holding the same name already exists in the index.
    # If so, it compares their definition order: the lowest definition order
    # is kept. If definiton order equal, an error is risen.Item
    # The method returns the item that should be added after it has decided
    # which one should be kept. If the new item has precedence over the New
    # existing one, the existing is removed for the new to replace it.
    def mamage_conflict(self, item, name):
        if item.is_tpl():
            existing = self.name_to_template[name]
        else:
            existing = self.name_to_item[name]
        existing_prio = getattr(
            existing,
            "definition_order",
            existing.properties["definition_order"].default)
        item_prio = getattr(
            item,
            "definition_order",
            item.properties["definition_order"].default)
        if existing_prio < item_prio:
            # Existing item has lower priority, so it has precedence.
            return existing
        elif existing_prio > item_prio:
            # New item has lower priority, so it has precedence.
            # Existing item will be deleted below
            pass
        else:
            # Don't know which one to keep, lastly defined has precedence
            objcls = getattr(self.inner_class, "my_type", "[unknown]")
            mesg = "duplicate %s name %s%s, using lastly defined" % \
                   (objcls, name, self.get_source(item))
            item.configuration_warnings.append(mesg)
        if item.is_tpl():
            self.remove_template(existing)
        else:
            self.remove_item(existing)
        return item

    def add_template(self, tpl):
        tpl = self.index_template(tpl)
        self.templates[tpl.id] = tpl

    def index_template(self, tpl):
        objcls = self.inner_class.my_type
        name = getattr(tpl, 'name', '')
        if not name:
            mesg = "a %s template has been defined without name%s%s" % \
                   (objcls, tpl.imported_from, self.get_source(tpl))
            tpl.configuration_errors.append(mesg)
        elif name in self.name_to_template:
            tpl = self.mamage_conflict(tpl, name)
        self.name_to_template[name] = tpl
        return tpl

    def remove_template(self, tpl):
        try:
            del self.templates[tpl.id]
        except KeyError:
            pass
        self.unindex_template(tpl)

    def unindex_template(self, tpl):
        name = getattr(tpl, 'name', '')
        try:
            del self.name_to_template[name]
        except KeyError:
            pass

    def add_item(self, item, index=True):
        name_property = getattr(self.__class__, "name_property", None)
        if index is True and name_property:
            item = self.index_item(item)
        self.items[item.id] = item

    def index_item(self, item, name=None):
        name_property = getattr(self.__class__, "name_property", None)
        objcls = self.inner_class.my_type
        if name is None and name_property:
            name = getattr(item, name_property, '')
        if not name:
            mesg = "a %s item has been defined without %s%s" % \
                   (objcls, name_property, self.get_source(item))
            item.configuration_errors.append(mesg)
        elif name in self.name_to_item:
            item = self.mamage_conflict(item, name)
        self.name_to_item[name] = item
        return item

    def remove_item(self, item):
        name_property = getattr(self.__class__, "name_property", None)
        if name_property:
            self.unindex_item(item)
        try:
            del self.items[item.id]
        except KeyError:
            pass

    def unindex_item(self, item, name=None):
        name_property = getattr(self.__class__, "name_property", None)
        if name is None and name_property:
            name = getattr(item, name_property, '')
        try:
            del self.name_to_item[name]
        except KeyError:
            pass

    def __iter__(self):
        return self.items.itervalues()

    def __len__(self):
        return len(self.items)

    def __delitem__(self, key):
        try:
            self.unindex_item(self.items[key])
            del self.items[key]
        except KeyError:  # we don't want it, we do not have it. All is perfect
            pass

    def __setitem__(self, key, value):
        self.items[key] = value
        name_property = getattr(self.__class__, "name_property", None)
        if name_property:
            self.index_item(value)

    def __getitem__(self, key):
        return self.items[key]

    def __contains__(self, key):
        return key in self.items

    def compute_hash(self):
        for i in self:
            i.compute_hash()


    def find_by_name(self, name):
        return self.name_to_item.get(name, None)


    # Search items using a list of filter callbacks. Each callback is passed
    # the item instances and should return a boolean value indicating if it
    # matched the filter.
    # Returns a list of items matching all filters.
    def find_by_filter(self, filters):
        items = []
        for i in self:
            failed = False
            for f in filters:
                if not f(i):
                    failed = True
                    break
            if failed is False:
                items.append(i)
        return items


    # prepare_for_conf_sending to flatten some properties
    def prepare_for_sending(self):
        for i in self:
            i.prepare_for_conf_sending()


    # It's used to change old Nagios2 names to
    # Nagios3 ones
    def old_properties_names_to_new(self):
        for i in itertools.chain(self.items.itervalues(),
                                 self.templates.itervalues()):
            i.old_properties_names_to_new()

    def pythonize(self):
        for id in self.items:
            self.items[id].pythonize()

    def find_tpl_by_name(self, name):
        return self.name_to_template.get(name, None)

    def get_all_tags(self, item):
        all_tags = item.get_templates()

        for t in item.templates:
            all_tags.append(t.name)
            all_tags.extend(self.get_all_tags(t))
        return list(set(all_tags))

    def linkify_item_templates(self, item):
        tpls = []
        tpl_names = item.get_templates()

        for name in tpl_names:
            t = self.find_tpl_by_name(name)
            if t is not None:
                tpls.append(t)
        item.templates = tpls

    # We will link all templates, and create the template
    # graph too
    def linkify_templates(self):
        # First we create a list of all templates
        for i in itertools.chain(self.items.itervalues(),
                                 self.templates.itervalues()):
            self.linkify_item_templates(i)
        for i in self:
            i.tags = self.get_all_tags(i)

    def is_correct(self):
        # we are ok at the beginning. Hope we still ok at the end...
        r = True
        # Some class do not have twins, because they do not have names
        # like servicedependencies
        twins = getattr(self, 'twins', None)
        if twins is not None:
            # Ok, look at no twins (it's bad!)
            for id in twins:
                i = self.items[id]
                logger.warning("[items] %s.%s is duplicated from %s", \
                    i.__class__.my_type, i.get_name(), getattr(i, 'imported_from', "unknown source"))

        # Then look if we have some errors in the conf
        # Juts print warnings, but raise errors
        for err in self.configuration_warnings:
            logger.warning("[items] %s", err)

        for err in self.configuration_errors:
            logger.error("[items] %s", err)
            r = False

        # Then look for individual ok
        for i in self:
            # Alias and display_name hook hook
            prop_name = getattr(self.__class__, 'name_property', None)
            if prop_name and not hasattr(i, 'alias') and hasattr(i, prop_name):
                setattr(i, 'alias', getattr(i, prop_name))
            if prop_name and getattr(i, 'display_name', '') == '' and hasattr(i, prop_name):
                setattr(i, 'display_name', getattr(i, prop_name))

            # Now other checks
            if not i.is_correct():
                n = getattr(i, 'imported_from', "unknown source")
                logger.error("[items] In %s is incorrect ; from %s", i.get_name(), n)
                r = False

        return r

    def remove_templates(self):
        """ Remove useless templates (& properties) of our items ; otherwise we could get errors on config.is_correct() """
        del self.templates

    def clean(self):
        """ Request to remove the unnecessary attributes/others from our items """
        for i in self:
            i.clean()
        Item.clean(self)

    # If a prop is absent and is not required, put the default value
    def fill_default(self):
        for i in self:
            i.fill_default()

    def __str__(self):
        s = ''
        cls = self.__class__
        for id in self.items:
            s = s + str(cls) + ':' + str(id) + str(self.items[id]) + '\n'
        return s

    # Inheritance for just a property
    def apply_partial_inheritance(self, prop):
        for i in itertools.chain(self.items.itervalues(),
                                 self.templates.itervalues()):
            i.get_property_by_inheritance(prop)
            # If a "null" attribute was inherited, delete it
            try:
                if getattr(i, prop) == 'null':
                    delattr(i, prop)
            except:
                pass

    def apply_inheritance(self):
        # We check for all Class properties if the host has it
        # if not, it check all host templates for a value
        cls = self.inner_class
        for prop in cls.properties:
            self.apply_partial_inheritance(prop)
        for i in self:
<<<<<<< HEAD
            i.get_customs_properties_by_inheritance()
=======
            i.get_customs_properties_by_inheritance(self)

    # We remove twins
    # Remember: item id respect the order of conf. So if and item
    #  is defined multiple times,
    # we want to keep the first one.
    # Services are also managed here but they are specials:
    # We remove twins services with the same host_name/service_description
    # Remember: host service are take into account first before hostgroup service
    # Id of host service are lower than hostgroups one, so they are
    # in self.twins_services
    # and we can remove them.
    def remove_twins(self):
        for id in self.twins:
            i = self.items[id]
            type = i.__class__.my_type
            logger.warning("[items] %s.%s is already defined '%s'", type, i.get_name(), getattr(i, 'imported_from', "unknown source"))
            del self[id]  # bye bye
        # do not remove twins, we should look in it, but just void it
        self.twins = []
        #del self.twins #no more need

>>>>>>> 6f3e5a0b


    # We've got a contacts property with , separated contacts names
    # and we want have a list of Contacts
    def linkify_with_contacts(self, contacts):
        for i in self:
            if hasattr(i, 'contacts'):
                contacts_tab = i.contacts.split(',')
                contacts_tab = strip_and_uniq(contacts_tab)
                new_contacts = []
                for c_name in contacts_tab:
                    if c_name != '':
                        c = contacts.find_by_name(c_name)
                        if c is not None:
                            new_contacts.append(c)
                        # Else: Add in the errors tab.
                        # will be raised at is_correct
                        else:
                            err = "the contact '%s' defined for '%s' is unknown" % (c_name, i.get_name())
                            i.configuration_errors.append(err)
                # Get the list, but first make elements uniq
                i.contacts = list(set(new_contacts))

    # Make link between an object and its escalations
    def linkify_with_escalations(self, escalations):
        for i in self:
            if hasattr(i, 'escalations'):
                escalations_tab = i.escalations.split(',')
                escalations_tab = strip_and_uniq(escalations_tab)
                new_escalations = []
                for es_name in [e for e in escalations_tab if e != '']:
                    es = escalations.find_by_name(es_name)
                    if es is not None:
                        new_escalations.append(es)
                    else:  # Escalation not find, not good!
                        err = "the escalation '%s' defined for '%s' is unknown" % (es_name, i.get_name())
                        i.configuration_errors.append(err)
                i.escalations = new_escalations

    # Make link between item and it's resultmodulations
    def linkify_with_resultmodulations(self, resultmodulations):
        for i in self:
            if hasattr(i, 'resultmodulations'):
                resultmodulations_tab = i.resultmodulations.split(',')
                resultmodulations_tab = strip_and_uniq(resultmodulations_tab)
                new_resultmodulations = []
                for rm_name in resultmodulations_tab:
                    rm = resultmodulations.find_by_name(rm_name)
                    if rm is not None:
                        new_resultmodulations.append(rm)
                    else:
                        err = "the result modulation '%s' defined on the %s '%s' do not exist" % (rm_name, i.__class__.my_type, i.get_name())
                        i.configuration_warnings.append(err)
                        continue
                i.resultmodulations = new_resultmodulations

    # Make link between item and it's business_impact_modulations
    def linkify_with_business_impact_modulations(self, business_impact_modulations):
        for i in self:
            if hasattr(i, 'business_impact_modulations'):
                business_impact_modulations_tab = i.business_impact_modulations.split(',')
                business_impact_modulations_tab = strip_and_uniq(business_impact_modulations_tab)
                new_business_impact_modulations = []
                for rm_name in business_impact_modulations_tab:
                    rm = business_impact_modulations.find_by_name(rm_name)
                    if rm is not None:
                        new_business_impact_modulations.append(rm)
                    else:
                        err = "the business impact modulation '%s' defined on the %s '%s' do not exist" % (rm_name, i.__class__.my_type, i.get_name())
                        i.configuration_errors.append(err)
                        continue
                i.business_impact_modulations = new_business_impact_modulations

    # If we've got a contact_groups properties, we search for all
    # theses groups and ask them their contacts, and then add them
    # all into our contacts property
    def explode_contact_groups_into_contacts(self, item, contactgroups):
        if hasattr(item, 'contact_groups'):
            if isinstance(item.contact_groups, list):
                cgnames = item.contact_groups
            else:
                cgnames = item.contact_groups.split(',')
            cgnames = strip_and_uniq(cgnames)
            for cgname in cgnames:
                cg = contactgroups.find_by_name(cgname)
                if cg is None:
                    err = "The contact group '%s' defined on the %s '%s' do " \
                          "not exist" % (cgname, item.__class__.my_type,
                                         item.get_name())
                    item.configuration_errors.append(err)
                    continue
                cnames = contactgroups.get_members_by_name(cgname)
                # We add contacts into our contacts
                if cnames != []:
                    if hasattr(item, 'contacts'):
                        item.contacts += ',' + cnames
                    else:
                        item.contacts = cnames

    # Link a timeperiod property (prop)
    def linkify_with_timeperiods(self, timeperiods, prop):
        for i in self:
            if hasattr(i, prop):
                tpname = getattr(i, prop).strip()
                # some default values are '', so set None
                if tpname == '':
                    setattr(i, prop, None)
                    continue

                # Ok, get a real name, search for it
                tp = timeperiods.find_by_name(tpname)
                # If not found, it's an error
                if tp is None:
                    err = "The %s of the %s '%s' named '%s' is unknown!" % (prop, i.__class__.my_type, i.get_name(), tpname)
                    i.configuration_errors.append(err)
                    continue
                # Got a real one, just set it :)
                setattr(i, prop, tp)

    def create_commandcall(self,prop, commands, command):
        comandcall = dict(commands=commands, call=command)
        if hasattr(prop, 'enable_environment_macros'):
            comandcall['enable_environment_macros'] = prop.enable_environment_macros

        if hasattr(prop, 'poller_tag'):
            comandcall['poller_tag']=prop.poller_tag
        elif hasattr(prop, 'reactionner_tag'):
            comandcall['reactionner_tag']=prop.reactionner_tag

        return CommandCall(**comandcall)

    # Link one command property
    def linkify_one_command_with_commands(self, commands, prop):
        for i in self:
            if hasattr(i, prop):
                command = getattr(i, prop).strip()
                if command != '':
                    cmdCall = self.create_commandcall(i, commands, command)

                    # TODO: catch None?
                    setattr(i, prop, cmdCall)
                else:

                    setattr(i, prop, None)

    # Link a command list (commands with , between) in real CommandCalls
    def linkify_command_list_with_commands(self, commands, prop):
        for i in self:
            if hasattr(i, prop):
                coms = getattr(i, prop).split(',')
                coms = strip_and_uniq(coms)
                com_list = []
                for com in coms:
                    if com != '':
                        cmdCall = self.create_commandcall(i, commands, com)
                        # TODO: catch None?
                        com_list.append(cmdCall)
                    else:  # TODO: catch?
                        pass
                setattr(i, prop, com_list)

    # Link with triggers. Can be with a "in source" trigger, or a file name
    def linkify_with_triggers(self, triggers):
        for i in self:
            i.linkify_with_triggers(triggers)


    # We've got a notificationways property with , separated contacts names
    # and we want have a list of NotificationWay
    def linkify_with_checkmodulations(self, checkmodulations):
        for i in self:
            if not hasattr(i, 'checkmodulations'):
                continue
            new_checkmodulations = []
            for cw_name in i.checkmodulations:
                cw = checkmodulations.find_by_name(cw_name)
                if cw is not None:
                    new_checkmodulations.append(cw)
                else:
                    err = "The checkmodulations of the %s '%s' named '%s' is unknown!" % (i.__class__.my_type, i.get_name(), cw_name)
                    i.configuration_errors.append(err)
            # Get the list, but first make elements uniq
            i.checkmodulations = new_checkmodulations


    # We've got list of macro modulations as list of names, and
    # we want real objects
    def linkify_with_macromodulations(self, macromodulations):
        for i in self:
            if not hasattr(i, 'macromodulations'):
                continue
            new_macromodulations = []
            for cw_name in i.macromodulations:
                cw = macromodulations.find_by_name(cw_name)
                if cw is not None:
                    new_macromodulations.append(cw)
                else:
                    err = "The macromodulations of the %s '%s' named '%s' is unknown!" % (i.__class__.my_type, i.get_name(), cw_name)
                    i.configuration_errors.append(err)
            # Get the list, but first make elements uniq
            i.macromodulations = new_macromodulations


    # Linkify with modules
    def linkify_s_by_plug(self, modules):
        for s in self:
            new_modules = []
            for plug_name in s.modules:
                plug_name = plug_name.strip()
                # don't tread void names
                if plug_name == '':
                    continue

                plug = modules.find_by_name(plug_name)
                print plug
                if plug is not None:
                    new_modules.append(plug)
                else:
                    err = "Error: the module %s is unknown for %s" % (plug_name, s.get_name())
                    s.configuration_errors.append(err)
            s.modules = new_modules

    def evaluate_hostgroup_expression(self, expr, hosts, hostgroups, look_in='hostgroups'):
        #print "\n"*10, "looking for expression", expr
        # Maybe exp is a list, like numerous hostgroups entries in a service, link them
        if isinstance(expr, list):
            expr = '|'.join(expr)
        #print "\n"*10, "looking for expression", expr
        if look_in=='hostgroups':
            f = ComplexExpressionFactory(look_in, hostgroups, hosts)
        else: # templates
            f = ComplexExpressionFactory(look_in, hosts, hosts)
        expr_tree = f.eval_cor_pattern(expr)

        #print "RES of ComplexExpressionFactory"
        #print expr_tree

        #print "Try to resolve the Tree"
        set_res = expr_tree.resolve_elements()
        #print "R2d2 final is", set_res

        # HOOK DBG
        return list(set_res)

    def get_hosts_from_hostgroups(self, hgname, hostgroups):
        if not isinstance(hgname, list):
            hgname = [e.strip() for e in hgname.split(',') if e.strip()]

        host_names = []

        for name in hgname:
            hg = hostgroups.find_by_name(name)
            if hg is None:
                raise ValueError("the hostgroup '%s' is unknown" % hgname)
            mbrs = [h.strip() for h in hg.get_hosts().split(',') if h.strip()]
            host_names.extend(mbrs)
        return host_names

    # If we've got a hostgroup_name property, we search for all
    # theses groups and ask them their hosts, and then add them
    # all into our host_name property
    def explode_host_groups_into_hosts(self, item, hosts, hostgroups):
        hnames_list = []
        # Gets item's hostgroup_name
        hgnames = getattr(item, "hostgroup_name", '')

        # Defines if hostgroup is a complex expression
        # Expands hostgroups
        if is_complex_expr(hgnames):
            hnames_list.extend(self.evaluate_hostgroup_expression(
                item.hostgroup_name, hosts, hostgroups))
        elif hgnames:
            try:
                hnames_list.extend(
                    self.get_hosts_from_hostgroups(hgnames, hostgroups))
            except ValueError, e:
                item.configuration_errors.append(str(e))

        # Expands host names
        hname = getattr(item, "host_name", '')
        hnames_list.extend([n.strip() for n in hname.split(',') if n.strip()])
        hnames = set()

        for h in hnames_list:
            # If the host start with a !, it's to be removed from
            # the hostgroup get list
            if h.startswith('!'):
                hst_to_remove = h[1:].strip()
                try:
                    hnames.remove(hst_to_remove)
                except KeyError:
                    pass
            elif h == '*':
                [hnames.add(h.host_name) for h in hosts.items.itervalues()
                 if getattr(h, 'host_name', '')]
            # Else it's an host to add, but maybe it's ALL
            else:
                hnames.add(h)

        item.host_name = ','.join(hnames)

    # Take our trigger strings and create true objects with it
    def explode_trigger_string_into_triggers(self, triggers):
        for i in self:
<<<<<<< HEAD
            i.explode_trigger_string_into_triggers(triggers)
=======
            i.explode_trigger_string_into_triggers(triggers)

    # Parent graph: use to find quickly relations between all item, and loop
    # return True if there is a loop
    def no_loop_in_parents(self, attr1, attr2):
        """Find loop in dependencies.
        For now, used with the following attributes :
        :(self, parents):                                      host dependencies from host object
        :(host_name, dependent_host_name):                     host dependencies from hostdependencies object
        :(service_description, dependent_service_description): service dependencies from servicedependencies object
        """

        # Ok, we say "from now, no loop :) "
        r = True

        # Create parent graph
        parents = Graph()

        # Start with all items as nodes
        for item in self:
            # Hack to get self here. Used when looping on host and host parent's
            if attr1 == "self":
                obj = item          # obj is a host/service [list]
            else:
                obj = getattr(item, attr1, None)
            if obj is not None:
                if isinstance(obj, list):
                    for sobj in obj:
                        parents.add_node(sobj)
                else:
                    parents.add_node(obj)

        # And now fill edges
        for item in self:
            if attr1 == "self":
                obj1 = item
            else:
                obj1 = getattr(item, attr1, None)
            obj2 = getattr(item, attr2, None)
            if obj2 is not None:
                if isinstance(obj2, list):
                    for sobj2 in obj2:
                        if isinstance(obj1, list):
                            for sobj1 in obj1:
                                parents.add_edge(sobj1, sobj2)
                        else:
                            parents.add_edge(obj1, sobj2)
                else:
                    if isinstance(obj1, list):
                        for sobj1 in obj1:
                            parents.add_edge(sobj1, obj2)
                    else:
                        parents.add_edge(obj1, obj2)

        # Now get the list of all item in a loop
        items_in_loops = parents.loop_check()

        # and raise errors about it
        for item in items_in_loops:
            logger.error("The %s object '%s'  is part of a circular parent/child chain!", item.my_type, item.get_name())
            r = False

        return r
>>>>>>> 6f3e5a0b
<|MERGE_RESOLUTION|>--- conflicted
+++ resolved
@@ -46,6 +46,7 @@
 from shinken.comment import Comment
 from shinken.log import logger
 from shinken.complexexpression import ComplexExpressionFactory
+from shinken.graph import Graph
 
 
 class Item(object):
@@ -962,32 +963,7 @@
         for prop in cls.properties:
             self.apply_partial_inheritance(prop)
         for i in self:
-<<<<<<< HEAD
             i.get_customs_properties_by_inheritance()
-=======
-            i.get_customs_properties_by_inheritance(self)
-
-    # We remove twins
-    # Remember: item id respect the order of conf. So if and item
-    #  is defined multiple times,
-    # we want to keep the first one.
-    # Services are also managed here but they are specials:
-    # We remove twins services with the same host_name/service_description
-    # Remember: host service are take into account first before hostgroup service
-    # Id of host service are lower than hostgroups one, so they are
-    # in self.twins_services
-    # and we can remove them.
-    def remove_twins(self):
-        for id in self.twins:
-            i = self.items[id]
-            type = i.__class__.my_type
-            logger.warning("[items] %s.%s is already defined '%s'", type, i.get_name(), getattr(i, 'imported_from', "unknown source"))
-            del self[id]  # bye bye
-        # do not remove twins, we should look in it, but just void it
-        self.twins = []
-        #del self.twins #no more need
-
->>>>>>> 6f3e5a0b
 
 
     # We've got a contacts property with , separated contacts names
@@ -1292,9 +1268,6 @@
     # Take our trigger strings and create true objects with it
     def explode_trigger_string_into_triggers(self, triggers):
         for i in self:
-<<<<<<< HEAD
-            i.explode_trigger_string_into_triggers(triggers)
-=======
             i.explode_trigger_string_into_triggers(triggers)
 
     # Parent graph: use to find quickly relations between all item, and loop
@@ -1357,5 +1330,4 @@
             logger.error("The %s object '%s'  is part of a circular parent/child chain!", item.my_type, item.get_name())
             r = False
 
-        return r
->>>>>>> 6f3e5a0b
+        return r