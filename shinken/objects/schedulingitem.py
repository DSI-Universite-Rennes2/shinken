#!/usr/bin/python

# -*- coding: utf-8 -*-

# Copyright (C) 2009-2012:
#    Gabes Jean, naparuba@gmail.com
#    Gerhard Lausser, Gerhard.Lausser@consol.de
#    Gregory Starck, g.starck@gmail.com
#    Hartmut Goebel, h.goebel@goebel-consult.de
#    Thibault Cohen, thibault.cohen@savoirfairelinux.com
#    Francois Mikus, fmikus@acktomic.com
#
# This file is part of Shinken.
#
# Shinken is free software: you can redistribute it and/or modify
# it under the terms of the GNU Affero General Public License as published by
# the Free Software Foundation, either version 3 of the License, or
# (at your option) any later version.
#
# Shinken is distributed in the hope that it will be useful,
# but WITHOUT ANY WARRANTY; without even the implied warranty of
# MERCHANTABILITY or FITNESS FOR A PARTICULAR PURPOSE.  See the
# GNU Affero General Public License for more details.
#
# You should have received a copy of the GNU Affero General Public License
# along with Shinken.  If not, see <http://www.gnu.org/licenses/>.

""" This class is a common one for service/host. Here you
will find all scheduling related functions, like the schedule
or the consume_check. It's a very important class!
"""

import random
import time
import traceback
from datetime import datetime

from item import Item

from shinken.check import Check
from shinken.notification import Notification
from shinken.macroresolver import MacroResolver
from shinken.eventhandler import EventHandler
from shinken.dependencynode import DependencyNodeFactory
from shinken.log import logger

# on system time change just reevaluate the following attributes:
on_time_change_update = ('last_notification', 'last_state_change', 'last_hard_state_change')


class SchedulingItem(Item):

    # global counters used for [current|last]_[host|service]_[event|problem]_id
    current_event_id = 0
    current_problem_id = 0

    # Call by pickle to data-ify the host
    # we do a dict because list are too dangerous for
    # retention save and co :( even if it's more
    # extensive
    # The setstate function do the inverse
    def __getstate__(self):
        cls = self.__class__
        # id is not in *_properties
        res = {'id': self.id}
        for prop in cls.properties:
            if hasattr(self, prop):
                res[prop] = getattr(self, prop)
        for prop in cls.running_properties:
            if hasattr(self, prop):
                res[prop] = getattr(self, prop)
        return res


    # Inversed function of __getstate__
    def __setstate__(self, state):
        cls = self.__class__
        self.id = state['id']
        for prop in cls.properties:
            if prop in state:
                setattr(self, prop, state[prop])
        for prop in cls.running_properties:
            if prop in state:
                setattr(self, prop, state[prop])


    # Register the son in my child_dependencies, and
    # myself in its parent_dependencies
    def register_son_in_parent_child_dependencies(self, son):
        # So we register it in our list
        self.child_dependencies.add(son)

        # and us to its parents
        son.parent_dependencies.add(self)


    # Add a flapping change, but no more than 20 states
    # Then update the self.is_flapping bool by calling update_flapping
    def add_flapping_change(self, b):
        cls = self.__class__

        # If this element is not in flapping check, or
        # the flapping is globally disable, bailout
        if not self.flap_detection_enabled or not cls.enable_flap_detection:
            return

        self.flapping_changes.append(b)

        # Keep just 20 changes (global flap_history value)
        flap_history = cls.flap_history

        if len(self.flapping_changes) > flap_history:
            self.flapping_changes.pop(0)

        # Now we add a value, we update the is_flapping prop
        self.update_flapping()


    # We update the is_flapping prop with value in self.flapping_states
    # Old values have less weight than new ones
    def update_flapping(self):
        flap_history = self.__class__.flap_history
        # We compute the flapping change in %
        r = 0.0
        i = 0
        for b in self.flapping_changes:
            i += 1
            if b:
                r += i * (1.2 - 0.8) / flap_history + 0.8
        r = r / flap_history
        r *= 100

        # We can update our value
        self.percent_state_change = r

        # Look if we are full in our states, because if not
        # the value is not accurate
        is_full = len(self.flapping_changes) >= flap_history

        # Now we get the low_flap_threshold and high_flap_threshold values
        # They can be from self, or class
        (low_flap_threshold, high_flap_threshold) = (self.low_flap_threshold, self.high_flap_threshold)
        if low_flap_threshold == -1:
            cls = self.__class__
            low_flap_threshold = cls.global_low_flap_threshold
        if high_flap_threshold == -1:
            cls = self.__class__
            high_flap_threshold = cls.global_high_flap_threshold

        # Now we check is flapping change, but only if we got enough
        # states to look at the value accuracy
        if self.is_flapping and r < low_flap_threshold and is_full:
            self.is_flapping = False
            # We also raise a log entry
            self.raise_flapping_stop_log_entry(r, low_flap_threshold)
            # and a notification
            self.remove_in_progress_notifications()
            self.create_notifications('FLAPPINGSTOP')
            # And update our status for modules
            b = self.get_update_status_brok()
            self.broks.append(b)

        if not self.is_flapping and r >= high_flap_threshold and is_full:
            self.is_flapping = True
            # We also raise a log entry
            self.raise_flapping_start_log_entry(r, high_flap_threshold)
            # and a notification
            self.remove_in_progress_notifications()
            self.create_notifications('FLAPPINGSTART')
            # And update our status for modules
            b = self.get_update_status_brok()
            self.broks.append(b)


    # Add an attempt but cannot be more than max_check_attempts
    def add_attempt(self):
        self.attempt += 1
        self.attempt = min(self.attempt, self.max_check_attempts)


    # Return True if attempt is at max
    def is_max_attempts(self):
        return self.attempt >= self.max_check_attempts


    # Call by scheduler to see if last state is older than
    # freshness_threshold if check_freshness, then raise a check
    # even if active check is disabled
    def do_check_freshness(self):
        now = time.time()
        # Before, check if class (host or service) have check_freshness OK
        # Then check if item want freshness, then check freshness
        cls = self.__class__
        if not self.in_checking:
            if cls.global_check_freshness:
                if self.check_freshness and self.freshness_threshold != 0:
                    if self.last_state_update < now - (self.freshness_threshold + cls.additional_freshness_latency):
                        # Raise a log
                        self.raise_freshness_log_entry(int(now-self.last_state_update), int(now-self.freshness_threshold))
                        # And a new check
                        return self.launch_check(now)
        return None


    # Raise all impact from my error. I'm setting myself
    # as a problem, and I register myself as this in all
    # hosts/services that depend_on_me. So they are now my
    # impacts
    def set_myself_as_problem(self):
        now = time.time()

        self.is_problem = True
        # we should warn potentials impact of our problem
        # and they should be cool to register them so I've got
        # my impacts list
        for (impact, status, dep_type, tp, inh_par) in self.act_depend_of_me:
            # Check if the status is ok for impact
            for s in status:
                if self.is_state(s):
                    # now check if we should bailout because of a
                    # not good timeperiod for dep
                    if tp is None or tp.is_time_valid(now):
                        new_impacts = impact.register_a_problem(self)
                        self.impacts.extend(new_impacts)
                        # Make element unique in this list
                        self.impacts = list(set(self.impacts))

        # We can update our business_impact value now
        self.update_business_impact_value()

        # And we register a new broks for update status
        b = self.get_update_status_brok()
        self.broks.append(b)


    # We update our 'business_impact' value with the max of
    # the impacts business_impact if we got impacts. And save our 'configuration'
    # business_impact if we do not have do it before
    # If we do not have impacts, we revert our value
    def update_business_impact_value(self):
        # First save our business_impact if not already do
        if self.my_own_business_impact == -1:
            self.my_own_business_impact = self.business_impact

        # We look at our crit modulations. If one apply, we take apply it
        # and it's done
        in_modulation = False
        for cm in self.business_impact_modulations:
            now = time.time()
            period = cm.modulation_period
            if period is None or period.is_time_valid(now):
                #print "My self", self.get_name(), "go from crit", self.business_impact, "to crit", cm.business_impact
                self.business_impact = cm.business_impact
                in_modulation = True
                # We apply the first available, that's all
                break

        # If we truly have impacts, we get the max business_impact
        # if it's huge than ourselves
        if len(self.impacts) != 0:
            self.business_impact = max(self.business_impact, max([e.business_impact for e in self.impacts]))
            return

        # If we are not a problem, we setup our own_crit if we are not in a
        # modulation period
        if self.my_own_business_impact != -1 and not in_modulation:
            self.business_impact = self.my_own_business_impact


    # Look for my impacts, and remove me from theirs problems list
    def no_more_a_problem(self):
        was_pb = self.is_problem
        if self.is_problem:
            self.is_problem = False

            # we warn impacts that we are no more a problem
            for impact in self.impacts:
                impact.deregister_a_problem(self)

            # we can just drop our impacts list
            self.impacts = []

        # We update our business_impact value, it's not a huge thing :)
        self.update_business_impact_value()

        # If we were a problem, we say to everyone
        # our new status, with good business_impact value
        if was_pb:
            # And we register a new broks for update status
            b = self.get_update_status_brok()
            self.broks.append(b)


    # Call recursively by potentials impacts so they
    # update their source_problems list. But do not
    # go below if the problem is not a real one for me
    # like If I've got multiple parents for examples
    def register_a_problem(self, pb):
        # Maybe we already have this problem? If so, bailout too
        if pb in self.source_problems:
            return []

        now = time.time()
        was_an_impact = self.is_impact
        # Our father already look of he impacts us. So if we are here,
        # it's that we really are impacted
        self.is_impact = True

        impacts = []
        # Ok, if we are impacted, we can add it in our
        # problem list
        # TODO: remove this unused check
        if self.is_impact:
            # Maybe I was a problem myself, now I can say: not my fault!
            if self.is_problem:
                self.no_more_a_problem()

            # Ok, we are now an impact, we should take the good state
            # but only when we just go in impact state
            if not was_an_impact:
                self.set_impact_state()

            # Ok now we can be a simple impact
            impacts.append(self)
            if pb not in self.source_problems:
                self.source_problems.append(pb)
            # we should send this problem to all potential impact that
            # depend on us
            for (impact, status, dep_type, tp, inh_par) in self.act_depend_of_me:
                # Check if the status is ok for impact
                for s in status:
                    if self.is_state(s):
                        # now check if we should bailout because of a
                        # not good timeperiod for dep
                        if tp is None or tp.is_time_valid(now):
                            new_impacts = impact.register_a_problem(pb)
                            impacts.extend(new_impacts)

            # And we register a new broks for update status
            b = self.get_update_status_brok()
            self.broks.append(b)

        # now we return all impacts (can be void of course)
        return impacts


    # Just remove the problem from our problems list
    # and check if we are still 'impacted'. It's not recursif because problem
    # got the list of all its impacts
    def deregister_a_problem(self, pb):
        self.source_problems.remove(pb)

        # For know if we are still an impact, maybe our dependencies
        # are not aware of the remove of the impact state because it's not ordered
        # so we can just look at if we still have some problem in our list
        if len(self.source_problems) == 0:
            self.is_impact = False
            # No more an impact, we can unset the impact state
            self.unset_impact_state()

        # And we register a new broks for update status
        b = self.get_update_status_brok()
        self.broks.append(b)


    # When all dep are resolved, this function say if
    # action can be raise or not by viewing dep status
    # network_dep have to be all raise to be no action
    # logic_dep: just one is enough
    def is_no_action_dependent(self):
        # Use to know if notif is raise or not
        # no_action = False
        parent_is_down = []
        # So if one logic is Raise, is dep
        # is one network is no ok, is not dep
        # at the end, raise no dep
        for (dep, status, type, tp, inh_par) in self.act_depend_of:
            # For logic_dep, only one state raise put no action
            if type == 'logic_dep':
                for s in status:
                    if dep.is_state(s):
                        return True
            # more complicated: if none of the states are match, the host is down
            # so -> network_dep
            else:
                p_is_down = False
                dep_match = [dep.is_state(s) for s in status]
                # check if the parent match a case, so he is down
                if True in dep_match:
                    p_is_down = True
                parent_is_down.append(p_is_down)
        # if a parent is not down, no dep can explain the pb
        if False in parent_is_down:
            return False
        else:  # every parents are dead, so... It's not my fault :)
            return True


    # We check if we are no action just because of ours parents (or host for
    # service)
    # TODO: factorize with previous check?
    def check_and_set_unreachability(self):
        parent_is_down = []
        # We must have all parents raised to be unreachable
        for (dep, status, type, tp, inh_par) in self.act_depend_of:
            # For logic_dep, only one state raise put no action
            if type == 'network_dep':
                p_is_down = False
                dep_match = [dep.is_state(s) for s in status]
                if True in dep_match:  # the parent match a case, so he is down
                    p_is_down = True
                parent_is_down.append(p_is_down)

        # if a parent is not down, no dep can explain the pb
        # or if we don't have any parents
        if len(parent_is_down) == 0 or False in parent_is_down:
            return
        else:  # every parents are dead, so... It's not my fault :)
            self.set_unreachable()
            return


    # Use to know if I raise dependency for someone else (with status)
    # If I do not raise dep, maybe my dep raise me. If so, I raise dep.
    # So it's a recursive function
    def do_i_raise_dependency(self, status, inherit_parents):
        # Do I raise dep?
        for s in status:
            if self.is_state(s):
                return True

        # If we do not inherit parent, we have no reason to be blocking
        if not inherit_parents:
            return False

        # Ok, I do not raise dep, but my dep maybe raise me
        now = time.time()
        for (dep, status, type, tp, inh_parent) in self.chk_depend_of:
            if dep.do_i_raise_dependency(status, inh_parent):
                if tp is None or tp.is_time_valid(now):
                    return True

        # No, I really do not raise...
        return False


    # Use to know if my dep force me not to be checked
    # So check the chk_depend_of if they raise me
    def is_no_check_dependent(self):
        now = time.time()
        for (dep, status, type, tp, inh_parent) in self.chk_depend_of:
            if tp is None or tp.is_time_valid(now):
                if dep.do_i_raise_dependency(status, inh_parent):
                    return True
        return False


    # call by a bad consume check where item see that he have dep
    # and maybe he is not in real fault.
    def raise_dependencies_check(self, ref_check):
        now = time.time()
        cls = self.__class__
        checks = []
        for (dep, status, type, tp, inh_par) in self.act_depend_of:
            # If the dep timeperiod is not valid, do notraise the dep,
            # None=everytime
            if tp is None or tp.is_time_valid(now):
                # if the update is 'fresh', do not raise dep,
                # cached_check_horizon = cached_service_check_horizon for service
                if dep.last_state_update < now - cls.cached_check_horizon:
                    i = dep.launch_check(now, ref_check)
                    if i is not None:
                        checks.append(i)
#                else:
#                    print "DBG: **************** The state is FRESH", dep.host_name, time.asctime(time.localtime(dep.last_state_update))
        return checks


    # Main scheduling function
    # If a check is in progress, or active check are disabled, do
    # not schedule a check.
    # The check interval change with HARD state or not:
    # SOFT: retry_interval
    # HARD: check_interval
    # The first scheduling is evenly distributed, so all checks
    # are not launched at the same time.
    def schedule(self, force=False, force_time=None):
        # if last_chk == 0 put in a random way so all checks
        # are not in the same time

        # next_chk il already set, do not change
        # unless we force the check or the time
        if self.in_checking and not (force or force_time):
            return None

        cls = self.__class__
        # if no active check and no force, no check
        if (not self.active_checks_enabled or not cls.execute_checks) and not force:
            return None

        now = time.time()

        # If check_interval is 0, we should not add it for a service
        # but suppose a 5min sched for hosts
        if self.check_interval == 0 and not force:
            if cls.my_type == 'service':
                return None
            else:  # host
                self.check_interval = 300 / cls.interval_length

        # Interval change is in a HARD state or not
        # If the retry is 0, take the normal value
        if self.state_type == 'HARD' or self.retry_interval == 0:
            interval = self.check_interval * cls.interval_length
        else:  # TODO: if no retry_interval?
            interval = self.retry_interval * cls.interval_length

        # Determine when a new check (randomize and distribute next check time)
        # or recurring check should happen.
        if self.next_chk == 0:
            # At the start, we cannot have an interval more than cls.max_check_spread
            # is service_max_check_spread or host_max_check_spread in config
            interval = min(interval, cls.max_check_spread * cls.interval_length)
            time_add = interval * random.uniform(0.0, 1.0)
        else:
            time_add = interval
            
        ## Do the actual Scheduling now

        # If not force_time, try to schedule
        if force_time is None:
            
            # Do not calculate next_chk based on current time, but based on the last check execution time.
            # Important for consistency of data for trending.
            if self.next_chk == 0 or self.next_chk is None:
                self.next_chk = now

            # If the neck_chk is already in the future, do not touch it.
            # But if ==0, means was 0 in fact, schedule it too
            if self.next_chk <= now:
                # maybe we do not have a check_period, if so, take always good (24x7)
                if self.check_period:
                    self.next_chk = self.check_period.get_next_valid_time_from_t(self.next_chk + time_add)
                else:
                    self.next_chk = int(self.next_chk + time_add)

            # Maybe we load next_chk from retention and  the value of the next_chk is still the past even
            # after add an interval
            if self.next_chk < now:
                interval = min(interval, cls.max_check_spread * cls.interval_length)
                time_add = interval * random.uniform(0.0, 1.0)

                # if we got a check period, use it, if now, use now
                if self.check_period:
                    self.next_chk = self.check_period.get_next_valid_time_from_t(now + time_add)
                else:
                    self.next_chk = int(now + time_add)
            # else: keep the self.next_chk value in the future
        else:
            self.next_chk = int(force_time)

        # If next time is None, do not go
        if self.next_chk is None:
            # Nagios do not raise it, I'm wondering if we should
            return None

        # Get the command to launch, and put it in queue
        self.launch_check(self.next_chk, force=force)


    # If we've got a system time change, we need to compensate it
    # If modify all past value. For active one like next_chk, it's the current
    # checks that will give us the new value
    def compensate_system_time_change(self, difference):
        # We only need to change some value
        for p in on_time_change_update:
            val = getattr(self, p)  # current value
            # Do not go below 1970 :)
            val = max(0, val + difference)  # diff may be negative
            setattr(self, p, val)


    # For disabling active checks, we need to set active_checks_enabled
    # to false, but also make a dummy current checks attempts so the
    # effect is immediate.
    def disable_active_checks(self):
        self.active_checks_enabled = False
        for c in self.checks_in_progress:
            c.status = 'waitconsume'
            c.exit_status = self.state_id
            c.output = self.output
            c.check_time = time.time()
            c.execution_time = 0
            c.perf_data = self.perf_data


    def remove_in_progress_check(self, c):
        # The check is consumed, update the in_checking properties
        if c in self.checks_in_progress:
            self.checks_in_progress.remove(c)
        self.update_in_checking()


    # Is in checking if and only if there are still checks not consumed
    def update_in_checking(self):
        self.in_checking = (len(self.checks_in_progress) != 0)


    # Del just a notification that is returned
    def remove_in_progress_notification(self, n):
        if n.id in self.notifications_in_progress:
            n.status = 'zombie'
            del self.notifications_in_progress[n.id]


    # We do not need ours currents pending notifications,
    # so we zombify them and clean our list
    def remove_in_progress_notifications(self):
        for n in self.notifications_in_progress.values():
            self.remove_in_progress_notification(n)


    # Get a event handler if item got an event handler
    # command. It must be enabled locally and globally
    def get_event_handlers(self, externalcmd=False):
        cls = self.__class__

        # The external command always pass
        # if not, only if we enable them (auto launch)
        if self.event_handler is None or ((not self.event_handler_enabled or not cls.enable_event_handlers) and not externalcmd):
            return

        # If we do not force and we are in downtime, bailout
        # if the no_event_handlers_during_downtimes is 1 in conf
        if cls.no_event_handlers_during_downtimes and not externalcmd and self.in_scheduled_downtime:
            return

        m = MacroResolver()
        data = self.get_data_for_event_handler()
        cmd = m.resolve_command(self.event_handler, data)
        rt = self.event_handler.reactionner_tag
        e = EventHandler(cmd, timeout=cls.event_handler_timeout, \
                             ref=self, reactionner_tag=rt)
        #print "DBG: Event handler call created"
        #print "DBG: ",e.__dict__
        self.raise_event_handler_log_entry(self.event_handler)

        # ok we can put it in our temp action queue
        self.actions.append(e)


    # Whenever a non-ok hard state is reached, we must check whether this
    # host/service has a flexible downtime waiting to be activated
    def check_for_flexible_downtime(self):
        status_updated = False
        for dt in self.downtimes:
            # activate flexible downtimes (do not activate triggered downtimes)
            if dt.fixed == False and dt.is_in_effect == False and dt.start_time <= self.last_chk and self.state_id != 0 and dt.trigger_id == 0:
                n = dt.enter()  # returns downtimestart notifications
                if n is not None:
                    self.actions.append(n)
                status_updated = True
        if status_updated == True:
            self.broks.append(self.get_update_status_brok())


    # UNKNOWN during a HARD state are not so important, and they should
    # ot raise notif about it
    def update_hard_unknown_phase_state(self):
        self.was_in_hard_unknown_reach_phase = self.in_hard_unknown_reach_phase

        # We do not care about SOFT state at all
        # and we are sure we are no more in such a phase
        if self.state_type != 'HARD' or self.last_state_type != 'HARD':
            self.in_hard_unknown_reach_phase = False

        # So if we are not in already in such a phase, we check for
        # a start or not. So here we are sure to be in a HARD/HARD following
        # state
        if not self.in_hard_unknown_reach_phase:
            if self.state == 'UNKNOWN' and self.last_state != 'UNKNOWN' \
            or self.state == 'UNREACHABLE' and self.last_state != 'UNREACHABLE':
                self.in_hard_unknown_reach_phase = True
                # We also backup with which state we was before enter this phase
                self.state_before_hard_unknown_reach_phase = self.last_state
                return
        else:
            # if we were already in such a phase, look for its end
            if self.state != 'UNKNOWN' and self.state != 'UNREACHABLE':
                self.in_hard_unknown_reach_phase = False

        # If we just exit the phase, look if we exit with a different state
        # than we enter or not. If so, lie and say we were not in such phase
        # because we need so to raise a new notif
        if not self.in_hard_unknown_reach_phase and self.was_in_hard_unknown_reach_phase:
            if self.state != self.state_before_hard_unknown_reach_phase:
                self.was_in_hard_unknown_reach_phase = False


    # consume a check return and send action in return
    # main function of reaction of checks like raise notifications
    # Special case:
    # is_flapping: immediate notif when problem
    # is_in_scheduled_downtime: no notification
    # is_volatile: notif immediately (service only)
    def consume_result(self, c):
        OK_UP = self.__class__.ok_up  # OK for service, UP for host

        # Protect against bad type output
        # if str, go in unicode
        if isinstance(c.output, str):
            c.output = c.output.decode('utf8', 'ignore')
            c.long_output = c.long_output.decode('utf8', 'ignore')

        # Same for current output
        # TODO: remove in future version, this is need only for
        # migration from old shinken version, that got output as str
        # and not unicode
        # if str, go in unicode
        if isinstance(self.output, str):
            self.output = self.output.decode('utf8', 'ignore')
            self.long_output = self.long_output.decode('utf8', 'ignore')

        if isinstance(c.perf_data, str):
            c.perf_data = c.perf_data.decode('utf8', 'ignore')

        # We check for stalking if necessary
        # so if check is here
        self.manage_stalking(c)

        # Latency can be <0 is we get a check from the retention file
        # so if <0, set 0
        try:
            self.latency = max(0, c.check_time - c.t_to_go)
        except TypeError:
            pass

        # Ok, the first check is done
        self.has_been_checked = 1

        # Now get data from check
        self.execution_time = c.execution_time
        self.last_chk = int(c.check_time)

        # Get output and forgot bad UTF8 values for simple str ones
        # (we can get already unicode with external commands)
        self.output = c.output
        self.long_output = c.long_output

        # Set the check result type also in the host/service
        # 0 = result came from an active check
        # 1 = result came from a passive check
        self.check_type = c.check_type

        # Get the perf_data only if we want it in the configuration
        if self.__class__.process_performance_data and self.process_perf_data:
            self.last_perf_data = self.perf_data
            self.perf_data = c.perf_data

        # Before setting state, modulate them
        for rm in self.resultmodulations:
            if rm is not None:
                c.exit_status = rm.module_return(c.exit_status)

        # If we got a bad result on a normal check, and we have dep,
        # we raise dep checks
        # put the actual check in waitdep and we return all new checks
        if c.exit_status != 0 and c.status == 'waitconsume' and len(self.act_depend_of) != 0:
            c.status = 'waitdep'
            # Make sure the check know about his dep
            # C is my check, and he wants dependencies
            checks_id = self.raise_dependencies_check(c)
            for check_id in checks_id:
                # Get checks_id of dep
                c.depend_on.append(check_id)
            # Ok, no more need because checks are not
            # take by host/service, and not returned

        # remember how we was before this check
        self.last_state_type = self.state_type

        self.set_state_from_exit_status(c.exit_status)

        # we change the state, do whatever we are or not in
        # an impact mode, we can put it
        self.state_changed_since_impact = True

        # The check is consumed, update the in_checking properties
        self.remove_in_progress_check(c)

        # C is a check and someone wait for it
        if c.status == 'waitconsume' and c.depend_on_me != []:
            c.status = 'havetoresolvedep'

        # if finish, check need to be set to a zombie state to be removed
        # it can be change if necessary before return, like for dependencies
        if c.status == 'waitconsume' and c.depend_on_me == []:
            c.status = 'zombie'

        # Use to know if notif is raise or not
        no_action = False

        # C was waitdep, but now all dep are resolved, so check for deps
        if c.status == 'waitdep':
            if c.depend_on_me != []:
                c.status = 'havetoresolvedep'
            else:
                c.status = 'zombie'
            # Check deps
            no_action = self.is_no_action_dependent()
            # We recheck just for network_dep. Maybe we are just unreachable
            # and we need to override the state_id
            self.check_and_set_unreachability()

        # OK following a previous OK. perfect if we were not in SOFT
        if c.exit_status == 0 and self.last_state in (OK_UP, 'PENDING'):
            #print "Case 1 (OK following a previous OK): code:%s last_state:%s" % (c.exit_status, self.last_state)
            self.unacknowledge_problem()
            # action in return can be notification or other checks (dependencies)
            if (self.state_type == 'SOFT') and self.last_state != 'PENDING':
                if self.is_max_attempts() and self.state_type == 'SOFT':
                    self.state_type = 'HARD'
                else:
                    self.state_type = 'SOFT'
            else:
                self.attempt = 1
                self.state_type = 'HARD'

        # OK following a NON-OK.
        elif c.exit_status == 0 and self.last_state not in (OK_UP, 'PENDING'):
            self.unacknowledge_problem()
            #print "Case 2 (OK following a NON-OK): code:%s last_state:%s" % (c.exit_status, self.last_state)
            if self.state_type == 'SOFT':
                # OK following a NON-OK still in SOFT state
                self.add_attempt()
                self.raise_alert_log_entry()
                # Eventhandler gets OK;SOFT;++attempt, no notification needed
                self.get_event_handlers()
                # Internally it is a hard OK
                self.state_type = 'HARD'
                self.attempt = 1
            elif self.state_type == 'HARD':
                # OK following a HARD NON-OK
                self.raise_alert_log_entry()
                # Eventhandler and notifications get OK;HARD;maxattempts
                # Ok, so current notifications are not needed, we 'zombie' them
                self.remove_in_progress_notifications()
                if not no_action:
                    self.create_notifications('RECOVERY')
                self.get_event_handlers()
                # Internally it is a hard OK
                self.state_type = 'HARD'
                self.attempt = 1

                #self.update_hard_unknown_phase_state()
                # I'm no more a problem if I was one
                self.no_more_a_problem()

        # Volatile part
        # Only for service
        elif c.exit_status != 0 and getattr(self, 'is_volatile', False):
            #print "Case 3 (volatile only)"
            # There are no repeated attempts, so the first non-ok results
            # in a hard state
            self.attempt = 1
            self.state_type = 'HARD'
            # status != 0 so add a log entry (before actions that can also raise log
            # it is smarter to log error before notification)
            self.raise_alert_log_entry()
            self.check_for_flexible_downtime()
            self.remove_in_progress_notifications()
            if not no_action:
                self.create_notifications('PROBLEM')
            # Ok, event handlers here too
            self.get_event_handlers()

            # PROBLEM/IMPACT
            # I'm a problem only if I'm the root problem,
            # so not no_action:
            if not no_action:
                self.set_myself_as_problem()

        # NON-OK follows OK. Everything was fine, but now trouble is ahead
        elif c.exit_status != 0 and self.last_state in (OK_UP, 'PENDING'):
            #print "Case 4: NON-OK follows OK: code:%s last_state:%s" % (c.exit_status, self.last_state)
            if self.is_max_attempts():
                # if max_attempts == 1 we're already in deep trouble
                self.state_type = 'HARD'
                self.raise_alert_log_entry()
                self.remove_in_progress_notifications()
                self.check_for_flexible_downtime()
                if not no_action:
                    self.create_notifications('PROBLEM')
                # Oh? This is the typical go for a event handler :)
                self.get_event_handlers()

                # PROBLEM/IMPACT
                # I'm a problem only if I'm the root problem,
                # so not no_action:
                if not no_action:
                    self.set_myself_as_problem()

            else:
                # This is the first NON-OK result. Initiate the SOFT-sequence
                # Also launch the event handler, he might fix it.
                self.attempt = 1
                self.state_type = 'SOFT'
                self.raise_alert_log_entry()
                self.get_event_handlers()

        # If no OK in a no OK: if hard, still hard, if soft,
        # check at self.max_check_attempts
        # when we go in hard, we send notification
        elif c.exit_status != 0 and self.last_state != OK_UP:
            #print "Case 5 (no OK in a no OK): code:%s last_state:%s state_type:%s" % (c.exit_status, self.last_state,self.state_type)
            if self.state_type == 'SOFT':
                self.add_attempt()
                if self.is_max_attempts():
                    # Ok here is when we just go to the hard state
                    self.state_type = 'HARD'
                    self.raise_alert_log_entry()
                    self.remove_in_progress_notifications()
                    # There is a request in the Nagios trac to enter downtimes
                    # on soft states which does make sense. If this becomes
                    # the default behavior, just move the following line
                    # into the else-branch below.
                    self.check_for_flexible_downtime()
                    if not no_action:
                        self.create_notifications('PROBLEM')
                    # So event handlers here too
                    self.get_event_handlers()

                    # PROBLEM/IMPACT
                    # I'm a problem only if I'm the root problem,
                    # so not no_action:
                    if not no_action:
                        self.set_myself_as_problem()

                else:
                    self.raise_alert_log_entry()
                    # eventhandler is launched each time during the soft state
                    self.get_event_handlers()
            else:
                # Send notifications whenever the state has changed. (W -> C)
                # but not if the current state is UNKNOWN (hard C-> hard U -> hard C should
                # not restart notifications)
                if self.state != self.last_state:
                    self.update_hard_unknown_phase_state()
                    #print self.last_state, self.last_state_type, self.state_type, self.state
                    if not self.in_hard_unknown_reach_phase and not self.was_in_hard_unknown_reach_phase:
                        self.unacknowledge_problem_if_not_sticky()
                        self.raise_alert_log_entry()
                        self.remove_in_progress_notifications()
                        if not no_action:
                            self.create_notifications('PROBLEM')

                        # PROBLEM/IMPACT
                        # Maybe our new state can raise the problem
                        # when the last one was not
                        # I'm a problem only if I'm the root problem,
                        # so not no_action:
                        if not no_action:
                            self.set_myself_as_problem()

                elif self.in_scheduled_downtime_during_last_check == True:
                    # during the last check i was in a downtime. but now
                    # the status is still critical and notifications
                    # are possible again. send an alert immediately
                    self.remove_in_progress_notifications()
                    if not no_action:
                        self.create_notifications('PROBLEM')

        self.update_hard_unknown_phase_state()
        # Reset this flag. If it was true, actions were already taken
        self.in_scheduled_downtime_during_last_check = False

        # now is the time to update state_type_id
        # and our last_hard_state
        if self.state_type == 'HARD':
            self.state_type_id = 1
            self.last_hard_state = self.state
            self.last_hard_state_id = self.state_id
        else:
            self.state_type_id = 0

        # Fill last_hard_state_change to now
        # if we just change from SOFT->HARD or
        # in HARD we change of state (Warning->critical, or critical->ok, etc etc)
        if self.state_type == 'HARD' and (self.last_state_type == 'SOFT' or self.last_state != self.state):
            self.last_hard_state_change = int(time.time())

        # update event/problem-counters
        self.update_event_and_problem_id()

        # Now launch trigger if need. If it's from a trigger raised check,
        # do not raise a new one
        if not c.from_trigger:
            self.eval_triggers()

        self.broks.append(self.get_check_result_brok())
        self.get_obsessive_compulsive_processor_command()
        self.get_perfdata_command()


    def update_event_and_problem_id(self):
        OK_UP = self.__class__.ok_up  # OK for service, UP for host
        if (self.state != self.last_state and self.last_state != 'PENDING'
                or self.state != OK_UP and self.last_state == 'PENDING'):
            SchedulingItem.current_event_id += 1
            self.last_event_id = self.current_event_id
            self.current_event_id = SchedulingItem.current_event_id
            # now the problem_id
            if self.state != OK_UP and self.last_state == 'PENDING':
                # broken ever since i can remember
                SchedulingItem.current_problem_id += 1
                self.last_problem_id = self.current_problem_id
                self.current_problem_id = SchedulingItem.current_problem_id
            elif self.state != OK_UP and self.last_state != OK_UP:
                # State transitions between non-OK states
                # (e.g. WARNING to CRITICAL) do not cause
                # this problem id to increase.
                pass
            elif self.state == OK_UP:
                # If the service is currently in an OK state,
                # this macro will be set to zero (0).
                self.last_problem_id = self.current_problem_id
                self.current_problem_id = 0
            else:
                # Every time a service (or host) transitions from
                # an OK or UP state to a problem state, a global
                # problem ID number is incremented by one (1).
                SchedulingItem.current_problem_id += 1
                self.last_problem_id = self.current_problem_id
                self.current_problem_id = SchedulingItem.current_problem_id


    # Called by scheduler when a notification is
    # ok to be send (so fully prepared to be send
    # to reactionner). Here we update the command with
    # status of now, and we add the contact to set of
    # contact we notified. And we raise the log entry
    def prepare_notification_for_sending(self, n):
        if n.status == 'inpoller':
            self.update_notification_command(n)
            self.notified_contacts.add(n.contact)
            self.raise_notification_log_entry(n)


    # Just update the notification command by resolving Macros
    # And because we are just launching the notification, we can say
    # that this contact have been notified
    def update_notification_command(self, n):
        cls = self.__class__
        m = MacroResolver()
        data = self.get_data_for_notifications(n.contact, n)
        n.command = m.resolve_command(n.command_call, data)
<<<<<<< HEAD
        if not cls.use_large_installation_tweaks and cls.enable_environment_macros or cls.use_large_installation_tweaks_notification_macros:
=======
        if ( cls.enable_environment_macros and not n.disable_environment_macros ) or ( not cls.enable_environment_macros and n.enable_environment_macros ):
>>>>>>> 9f4b56d3
            n.env = m.get_env_macros(data)


    # See if an escalation is eligible at t and notif nb=n
    def is_escalable(self, n):
        cls = self.__class__

        # We search since when we are in notification for escalations
        # that are based on time
        in_notif_time = time.time() - n.creation_time

        # Check is an escalation match the current_notification_number
        for es in self.escalations:
            if es.is_eligible(n.t_to_go, self.state, n.notif_nb, in_notif_time, cls.interval_length):
                return True

        return False


    # Give for a notification the next notification time
    # by taking the standard notification_interval or ask for
    # our escalation if one of them need a smaller value to escalade
    def get_next_notification_time(self, n):
        res = None
        now = time.time()
        cls = self.__class__

        # Look at the minimum notification interval
        notification_interval = self.notification_interval
        # and then look for currently active notifications, and take notification_interval
        # if filled and less than the self value
        in_notif_time = time.time() - n.creation_time
        for es in self.escalations:
            if es.is_eligible(n.t_to_go, self.state, n.notif_nb, in_notif_time, cls.interval_length):
                if es.notification_interval != -1 and es.notification_interval < notification_interval:
                    notification_interval = es.notification_interval

        # So take the by default time
        std_time = n.t_to_go + notification_interval * cls.interval_length

        # Maybe the notification comes from retention data and next notification alert is in the past
        # if so let use the now value instead
        if std_time < now:
            std_time = now + notification_interval * cls.interval_length

        # standard time is a good one
        res = std_time

        creation_time = n.creation_time
        in_notif_time = now - n.creation_time

        for es in self.escalations:
            # If the escalation was already raised, we do not look for a new "early start"
            if es.get_name() not in n.already_start_escalations:
                r = es.get_next_notif_time(std_time, self.state, creation_time, cls.interval_length)
                # If we got a real result (time base escalation), we add it
                if r is not None and r < res:
                    res = r

        # And we take the minimum of this result. Can be standard or escalation asked
        return res


    # Get all contacts (uniq) from eligible escalations
    def get_escalable_contacts(self, n):
        cls = self.__class__

        # We search since when we are in notification for escalations
        # that are based on this time
        in_notif_time = time.time() - n.creation_time

        contacts = set()
        for es in self.escalations:
            if es.is_eligible(n.t_to_go, self.state, n.notif_nb, in_notif_time, cls.interval_length):
                contacts.update(es.contacts)
                # And we tag this escalations as started now
                n.already_start_escalations.add(es.get_name())

        return list(contacts)

    # Create a "master" notification here, which will later
    # (immediately before the reactionner gets it) be split up
    # in many "child" notifications, one for each contact.
    def create_notifications(self, type, t_wished=None):
        cls = self.__class__
        # t_wished==None for the first notification launch after consume
        # here we must look at the self.notification_period
        if t_wished is None:
            now = time.time()
            t_wished = now
            # if first notification, we must add first_notification_delay
            if self.current_notification_number == 0 and type == 'PROBLEM':
                last_time_non_ok_or_up = self.last_time_non_ok_or_up()
                if last_time_non_ok_or_up == 0:
                    # this happens at initial
                    t_wished = now + self.first_notification_delay * cls.interval_length
                else:
                    t_wished = last_time_non_ok_or_up + self.first_notification_delay * cls.interval_length
            if self.notification_period is None:
                t = int(now)
            else:
                t = self.notification_period.get_next_valid_time_from_t(t_wished)
        else:
            # We follow our order
            t = t_wished

        if self.notification_is_blocked_by_item(type, t_wished) and self.first_notification_delay == 0 and self.notification_interval == 0:
            # If notifications are blocked on the host/service level somehow
            # and repeated notifications are not configured,
            # we can silently drop this one
            return

        if type == 'PROBLEM':
            # Create the notification with an incremented notification_number.
            # The current_notification_number  of the item itself will only
            # be incremented when this notification (or its children)
            # have actually be sent.
            next_notif_nb = self.current_notification_number + 1
        elif type == 'RECOVERY':
            # Recovery resets the notification counter to zero
            self.current_notification_number = 0
            next_notif_nb = self.current_notification_number
        else:
            # downtime/flap/etc do not change the notification number
            next_notif_nb = self.current_notification_number

        n = Notification(type, 'scheduled', 'VOID', None, self, None, t, \
            timeout=cls.notification_timeout, \
            notif_nb=next_notif_nb)

        # Keep a trace in our notifications queue
        self.notifications_in_progress[n.id] = n
        # and put it in the temp queue for scheduler
        self.actions.append(n)


    # In create_notifications we created a notification "template". When it's
    # time to hand it over to the reactionner, this master notification needs
    # to be split in several child notifications, one for each contact
    # To be more exact, one for each contact who is willing to accept
    # notifications of this type and at this time
    def scatter_notification(self, n):
        cls = self.__class__
        childnotifications = []

        if n.contact:
            # only master notifications can be split up
            return []
        if n.type == 'RECOVERY':
            if self.first_notification_delay != 0 and len(self.notified_contacts) == 0:
                # Recovered during first_notification_delay. No notifications
                # have been sent yet, so we keep quiet
                contacts = []
            else:
                # The old way. Only send recover notifications to those contacts
                # who also got problem notifications
                contacts = list(self.notified_contacts)
            self.notified_contacts.clear()
        else:
            # Check is an escalation match. If yes, get all contacts from escalations
            if self.is_escalable(n):
                contacts = self.get_escalable_contacts(n)
            # else take normal contacts
            else:
                contacts = self.contacts

        for contact in contacts:
            # Get the property name for notif commands, like
            # service_notification_commands for service
            notif_commands = contact.get_notification_commands(cls.my_type)

            for cmd in notif_commands:
                rt = cmd.reactionner_tag
                child_n = Notification(n.type, 'scheduled', 'VOID', cmd, self,
                    contact, n.t_to_go, timeout=cls.notification_timeout,
                    notif_nb=n.notif_nb, reactionner_tag=rt, module_type=cmd.module_type, 
                    enable_environment_macros=cmd.enable_environment_macros, disable_environment_macros=cmd.disable_environment_macros)
                if not self.notification_is_blocked_by_contact(child_n, contact):
                    # Update the notification with fresh status information
                    # of the item. Example: during the notification_delay
                    # the status of a service may have changed from WARNING to CRITICAL
                    self.update_notification_command(child_n)
                    self.raise_notification_log_entry(child_n)
                    self.notifications_in_progress[child_n.id] = child_n
                    childnotifications.append(child_n)

                    if n.type == 'PROBLEM':
                        # Remember the contacts. We might need them later in the
                        # recovery code some lines above
                        self.notified_contacts.add(contact)

        return childnotifications


    # return a check to check the host/service
    # and return id of the check
    def launch_check(self, t, ref_check=None, force=False):
        c = None
        cls = self.__class__

        # Look if we are in check or not
        self.update_in_checking()

        # the check is being forced, so we just replace next_chk time by now
        if force and self.in_checking:
            now = time.time()
            c_in_progress = self.checks_in_progress[0]
            c_in_progress.t_to_go = now
            return c_in_progress.id

        # If I'm already in checking, Why launch a new check?
        # If ref_check_id is not None , this is a dependency_ check
        # If none, it might be a forced check, so OK, I do a new
        if not force and (self.in_checking and ref_check is not None):
            now = time.time()
            c_in_progress = self.checks_in_progress[0]  # 0 is OK because in_checking is True
            c_in_progress.t_to_go = now  # No, I want a check right NOW
            c_in_progress.depend_on_me.append(ref_check)
            return c_in_progress.id

        if force or (not self.is_no_check_dependent()):

            # By default we will use our default check_command
            check_command = self.check_command
            # But if a checkway is available, use this one instead.
            # Take the first available
            for cw in self.checkmodulations:
                c_cw = cw.get_check_command(t)
                if c_cw:
                    check_command = c_cw
                    break
            
            # Get the command to launch
            m = MacroResolver()
            data = self.get_data_for_checks()
            command_line = m.resolve_command(check_command, data)
            # By default env is void
            env = {}

            # And get all environment variables only if needed
            if ( cls.enable_environment_macros and not check_command.disable_environment_macros ) or ( not cls.enable_environment_macros and check_command.enable_environment_macros ):
               env = m.get_env_macros(data)

            # By default we take the global timeout, but we use the command one if it
            # define it (by default it's -1)
            timeout = cls.check_timeout
            if check_command.timeout != -1:
                timeout = check_command.timeout

            # Make the Check object and put the service in checking
            # Make the check inherit poller_tag from the command
            # And reactionner_tag too
            c = Check('scheduled', command_line, self, t, ref_check, \
                      timeout=timeout, \
                      poller_tag=check_command.poller_tag, \
                      env=env, \
                      module_type=check_command.module_type)

            # We keep a trace of all checks in progress
            # to know if we are in checking_or not
            self.checks_in_progress.append(c)
        self.update_in_checking()

        # We need to put this new check in our actions queue
        # so scheduler can take it
        if c is not None:
            self.actions.append(c)
            return c.id
        # None mean I already take it into account
        return None


    # returns either 0 or a positive number
    # 0 == don't check for orphans
    # non-zero == number of secs that can pass before
    #             marking the check an orphan.
    def get_time_to_orphanage(self):
        # if disabled program-wide, disable it
        if not self.check_for_orphaned:
            return 0
        # otherwise, check what my local conf says
        if self.time_to_orphanage <= 0:
            return 0
        return self.time_to_orphanage


    # Get the perfdata command with macro resolved for this
    def get_perfdata_command(self):
        cls = self.__class__
        if not cls.process_performance_data or not self.process_perf_data:
            return

        if cls.perfdata_command is not None:
            m = MacroResolver()
            data = self.get_data_for_event_handler()
            cmd = m.resolve_command(cls.perfdata_command, data)
            reactionner_tag = cls.perfdata_command.reactionner_tag
            e = EventHandler(cmd, timeout=cls.perfdata_timeout,
                             ref=self, reactionner_tag=reactionner_tag)

            # ok we can put it in our temp action queue
            self.actions.append(e)


    # Create the whole business rule tree
    # if we need it
    def create_business_rules(self, hosts, services):
        cmdCall = getattr(self, 'check_command', None)

        # If we do not have a command, we bailout
        if cmdCall is None:
            return

        # we get our based command, like
        # check_tcp!80 -> check_tcp
        cmd = cmdCall.call
        elts = cmd.split('!')
        base_cmd = elts[0]

        # If it's bp_rule, we got a rule :)
        if base_cmd == 'bp_rule':
            #print "Got rule", elts, cmd
            self.got_business_rule = True
            rule = ''
            if len(elts) >= 2:
                rule = '!'.join(elts[1:])

            fact = DependencyNodeFactory()
            node = fact.eval_cor_pattern(rule, hosts, services)
            #print "got node", node
            self.business_rule = node


    # We ask us to manage our own internal check,
    # like a business based one
    def manage_internal_check(self, c):
        #print "DBG, ask me to manage a check!"
        if c.command.startswith('bp_'):
            state = self.business_rule.get_state()
        # _internal_host_up is for putting host as UP
        elif c.command == '_internal_host_up':
            state = 0
            c.execution_time = 0
            c.output = 'Host assumed to be UP'
            c.long_output = c.output
        # Echo is just putting the same state again
        elif c.command == '_echo':
            state = self.state
            c.execution_time = 0
            c.output = self.output
            c.long_output = c.long_output
        c.check_time = time.time()
        c.exit_status = state
        #print "DBG, setting state", state


    # If I'm a business rule service/host, I register myself to the
    # elements I will depend on, so They will have ME as an impact
    def create_business_rules_dependencies(self):
        if self.got_business_rule:
            #print "DBG: ask me to register me in my dependencies", self.get_name()
            elts = self.business_rule.list_all_elements()
            # I will register myself in this
            for e in elts:
                #print "I register to the element", e.get_name()
                # all states, every timeperiod, and inherit parents
                e.add_business_rule_act_dependency(self, ['d', 'u', 's', 'f', 'c', 'w'], None, True)


    def rebuild_ref(self):
        """ Rebuild the possible reference a schedulingitem can have """
        for g in self.comments, self.downtimes:
            for o in g:
                o.ref = self


    # Go launch all our triggers
    def eval_triggers(self):
        for t in self.triggers:
            try:
                t.eval(self)
            except Exception, exp:
                logger.error("We got an exception from a trigger on %s for %s" % (self.get_full_name().decode('utf8', 'ignore'), str(traceback.format_exc())))<|MERGE_RESOLUTION|>--- conflicted
+++ resolved
@@ -1054,11 +1054,7 @@
         m = MacroResolver()
         data = self.get_data_for_notifications(n.contact, n)
         n.command = m.resolve_command(n.command_call, data)
-<<<<<<< HEAD
-        if not cls.use_large_installation_tweaks and cls.enable_environment_macros or cls.use_large_installation_tweaks_notification_macros:
-=======
         if ( cls.enable_environment_macros and not n.disable_environment_macros ) or ( not cls.enable_environment_macros and n.enable_environment_macros ):
->>>>>>> 9f4b56d3
             n.env = m.get_env_macros(data)
 
 
