#!/usr/bin/python

# -*- coding: utf-8 -*-

# Copyright (C) 2009-2014:
#    Gabes Jean, naparuba@gmail.com
#    Gerhard Lausser, Gerhard.Lausser@consol.de
#    Gregory Starck, g.starck@gmail.com
#    Hartmut Goebel, h.goebel@goebel-consult.de
#
# This file is part of Shinken.
#
# Shinken is free software: you can redistribute it and/or modify
# it under the terms of the GNU Affero General Public License as published by
# the Free Software Foundation, either version 3 of the License, or
# (at your option) any later version.
#
# Shinken is distributed in the hope that it will be useful,
# but WITHOUT ANY WARRANTY; without even the implied warranty of
# MERCHANTABILITY or FITNESS FOR A PARTICULAR PURPOSE.  See the
# GNU Affero General Public License for more details.
#
# You should have received a copy of the GNU Affero General Public License
# along with Shinken.  If not, see <http://www.gnu.org/licenses/>.

""" Config is the class to read, load and manipulate the user
 configuration. It read a main cfg (nagios.cfg) and get all informations
 from it. It create objects, make link between them, clean them, and cut
 them into independent parts. The main user of this is Arbiter, but schedulers
 use it too (but far less)"""

import re
import sys
import string
import os
import socket
import itertools
import time
import random
import cPickle
import tempfile
from StringIO import StringIO
from multiprocessing import Process, Manager

from item import Item
from timeperiod import Timeperiod, Timeperiods
from service import Service, Services
from command import Command, Commands
from resultmodulation import Resultmodulation, Resultmodulations
from businessimpactmodulation import Businessimpactmodulation, Businessimpactmodulations
from escalation import Escalation, Escalations
from serviceescalation import Serviceescalation, Serviceescalations
from hostescalation import Hostescalation, Hostescalations
from host import Host, Hosts
from hostgroup import Hostgroup, Hostgroups
from realm import Realm, Realms
from contact import Contact, Contacts
from contactgroup import Contactgroup, Contactgroups
from notificationway import NotificationWay, NotificationWays
from checkmodulation import CheckModulation, CheckModulations
from macromodulation import MacroModulation, MacroModulations
from servicegroup import Servicegroup, Servicegroups
from servicedependency import Servicedependency, Servicedependencies
from hostdependency import Hostdependency, Hostdependencies
from module import Module, Modules
from discoveryrule import Discoveryrule, Discoveryrules
from discoveryrun import Discoveryrun, Discoveryruns
from hostextinfo import HostExtInfo, HostsExtInfo
from serviceextinfo import ServiceExtInfo, ServicesExtInfo
from trigger import Triggers
from pack import Packs

from shinken.util import split_semicolon
from shinken.arbiterlink import ArbiterLink, ArbiterLinks
from shinken.schedulerlink import SchedulerLink, SchedulerLinks
from shinken.reactionnerlink import ReactionnerLink, ReactionnerLinks
from shinken.brokerlink import BrokerLink, BrokerLinks
from shinken.receiverlink import ReceiverLink, ReceiverLinks
from shinken.pollerlink import PollerLink, PollerLinks
from shinken.graph import Graph
from shinken.log import logger
from shinken.property import UnusedProp, BoolProp, IntegerProp, CharProp, StringProp, LogLevelProp, ListProp
from shinken.daemon import get_cur_user, get_cur_group
from shinken.util import jsonify_r
import json

no_longer_used_txt = 'This parameter is not longer take from the main file, but must be defined in the status_dat broker module instead. But Shinken will create you one if there are no present and use this parameter in it, so no worry.'
not_interresting_txt = 'We do not think such an option is interesting to manage.'


class Config(Item):
    cache_path = "objects.cache"
    my_type = "config"

    # Properties:
    # *required: if True, there is not default, and the config must put them
    # *default: if not set, take this value
    # *pythonize: function call to
    # *class_inherit: (Service, 'blabla'): must set this property to the
    #  Service class with name blabla
    #  if (Service, None): must set this property to the Service class with
    #  same name
    # *unused: just to warn the user that the option he use is no more used
    #  in Shinken
    # *usage_text: if present, will print it to explain why it's no more useful
    properties = {
        'prefix':                   StringProp(default='/usr/local/shinken/'),
        'workdir':                  StringProp(default='/var/run/shinken/'),
        'config_base_dir':          StringProp(default=''), # will be set when we will load a file
        'modules_dir':               StringProp(default='/var/lib/shinken/modules'),
        'use_local_log':            BoolProp(default='1'),
        'log_level':                LogLevelProp(default='WARNING'),
        'local_log':                StringProp(default='/var/log/shinken/arbiterd.log'),
        'log_file':                 UnusedProp(text=no_longer_used_txt),
        'object_cache_file':        UnusedProp(text=no_longer_used_txt),
        'precached_object_file':    UnusedProp(text='Shinken does not use precached_object_files. Skipping.'),
        'resource_file':            StringProp(default='/tmp/resources.txt'),
        'temp_file':                UnusedProp(text='Temporary files are not used in the shinken architecture. Skipping'),
        'status_file':              UnusedProp(text=no_longer_used_txt),
        'status_update_interval':   UnusedProp(text=no_longer_used_txt),
        'shinken_user':             StringProp(default=get_cur_user()),
        'shinken_group':            StringProp(default=get_cur_group()),
        'enable_notifications':     BoolProp(default='1', class_inherit=[(Host, None), (Service, None), (Contact, None)]),
        'execute_service_checks':   BoolProp(default='1', class_inherit=[(Service, 'execute_checks')]),
        'accept_passive_service_checks': BoolProp(default='1', class_inherit=[(Service, 'accept_passive_checks')]),
        'execute_host_checks':      BoolProp(default='1', class_inherit=[(Host, 'execute_checks')]),
        'accept_passive_host_checks': BoolProp(default='1', class_inherit=[(Host, 'accept_passive_checks')]),
        'enable_event_handlers':    BoolProp(default='1', class_inherit=[(Host, None), (Service, None)]),
        'log_rotation_method':      CharProp(default='d'),
        'log_archive_path':         StringProp(default='/usr/local/shinken/var/archives'),
        'check_external_commands':  BoolProp(default='1'),
        'command_check_interval':   UnusedProp(text='another value than look always the file is useless, so we fix it.'),
        'command_file':             StringProp(default=''),
        'external_command_buffer_slots': UnusedProp(text='We do not limit the external command slot.'),
        'check_for_updates':        UnusedProp(text='network administrators will never allow such communication between server and the external world. Use your distribution packet manager to know if updates are available or go to the http://www.shinken-monitoring.org website instead.'),
        'bare_update_checks':       UnusedProp(text=None),
        'lock_file':                StringProp(default='/var/run/shinken/arbiterd.pid'),
        'retain_state_information': UnusedProp(text='sorry, retain state information will not be implemented because it is useless.'),
        'state_retention_file':     StringProp(default=''),
        'retention_update_interval': IntegerProp(default='60'),
        'use_retained_program_state': UnusedProp(text=not_interresting_txt),
        'use_retained_scheduling_info': UnusedProp(text=not_interresting_txt),
        'retained_host_attribute_mask': UnusedProp(text=not_interresting_txt),
        'retained_service_attribute_mask': UnusedProp(text=not_interresting_txt),
        'retained_process_host_attribute_mask': UnusedProp(text=not_interresting_txt),
        'retained_process_service_attribute_mask': UnusedProp(text=not_interresting_txt),
        'retained_contact_host_attribute_mask': UnusedProp(text=not_interresting_txt),
        'retained_contact_service_attribute_mask': UnusedProp(text=not_interresting_txt),
        'use_syslog':               BoolProp(default='0'),
        'log_notifications':        BoolProp(default='1', class_inherit=[(Host, None), (Service, None)]),
        'log_service_retries':      BoolProp(default='1', class_inherit=[(Service, 'log_retries')]),
        'log_host_retries':         BoolProp(default='1', class_inherit=[(Host, 'log_retries')]),
        'log_event_handlers':       BoolProp(default='1', class_inherit=[(Host, None), (Service, None)]),
        'log_initial_states':       BoolProp(default='1', class_inherit=[(Host, None), (Service, None)]),
        'log_external_commands':    BoolProp(default='1'),
        'log_passive_checks':       BoolProp(default='1'),
        'global_host_event_handler': StringProp(default='', class_inherit=[(Host, 'global_event_handler')]),
        'global_service_event_handler': StringProp(default='', class_inherit=[(Service, 'global_event_handler')]),
        'sleep_time':               UnusedProp(text='this deprecated option is useless in the shinken way of doing.'),
        'service_inter_check_delay_method': UnusedProp(text='This option is useless in the Shinken scheduling. The only way is the smart way.'),
        'max_service_check_spread': IntegerProp(default='30', class_inherit=[(Service, 'max_check_spread')]),
        'service_interleave_factor': UnusedProp(text='This option is useless in the Shinken scheduling because it use a random distribution for initial checks.'),
        'max_concurrent_checks':    UnusedProp(text='Limiting the max concurrent checks is not helpful to got a good running monitoring server.'),
        'check_result_reaper_frequency': UnusedProp(text='Shinken do not use reaper process.'),
        'max_check_result_reaper_time': UnusedProp(text='Shinken do not use reaper process.'),
        'check_result_path':        UnusedProp(text='Shinken use in memory returns, not check results on flat file.'),
        'max_check_result_file_age': UnusedProp(text='Shinken do not use flat file check resultfiles.'),
        'host_inter_check_delay_method': UnusedProp(text='This option is unused in the Shinken scheduling because distribution of the initial check is a random one.'),
        'max_host_check_spread':    IntegerProp(default='30', class_inherit=[(Host, 'max_check_spread')]),
        'interval_length':          IntegerProp(default='60', class_inherit=[(Host, None), (Service, None)]),
        'auto_reschedule_checks':   BoolProp(managed=False, default='1'),
        'auto_rescheduling_interval': IntegerProp(managed=False, default='1'),
        'auto_rescheduling_window': IntegerProp(managed=False, default='180'),
        'use_aggressive_host_checking': BoolProp(default='0', class_inherit=[(Host, None)]),
        'translate_passive_host_checks': BoolProp(managed=False, default='1'),
        'passive_host_checks_are_soft': BoolProp(managed=False, default='1'),
        'enable_predictive_host_dependency_checks': BoolProp(managed=False, default='1', class_inherit=[(Host, 'enable_predictive_dependency_checks')]),
        'enable_predictive_service_dependency_checks': StringProp(managed=False, default='1'),
        'cached_host_check_horizon': IntegerProp(default='0', class_inherit=[(Host, 'cached_check_horizon')]),
        'cached_service_check_horizon': IntegerProp(default='0', class_inherit=[(Service, 'cached_check_horizon')]),
        'use_large_installation_tweaks': UnusedProp(text='this option is deprecated because in shinken it is just an alias for enable_environment_macros=0'),
        'free_child_process_memory': UnusedProp(text='this option is automatic in Python processes'),
        'child_processes_fork_twice': UnusedProp(text='fork twice is not use.'),
        'enable_environment_macros': BoolProp(default='1', class_inherit=[(Host, None), (Service, None)]),
        'enable_flap_detection':    BoolProp(default='1', class_inherit=[(Host, None), (Service, None)]),
        'low_service_flap_threshold': IntegerProp(default='20', class_inherit=[(Service, 'global_low_flap_threshold')]),
        'high_service_flap_threshold': IntegerProp(default='30', class_inherit=[(Service, 'global_high_flap_threshold')]),
        'low_host_flap_threshold':  IntegerProp(default='20', class_inherit=[(Host, 'global_low_flap_threshold')]),
        'high_host_flap_threshold': IntegerProp(default='30', class_inherit=[(Host, 'global_high_flap_threshold')]),
        'soft_state_dependencies':  BoolProp(managed=False, default='0'),
        'service_check_timeout':    IntegerProp(default='60', class_inherit=[(Service, 'check_timeout')]),
        'host_check_timeout':       IntegerProp(default='30', class_inherit=[(Host, 'check_timeout')]),
        'timeout_exit_status':      IntegerProp(default='2'),
        'event_handler_timeout':    IntegerProp(default='30', class_inherit=[(Host, None), (Service, None)]),
        'notification_timeout':     IntegerProp(default='30', class_inherit=[(Host, None), (Service, None)]),
        'ocsp_timeout':             IntegerProp(default='15', class_inherit=[(Service, None)]),
        'ochp_timeout':             IntegerProp(default='15', class_inherit=[(Host, None)]),
        'perfdata_timeout':         IntegerProp(default='5', class_inherit=[(Host, None), (Service, None)]),
        'obsess_over_services':     BoolProp(default='0', class_inherit=[(Service, 'obsess_over')]),
        'ocsp_command':             StringProp(default='', class_inherit=[(Service, None)]),
        'obsess_over_hosts':        BoolProp(default='0', class_inherit=[(Host, 'obsess_over')]),
        'ochp_command':             StringProp(default='', class_inherit=[(Host, None)]),
        'process_performance_data': BoolProp(default='1', class_inherit=[(Host, None), (Service, None)]),
        'host_perfdata_command':    StringProp(default='', class_inherit=[(Host, 'perfdata_command')]),
        'service_perfdata_command': StringProp(default='', class_inherit=[(Service, 'perfdata_command')]),
        'host_perfdata_file':       StringProp(default='', class_inherit=[(Host, 'perfdata_file')]),
        'service_perfdata_file':    StringProp(default='', class_inherit=[(Service, 'perfdata_file')]),
        'host_perfdata_file_template': StringProp(default='/tmp/host.perf', class_inherit=[(Host, 'perfdata_file_template')]),
        'service_perfdata_file_template': StringProp(default='/tmp/host.perf', class_inherit=[(Service, 'perfdata_file_template')]),
        'host_perfdata_file_mode':  CharProp(default='a', class_inherit=[(Host, 'perfdata_file_mode')]),
        'service_perfdata_file_mode': CharProp(default='a', class_inherit=[(Service, 'perfdata_file_mode')]),
        'host_perfdata_file_processing_interval': IntegerProp(managed=False, default='15'),
        'service_perfdata_file_processing_interval': IntegerProp(managed=False, default='15'),
        'host_perfdata_file_processing_command': StringProp(managed=False, default='', class_inherit=[(Host, 'perfdata_file_processing_command')]),
        'service_perfdata_file_processing_command': StringProp(managed=False, default=None),
        'check_for_orphaned_services': BoolProp(default='1', class_inherit=[(Service, 'check_for_orphaned')]),
        'check_for_orphaned_hosts': BoolProp(default='1', class_inherit=[(Host, 'check_for_orphaned')]),
        'check_service_freshness': BoolProp(default='1', class_inherit=[(Service, 'global_check_freshness')]),
        'service_freshness_check_interval': IntegerProp(default='60'),
        'check_host_freshness': BoolProp(default='1', class_inherit=[(Host, 'global_check_freshness')]),
        'host_freshness_check_interval': IntegerProp(default='60'),
        'additional_freshness_latency': IntegerProp(default='15', class_inherit=[(Host, None), (Service, None)]),
        'enable_embedded_perl': BoolProp(managed=False, default='1', help='It will surely never be managed, but it should not be useful with poller performances.'),
        'use_embedded_perl_implicitly': BoolProp(managed=False, default='0'),
        'date_format':          StringProp(managed=False, default=None),
        'use_timezone':         StringProp(default='', class_inherit=[(Host, None), (Service, None), (Contact, None)]),
        'illegal_object_name_chars': StringProp(default="""`~!$%^&*"|'<>?,()=""", class_inherit=[(Host, None), (Service, None), (Contact, None), (HostExtInfo, None)]),
        'illegal_macro_output_chars': StringProp(default='', class_inherit=[(Host, None), (Service, None), (Contact, None)]),
        'use_regexp_matching':  BoolProp(managed=False, default='0', help=' if you go some host or service definition like prod*, it will surely failed from now, sorry.'),
        'use_true_regexp_matching': BoolProp(managed=False, default=None),
        'admin_email':          UnusedProp(text='sorry, not yet implemented.'),
        'admin_pager':          UnusedProp(text='sorry, not yet implemented.'),
        'event_broker_options': UnusedProp(text='event broker are replaced by modules with a real configuration template.'),
        'broker_module':        StringProp(default=''),
        'debug_file':           UnusedProp(text=None),
        'debug_level':          UnusedProp(text=None),
        'debug_verbosity':      UnusedProp(text=None),
        'max_debug_file_size':  UnusedProp(text=None),
        'modified_attributes':  IntegerProp(default=0L),
        #'$USERn$: {'required':False, 'default':''} # Add at run in __init__

        # SHINKEN SPECIFIC
        'idontcareaboutsecurity': BoolProp(default='0'),
        'daemon_enabled'        : BoolProp(default='1'), # Put to 0 to disable the arbiter to run
        'daemon_thread_pool_size' : IntegerProp(default='8'),
        'flap_history': IntegerProp(default='20', class_inherit=[(Host, None), (Service, None)]),
        'max_plugins_output_length': IntegerProp(default='8192', class_inherit=[(Host, None), (Service, None)]),
        'no_event_handlers_during_downtimes': BoolProp(default='0', class_inherit=[(Host, None), (Service, None)]),

        # Interval between cleaning queues pass
        'cleaning_queues_interval': IntegerProp(default='900'),

        # Enable or not the notice about old Nagios parameters
        'disable_old_nagios_parameters_whining': BoolProp(default='0'),

        # Now for problem/impact states changes
        'enable_problem_impacts_states_change': BoolProp(default='0', class_inherit=[(Host, None), (Service, None)]),

        # More a running value in fact
        'resource_macros_names': ListProp(default=[]),

        # SSL PART
        # global boolean for know if we use ssl or not
        'use_ssl':               BoolProp(default='0', class_inherit=[(SchedulerLink, None), (ReactionnerLink, None),
                                                                (BrokerLink, None), (PollerLink, None), \
                                                                (ReceiverLink, None),  (ArbiterLink, None)]),
        'ca_cert':               StringProp(default='etc/certs/ca.pem'),
        'server_cert':           StringProp(default='etc/certs/server.cert'),
        'server_key':           StringProp(default='etc/certs/server.key'),
        'hard_ssl_name_check':   BoolProp(default='0'),

        # Log format
        'human_timestamp_log':   BoolProp(default='0'),

        ## Discovery part
        'strip_idname_fqdn':    BoolProp(default='1'),
        'runners_timeout':    IntegerProp(default='3600'),

        # pack_distribution_file is for keeping a distribution history
        # of the host distribution in the several "packs" so a same
        # scheduler will have more change of getting the same host
        'pack_distribution_file': StringProp(default='pack_distribution.dat'),

        ## WEBUI part
        'webui_lock_file':    StringProp(default='webui.pid'),
        'webui_port':    IntegerProp(default='8080'),
        'webui_host':    StringProp(default='0.0.0.0'),

        # Large env tweacks
        'use_multiprocesses_serializer':  BoolProp(default='0'),

        # About shinken.io part
        'api_key':  StringProp(default='', class_inherit=[(SchedulerLink, None), (ReactionnerLink, None),
                                                          (BrokerLink, None), (PollerLink, None),
                                                          (ReceiverLink, None),  (ArbiterLink, None)]),
        'secret':   StringProp(default='', class_inherit=[(SchedulerLink, None), (ReactionnerLink, None),
                                                          (BrokerLink, None), (PollerLink, None),
                                                          (ReceiverLink, None),  (ArbiterLink, None)]),
    }

    macros = {
        'PREFIX':               'prefix',
        'MAINCONFIGFILE':       '',
        'STATUSDATAFILE':       '',
        'COMMENTDATAFILE':      '',
        'DOWNTIMEDATAFILE':     '',
        'RETENTIONDATAFILE':    '',
        'OBJECTCACHEFILE':      '',
        'TEMPFILE':             '',
        'TEMPPATH':             '',
        'LOGFILE':              '',
        'RESOURCEFILE':         '',
        'COMMANDFILE':          'command_file',
        'HOSTPERFDATAFILE':     '',
        'SERVICEPERFDATAFILE':  '',
        'ADMINEMAIL':           '',
        'ADMINPAGER':           ''
    #'USERn': '$USERn$' # Add at run time
    }

    # We create dict of objects
    # Type: 'name in objects': {Class of object, Class of objects,
    # 'property for self for the objects(config)'
    types_creations = {
        'timeperiod':       (Timeperiod, Timeperiods, 'timeperiods', True),
        'service':          (Service, Services, 'services', False),
        'servicegroup':     (Servicegroup, Servicegroups, 'servicegroups', True),
        'command':          (Command, Commands, 'commands', True),
        'host':             (Host, Hosts, 'hosts', True),
        'hostgroup':        (Hostgroup, Hostgroups, 'hostgroups', True),
        'contact':          (Contact, Contacts, 'contacts', True),
        'contactgroup':     (Contactgroup, Contactgroups, 'contactgroups', True),
        'notificationway':  (NotificationWay, NotificationWays, 'notificationways', True),
        'checkmodulation':  (CheckModulation, CheckModulations, 'checkmodulations', True),
        'macromodulation':  (MacroModulation, MacroModulations, 'macromodulations', True),
        'servicedependency': (Servicedependency, Servicedependencies, 'servicedependencies', True),
        'hostdependency':   (Hostdependency, Hostdependencies, 'hostdependencies', True),
        'arbiter':          (ArbiterLink, ArbiterLinks, 'arbiters', True),
        'scheduler':        (SchedulerLink, SchedulerLinks, 'schedulers', True),
        'reactionner':      (ReactionnerLink, ReactionnerLinks, 'reactionners', True),
        'broker':           (BrokerLink, BrokerLinks, 'brokers', True),
        'receiver':         (ReceiverLink, ReceiverLinks, 'receivers', True),
        'poller':           (PollerLink, PollerLinks, 'pollers', True),
        'realm':            (Realm, Realms, 'realms', True),
        'module':           (Module, Modules, 'modules', True),
        'resultmodulation': (Resultmodulation, Resultmodulations, 'resultmodulations', True),
        'businessimpactmodulation': (Businessimpactmodulation, Businessimpactmodulations, 'businessimpactmodulations', True),
        'escalation':       (Escalation, Escalations, 'escalations', True),
        'serviceescalation': (Serviceescalation, Serviceescalations, 'serviceescalations', True),
        'hostescalation':   (Hostescalation, Hostescalations, 'hostescalations', True),
        'discoveryrule':    (Discoveryrule, Discoveryrules, 'discoveryrules', True),
        'discoveryrun':     (Discoveryrun, Discoveryruns, 'discoveryruns', True),
        'hostextinfo':      (HostExtInfo, HostsExtInfo, 'hostsextinfo', True),
        'serviceextinfo':   (ServiceExtInfo, ServicesExtInfo, 'servicesextinfo', True),
    }

    # This tab is used to transform old parameters name into new ones
    # so from Nagios2 format, to Nagios3 ones
    old_properties = {
        'nagios_user':  'shinken_user',
        'nagios_group': 'shinken_group',
        'modulesdir': 'modules_dir',
    }

    read_config_silent = 0

    early_created_types = ['arbiter', 'module']

    configuration_types = ['void', 'timeperiod', 'command', 'contactgroup', 'hostgroup',
                           'contact', 'notificationway', 'checkmodulation', 'macromodulation', 'host', 'service', 'servicegroup',
                           'servicedependency', 'hostdependency', 'arbiter', 'scheduler',
                           'reactionner', 'broker', 'receiver', 'poller', 'realm', 'module',
                           'resultmodulation', 'escalation', 'serviceescalation', 'hostescalation',
                           'discoveryrun', 'discoveryrule', 'businessimpactmodulation',
                           'hostextinfo', 'serviceextinfo']


    def __init__(self):
        self.params = {}
        self.resource_macros_names = []
        # By default the conf is correct
        self.conf_is_correct = True
        # We tag the conf with a magic_hash, a random value to
        # idify this conf
        random.seed(time.time())
        self.magic_hash = random.randint(1, 100000)
        self.configuration_errors = []
        self.triggers_dirs = []
        self.triggers = Triggers({})
        self.packs_dirs = []
        self.packs = Packs({})

    def get_name(self):
        return 'global configuration file'

    # We've got macro in the resource file and we want
    # to update our MACRO dict with it
    def fill_resource_macros_names_macros(self):
        """ fill the macro dict will all value
        from self.resource_macros_names"""
        properties = self.__class__.properties
        macros = self.__class__.macros
        for macro_name in self.resource_macros_names:
            properties['$' + macro_name + '$'] = StringProp(default='')
            macros[macro_name] = '$' + macro_name + '$'

    def load_params(self, params):
        for elt in params:
            elts = elt.split('=', 1)
            if len(elts) == 1:  # error, there is no = !
                self.conf_is_correct = False
                logger.error("[config] the parameter %s is malformed! (no = sign)", elts[0])
            else:
                self.params[elts[0]] = elts[1]
                setattr(self, elts[0], elts[1])
                # Maybe it's a variable as $USER$ or $ANOTHERVATRIABLE$
                # so look at the first character. If it's a $, it's a variable
                # and if it's end like it too
                if elts[0][0] == '$' and elts[0][-1] == '$':
                    macro_name = elts[0][1:-1]
                    self.resource_macros_names.append(macro_name)

        # Change Nagios2 names to Nagios3 ones (before using them)
        self.old_properties_names_to_new()

    def _cut_line(self, line):
        #punct = '"#$%&\'()*+/<=>?@[\\]^`{|}~'
        tmp = re.split("[" + string.whitespace + "]+", line, 1)
        r = [elt for elt in tmp if elt != '']
        return r

    def read_config(self, files):
        # just a first pass to get the cfg_file and all files in a buf
        res = StringIO()

        for file in files:
            # We add a \n (or \r\n) to be sure config files are separated
            # if the previous does not finish with a line return
            res.write(os.linesep)
            res.write('# IMPORTEDFROM=%s' % (file) + os.linesep)
            if self.read_config_silent == 0:
                logger.info("[config] opening '%s' configuration file", file)
            try:
                # Open in Universal way for Windows, Mac, Linux
                fd = open(file, 'rU')
                buf = fd.readlines()
                fd.close()
                self.config_base_dir = os.path.dirname(file)
            except IOError, exp:
                logger.error("[config] cannot open config file '%s' for reading: %s", file, exp)
                # The configuration is invalid because we have a bad file!
                self.conf_is_correct = False
                continue

            for line in buf:
                line = line.decode('utf8', 'replace')
                res.write(line)
                if line.endswith('\n'):
                    line = line[:-1]
                line = line.strip()
                if re.search("^cfg_file", line) or re.search("^resource_file", line):
                    elts = line.split('=', 1)
                    if os.path.isabs(elts[1]):
                        cfg_file_name = elts[1]
                    else:
                        cfg_file_name = os.path.join(self.config_base_dir, elts[1])
                    cfg_file_name = cfg_file_name.strip()
                    try:
                        fd = open(cfg_file_name, 'rU')
                        if self.read_config_silent == 0:
                            logger.info("Processing object config file '%s'", cfg_file_name)
                        res.write(os.linesep + '# IMPORTEDFROM=%s' % (cfg_file_name) + os.linesep)
                        res.write(fd.read().decode('utf8', 'replace'))
                        # Be sure to add a line return so we won't mix files
                        res.write(os.linesep)
                        fd.close()
                    except IOError, exp:
                        logger.error("Cannot open config file '%s' for reading: %s", cfg_file_name, exp)
                        # The configuration is invalid because we have a bad file!
                        self.conf_is_correct = False
                elif re.search("^cfg_dir", line):
                    elts = line.split('=', 1)
                    if os.path.isabs(elts[1]):
                        cfg_dir_name = elts[1]
                    else:
                        cfg_dir_name = os.path.join(self.config_base_dir, elts[1])
                    # Ok, look if it's really a directory
                    if not os.path.isdir(cfg_dir_name):
                        logger.error("Cannot open config dir '%s' for reading", cfg_dir_name)
                        self.conf_is_correct = False

                    # Look for .pack file into it :)
                    self.packs_dirs.append(cfg_dir_name)

                    # Now walk for it.
                    # BEWARE : we can follow symlinks only for python 2.6 and higher
                    args = {}
                    if sys.version_info >= (2, 6):
                        args['followlinks'] = True
                    for root, dirs, files in os.walk(cfg_dir_name, **args):
                        for file in files:
                            if re.search("\.cfg$", file):
                                if self.read_config_silent == 0:
                                    logger.info("Processing object config file '%s'", os.path.join(root, file))
                                try:
                                    res.write(os.linesep + '# IMPORTEDFROM=%s' % (os.path.join(root, file)) + os.linesep)
                                    fd = open(os.path.join(root, file), 'rU')
                                    res.write(fd.read().decode('utf8', 'replace'))
                                    # Be sure to separate files data
                                    res.write(os.linesep)
                                    fd.close()
                                except IOError, exp:
                                    logger.error("Cannot open config file '%s' for reading: %s", os.path.join(root, file), exp)
                                    # The configuration is invalid
                                    # because we have a bad file!
                                    self.conf_is_correct = False
                elif re.search("^triggers_dir", line):
                    elts = line.split('=', 1)
                    if os.path.isabs(elts[1]):
                        trig_dir_name = elts[1]
                    else:
                        trig_dir_name = os.path.join(self.config_base_dir, elts[1])
                    # Ok, look if it's really a directory
                    if not os.path.isdir(trig_dir_name):
                        logger.error("Cannot open triggers dir '%s' for reading", trig_dir_name)
                        self.conf_is_correct = False
                        continue
                    # Ok it's a valid one, I keep it
                    self.triggers_dirs.append(trig_dir_name)

        config = res.getvalue()
        res.close()
        return config

#        self.read_config_buf(res)

    def read_config_buf(self, buf):
        params = []
        objectscfg = {}
        types = self.__class__.configuration_types
        for t in types:
            objectscfg[t] = []

        tmp = []
        tmp_type = 'void'
        in_define = False
        almost_in_define=False
        continuation_line = False
        tmp_line = ''
        lines = buf.split('\n')
        line_nb = 0 # Keep the line number for the file path
        for line in lines:
            if line.startswith("# IMPORTEDFROM="):
                filefrom = line.split('=')[1]
                line_nb = 0 # reset the line number too
                continue

            line_nb += 1
            # Remove comments
            line = split_semicolon(line)[0].strip()

            # A backslash means, there is more to come
            if re.search("\\\s*$", line) is not None:
                continuation_line = True
                line = re.sub("\\\s*$", "", line)
                line = re.sub("^\s+", " ", line)
                tmp_line += line
                continue
            elif continuation_line:
                # Now the continuation line is complete
                line = re.sub("^\s+", "", line)
                line = tmp_line + line
                tmp_line = ''
                continuation_line = False
            # } alone in a line means stop the object reading
            if re.search("^\s*}\s*$", line) is not None:
                in_define = False

            # { alone in a line can mean start object reading
            if re.search("^\s*{\s*$", line) is not None and almost_in_define:
                almost_in_define=False
                in_define = True
                continue

            if re.search("^\s*#|^\s*$|^\s*}", line) is not None:
                pass
            # A define must be catch and the type save
            # The old entry must be save before
            elif re.search("^define", line) is not None:
                if re.search(".*{.*$", line) is not None:
                    in_define = True
                else:
                    almost_in_define=True

                if tmp_type not in objectscfg:
                    objectscfg[tmp_type] = []
                objectscfg[tmp_type].append(tmp)
                tmp = []
                tmp.append("imported_from " + filefrom+':%d'%line_nb)
                # Get new type
                elts = re.split('\s', line)
                # Maybe there was space before and after the type
                # so we must get all and strip it
                tmp_type = ' '.join(elts[1:]).strip()
                tmp_type = tmp_type.split('{')[0].strip()
            else:
                if in_define:
                    tmp.append(line)
                else:
                    params.append(line)

        # Maybe the type of the last element is unknown, declare it
        if not tmp_type in objectscfg:
            objectscfg[tmp_type] = []


        objectscfg[tmp_type].append(tmp)
        objects = {}

        #print "Params", params
        self.load_params(params)
        # And then update our MACRO dict
        self.fill_resource_macros_names_macros()

        for type in objectscfg:
            objects[type] = []
            for items in objectscfg[type]:
                tmp = {}
                for line in items:
                    elts = self._cut_line(line)
                    if elts == []:
                        continue
                    prop = elts[0]
                    if not prop in tmp:
                        tmp[prop] = []
                    value = ' '.join(elts[1:])
                    tmp[prop].append(value)
                if tmp != {}:
                    objects[type].append(tmp)

        return objects

    # We need to have some ghost objects like
    # the check_command bp_rule for business
    # correlator rules
    def add_ghost_objects(self, raw_objects):
        bp_rule = {'command_name': 'bp_rule', 'command_line': 'bp_rule'}
        raw_objects['command'].append(bp_rule)
        host_up = {'command_name': '_internal_host_up', 'command_line': '_internal_host_up'}
        raw_objects['command'].append(host_up)
        echo_obj = {'command_name': '_echo', 'command_line': '_echo'}
        raw_objects['command'].append(echo_obj)


    # We've got raw objects in string, now create real Instances
    def create_objects(self, raw_objects):
        """ Create real 'object' from dicts of prop/value """
        types_creations = self.__class__.types_creations

        # some types are already created in this time
        early_created_types = self.__class__.early_created_types

        # Before really create the objects, we add
        # ghost ones like the bp_rule for correlation
        self.add_ghost_objects(raw_objects)

        for t in types_creations:
            if t not in early_created_types:
                self.create_objects_for_type(raw_objects, t)


    def create_objects_for_type(self, raw_objects, type):
        types_creations = self.__class__.types_creations
        t = type
        # Ex: the above code do for timeperiods:
        # timeperiods = []
        # for timeperiodcfg in objects['timeperiod']:
        #    t = Timeperiod(timeperiodcfg)
        #    t.clean()
        #    timeperiods.append(t)
        # self.timeperiods = Timeperiods(timeperiods)

        (cls, clss, prop, initial_index) = types_creations[t]
        # List where we put objects
        lst = []
        for obj_cfg in raw_objects[t]:
            # We create the object
            o = cls(obj_cfg)
            # Change Nagios2 names to Nagios3 ones (before using them)
            o.old_properties_names_to_new()
            lst.append(o)
        # we create the objects Class and we set it in prop
        setattr(self, prop, clss(lst, initial_index))


    # Here arbiter and modules objects should be prepare and link
    # before all others types
    def early_arbiter_linking(self):
        """ Prepare the arbiter for early operations """

        # Should look at hacking command_file module first
        self.hack_old_nagios_parameters_for_arbiter()

        if len(self.arbiters) == 0:
            logger.warning("There is no arbiter, I add one in localhost:7770")
            a = ArbiterLink({'arbiter_name': 'Default-Arbiter',
                             'host_name': socket.gethostname(),
                             'address': 'localhost', 'port': '7770',
                             'spare': '0'})
            self.arbiters = ArbiterLinks([a])

        # First fill default
        self.arbiters.fill_default()
        self.modules.fill_default()

        #print "****************** Pythonize ******************"
        self.arbiters.pythonize()

        #print "****************** Linkify ******************"
        self.arbiters.linkify(self.modules)
        self.modules.linkify()

    # We will load all triggers .trig files from all triggers_dir
    def load_triggers(self):
        for p in self.triggers_dirs:
            self.triggers.load_file(p)

    # We will load all packs .pack files from all packs_dirs
    def load_packs(self):
        for p in self.packs_dirs:
            self.packs.load_file(p)

    # We use linkify to make the config more efficient: elements will be
    # linked, like pointers. For example, a host will have it's service,
    # and contacts directly in it's properties
    # REMEMBER: linkify AFTER explode...
    def linkify(self):
        """ Make 'links' between elements, like a host got a services list
        with all it's services in it """

        # First linkify myself like for some global commands
        self.linkify_one_command_with_commands(self.commands, 'ocsp_command')
        self.linkify_one_command_with_commands(self.commands, 'ochp_command')
        self.linkify_one_command_with_commands(self.commands, 'host_perfdata_command')
        self.linkify_one_command_with_commands(self.commands, 'service_perfdata_command')

        #print "Hosts"
        # link hosts with timeperiods and commands
        self.hosts.linkify(self.timeperiods, self.commands, \
                           self.contacts, self.realms, \
                           self.resultmodulations, self.businessimpactmodulations, \
                           self.escalations, self.hostgroups, self.triggers, self.checkmodulations,
                           self.macromodulations
                           )

        self.hostsextinfo.merge(self.hosts)

        # Do the simplify AFTER explode groups
        #print "Hostgroups"
        # link hostgroups with hosts
        self.hostgroups.linkify(self.hosts, self.realms)

        #print "Services"
        # link services with other objects
        self.services.linkify(self.hosts, self.commands, \
                              self.timeperiods, self.contacts,\
                              self.resultmodulations, self.businessimpactmodulations, \
                              self.escalations, self.servicegroups, self.triggers, self.checkmodulations,
                              self.macromodulations
                              )

        self.servicesextinfo.merge(self.services)

        #print "Service groups"
        # link servicegroups members with services
        self.servicegroups.linkify(self.services)

        # link notificationways with timeperiods and commands
        self.notificationways.linkify(self.timeperiods, self.commands)

        # link notificationways with timeperiods and commands
        self.checkmodulations.linkify(self.timeperiods, self.commands)

        # Link with timeperiods
        self.macromodulations.linkify(self.timeperiods)

        #print "Contactgroups"
        # link contacgroups with contacts
        self.contactgroups.linkify(self.contacts)

        #print "Contacts"
        # link contacts with timeperiods and commands
        self.contacts.linkify(self.timeperiods, self.commands,
                              self.notificationways)

        #print "Timeperiods"
        # link timeperiods with timeperiods (exclude part)
        self.timeperiods.linkify()

        #print "Servicedependency"
        self.servicedependencies.linkify(self.hosts, self.services,
                                         self.timeperiods)

        #print "Hostdependency"
        self.hostdependencies.linkify(self.hosts, self.timeperiods)

        #print "Resultmodulations"
        self.resultmodulations.linkify(self.timeperiods)

        self.businessimpactmodulations.linkify(self.timeperiods)

        #print "Escalations"
        self.escalations.linkify(self.timeperiods, self.contacts, \
                                     self.services, self.hosts)

        # Link discovery commands
        self.discoveryruns.linkify(self.commands)

        #print "Realms"
        self.realms.linkify()

        #print "Schedulers and satellites"
        # Link all links with realms
        #self.arbiters.linkify(self.modules)
        self.schedulers.linkify(self.realms, self.modules)
        self.brokers.linkify(self.realms, self.modules)
        self.receivers.linkify(self.realms, self.modules)
        self.reactionners.linkify(self.realms, self.modules)
        self.pollers.linkify(self.realms, self.modules)

        # Ok, now update all realms with backlinks of
        # satellites
        self.realms.prepare_for_satellites_conf()

    # Removes service exceptions based on host configuration
    def remove_exclusions(self):
        return self.services.remove_exclusions(self.hosts)

    # Some elements are maybe set as wrong after a is_correct, so clean them
    # if possible
    def clean(self):
        self.services.clean()

    # In the scheduler we need to relink the commandCall with
    # the real commands
    def late_linkify(self):
        props = ['ocsp_command', 'ochp_command', 'service_perfdata_command', 'host_perfdata_command']
        for prop in props:
            cc = getattr(self, prop, None)
            if cc:
                cc.late_linkify_with_command(self.commands)

        # But also other objects like hosts and services
        self.hosts.late_linkify_h_by_commands(self.commands)
        self.services.late_linkify_s_by_commands(self.commands)
        self.contacts.late_linkify_c_by_commands(self.commands)


    # Some properties are dangerous to be send like that
    # like realms linked in hosts. Realms are too big to send (too linked)
    # We are also pre-serializing the confs so the sending phase will
    # be quicker.
    def prepare_for_sending(self):
        # Preparing hosts and hostgroups for sending. Some properties
        # should be "flatten" before sent, like .realm object that should
        # be changed into names
        self.hosts.prepare_for_sending()
        self.hostgroups.prepare_for_sending()
        t1 = time.time()
        logger.info('[Arbiter] Serializing the configurations...')


        # There are two ways of configuration serializing
        # One if to use the serial way, the other is with use_multiprocesses_serializer
        # to call to sub-wrokers to do the job.
        # TODO : enable on windows? I'm not sure it will work, must give a test
        if os.name == 'nt' or not self.use_multiprocesses_serializer:
            logger.info('Using the default serialization pass')
            for r in self.realms:
                for (i, conf) in r.confs.iteritems():
                    # Remember to protect the local conf hostgroups too!
                    conf.hostgroups.prepare_for_sending()
                    logger.debug('[%s] Serializing the configuration %d', r.get_name(), i)
                    t0 = time.time()
                    r.serialized_confs[i] = cPickle.dumps(conf, cPickle.HIGHEST_PROTOCOL)
                    logger.debug("[config] time to serialize the conf %s:%s is %s", r.get_name(), i, time.time() - t0)
                    logger.debug("PICKLE LEN : %d", len(r.serialized_confs[i]))
            # Now pickle the whole conf, for easy and quick spare send
            t0 = time.time()
            whole_conf_pack = cPickle.dumps(self, cPickle.HIGHEST_PROTOCOL)
            logger.debug("[config] time to serialize the global conf : %s", time.time() - t0)
            self.whole_conf_pack = whole_conf_pack
            print "TOTAL serializing in", time.time() - t1

        else:
            logger.info('Using the multiprocessing serialization pass')
            t1 = time.time()

            # We ask a manager to manage the communication with our children
            m = Manager()
            # The list will got all the strings from the children
            q = m.list()
            for r in self.realms:
                processes = []
                for (i, conf) in r.confs.iteritems():
                    # This function will be called by the children, and will give
                    # us the pickle result
                    def Serialize_config(q, rname, i, conf):
                        # Remember to protect the local conf hostgroups too!
                        conf.hostgroups.prepare_for_sending()
                        logger.debug('[%s] Serializing the configuration %d', rname, i)
                        t0 = time.time()
                        res = cPickle.dumps(conf, cPickle.HIGHEST_PROTOCOL)
                        logger.debug("[config] time to serialize the conf %s:%s is %s", rname, i, time.time() - t0)
                        q.append((i, res))

                    # Prepare a sub-process that will manage the pickle computation
                    p = Process(target=Serialize_config, name="serializer-%s-%d" %(r.get_name(), i) , args=(q, r.get_name(), i, conf))
                    p.start()
                    processes.append( (i, p) )

                # Here all sub-processes are launched for this realm, now wait for them to finish
                while len(processes) != 0:
                    to_del = []
                    for (i, p) in processes:
                        if p.exitcode is not None:
                            to_del.append((i, p))
                            # remember to join() so the children can die
                            p.join()
                    for (i, p) in to_del:
                        logger.debug("The sub process %s is done with the return code %d", p.name, p.exitcode)
                        processes.remove( (i, p ) )
                    # Don't be too quick to poll!
                    time.sleep(0.1)

                # Check if we got the good number of configuration, maybe one of the cildren got problems?
                if len(q) != len(r.confs):
                    logger.error("Something goes wrong in the configuration serializations, please restart Shinken Arbiter")
                    sys.exit(2)
                # Now get the serialized configuration and saved them into self
                for (i, cfg) in q:
                    r.serialized_confs[i] = cfg
            print "TOTAL TIME", time.time() - t1

            # Now pickle the whole configuration into one big pickle object, for the arbiter spares
            whole_queue = m.list()
            t0 = time.time()
            # The function that just compute the whole conf pickle string, but n a children
            def create_whole_conf_pack(whole_queue, self):
                logger.debug("[config] sub processing the whole configuration pack creation")
                whole_queue.append(cPickle.dumps(self, cPickle.HIGHEST_PROTOCOL))
                logger.debug("[config] sub processing the whole configuration pack creation finished")
            # Go for it
            p = Process(target=create_whole_conf_pack, args=(whole_queue, self), name='serializer-whole-configuration')
            p.start()
            # Wait for it to die
            while p.exitcode is None:
                time.sleep(0.1)
            p.join()
            # Maybe we don't have our result?
            if len(whole_queue) != 1:
                logger.error("Something goes wrong in the whole configuration pack creation, please restart Shinken Arbiter")
                sys.exit(2)

            #Get it and save it
            self.whole_conf_pack = whole_queue.pop()
            logger.debug("[config] time to serialize the global conf : %s", time.time() - t0)

            print "TOTAL serializing iin", time.time() - t2
            # Shutdown the manager, the sub-process should be gone now
            m.shutdown()

<<<<<<< HEAD
=======

    def dump(self):
        print "Slots", Service.__slots__
        print 'Hosts:'
        for h in self.hosts:
            print '\t', h.get_name(), h.contacts
        print 'Services:'
        for s in self.services:
            print '\t', s.get_name(), s.contacts


    # It's used to change Nagios2 names to Nagios3 ones
    # For hosts and services
    def old_properties_names_to_new(self):
        super(Config, self).old_properties_names_to_new()
        self.hosts.old_properties_names_to_new()
        self.services.old_properties_names_to_new()
        self.notificationways.old_properties_names_to_new()
        self.contacts.old_properties_names_to_new()


>>>>>>> 6f3e5a0b
    # It's used to warn about useless parameter and print why it's not use.
    def notice_about_useless_parameters(self):
        if not self.disable_old_nagios_parameters_whining:
            properties = self.__class__.properties
            for prop, entry in properties.items():
                if isinstance(entry, UnusedProp):
                    logger.warning("The parameter %s is useless and can be removed from the configuration (Reason: %s)", prop, entry.text)


    # It's used to raise warning if the user got parameter
    # that we do not manage from now
    def warn_about_unmanaged_parameters(self):
        properties = self.__class__.properties
        unmanaged = []
        for prop, entry in properties.items():
            if not entry.managed and hasattr(self, prop):
                if entry.help:
                    s = "%s: %s" % (prop, entry.help)
                else:
                    s = prop
                unmanaged.append(s)
        if len(unmanaged) != 0:
            mailing_list_uri = "https://lists.sourceforge.net/lists/listinfo/shinken-devel"
            logger.warning("The following parameter(s) are not currently managed.")

            for s in unmanaged:
                logger.info(s)

            logger.warning("Unmanaged configuration statement, do you really need it? Ask for it on the developer mailinglist %s or submit a pull request on the Shinken github ", mailing_list_uri)

    # Overrides specific instances properties
    def override_properties(self):
        self.services.override_properties(self.hosts)

    # Use to fill groups values on hosts and create new services
    # (for host group ones)
    def explode(self):
        # first elements, after groups
        #print "Contacts"
        self.contacts.explode(self.contactgroups, self.notificationways)
        #print "Contactgroups"
        self.contactgroups.explode()

        #print "Hosts"
        self.hosts.explode(self.hostgroups, self.contactgroups, self.triggers)

        #print "Hostgroups"
        self.hostgroups.explode()

        #print "Services"
        #print "Initially got nb of services: %d" % len(self.services.items)
        self.services.explode(self.hosts, self.hostgroups, self.contactgroups,
                              self.servicegroups, self.servicedependencies,
                              self.triggers)
        #print "finally got nb of services: %d" % len(self.services.items)
        #print "Servicegroups"
        self.servicegroups.explode()

        #print "Timeperiods"
        self.timeperiods.explode()

        self.hostdependencies.explode(self.hostgroups)

        #print "Servicedependency"
        self.servicedependencies.explode(self.hostgroups)

        # Serviceescalations hostescalations will create new escalations
        self.serviceescalations.explode(self.escalations)
        self.hostescalations.explode(self.escalations)
        self.escalations.explode(self.hosts, self.hostgroups,
                                 self.contactgroups)

        # Now the architecture part
        #print "Realms"
        self.realms.explode()

    # Dependencies are important for scheduling
    # This function create dependencies linked between elements.
    def apply_dependencies(self):
        self.hosts.apply_dependencies()
        self.services.apply_dependencies()

    # Use to apply inheritance (template and implicit ones)
    # So elements will have their configured properties
    def apply_inheritance(self):
        # inheritance properties by template
        #print "Hosts"
        self.hosts.apply_inheritance()
        #print "Contacts"
        self.contacts.apply_inheritance()
        #print "Services"
        self.services.apply_inheritance(self.hosts)
        #print "Servicedependencies"
        self.servicedependencies.apply_inheritance(self.hosts)
        #print "Hostdependencies"
        self.hostdependencies.apply_inheritance()
        # Also timeperiods
        self.timeperiods.apply_inheritance()
        # Also "Hostextinfo"
        self.hostsextinfo.apply_inheritance()
        # Also "Serviceextinfo"
        self.servicesextinfo.apply_inheritance()

        # Now escalations too
        self.serviceescalations.apply_inheritance()
        self.hostescalations.apply_inheritance()
        self.escalations.apply_inheritance()

    # Use to apply implicit inheritance
    def apply_implicit_inheritance(self):
        #print "Services"
        self.services.apply_implicit_inheritance(self.hosts)

    # will fill properties for elements so they will have all theirs properties
    def fill_default(self):
        # Fill default for config (self)
        super(Config, self).fill_default()
        self.hosts.fill_default()
        self.hostgroups.fill_default()
        self.contacts.fill_default()
        self.contactgroups.fill_default()
        self.notificationways.fill_default()
        self.checkmodulations.fill_default()
        self.macromodulations.fill_default()
        self.services.fill_default()
        self.servicegroups.fill_default()
        self.resultmodulations.fill_default()
        self.businessimpactmodulations.fill_default()
        self.hostsextinfo.fill_default()
        self.servicesextinfo.fill_default()

        # Now escalations
        self.escalations.fill_default()

        # Also fill default of host/servicedep objects
        self.servicedependencies.fill_default()
        self.hostdependencies.fill_default()

        # Discovery part
        self.discoveryrules.fill_default()
        self.discoveryruns.fill_default()

        # first we create missing sat, so no other sat will
        # be created after this point
        self.fill_default_satellites()
        # now we have all elements, we can create a default
        # realm if need and it will be tagged to sat that do
        # not have an realm
        self.fill_default_realm()
        self.realms.fill_default() # also put default inside the realms themselves
        self.reactionners.fill_default()
        self.pollers.fill_default()
        self.brokers.fill_default()
        self.receivers.fill_default()
        self.schedulers.fill_default()

        # The arbiters are already done.
        # self.arbiters.fill_default()

        # Now fill some fields we can predict (like address for hosts)
        self.fill_predictive_missing_parameters()


    # Here is a special functions to fill some special
    # properties that are not filled and should be like
    # address for host (if not set, put host_name)
    def fill_predictive_missing_parameters(self):
        self.hosts.fill_predictive_missing_parameters()


    # Will check if a realm is defined, if not
    # Create a new one (default) and tag everyone that do not have
    # a realm prop to be put in this realm
    def fill_default_realm(self):
        if len(self.realms) == 0:
            # Create a default realm with default value =1
            # so all hosts without realm will be link with it
            default = Realm({'realm_name': 'Default', 'default': '1'})
            self.realms = Realms([default])
            logger.warning("No realms defined, I add one at %s", default.get_name())
            lists = [self.pollers, self.brokers, self.reactionners, self.receivers, self.schedulers]
            for l in lists:
                for elt in l:
                    if not hasattr(elt, 'realm'):
                        elt.realm = 'Default'
                        logger.info("Tagging %s with realm %s", elt.get_name(), default.get_name())


    # If a satellite is missing, we add them in the localhost
    # with defaults values
    def fill_default_satellites(self):
        if len(self.schedulers) == 0:
            logger.warning("No scheduler defined, I add one at localhost:7768")
            s = SchedulerLink({'scheduler_name': 'Default-Scheduler',
                               'address': 'localhost', 'port': '7768'})
            self.schedulers = SchedulerLinks([s])
        if len(self.pollers) == 0:
            logger.warning("No poller defined, I add one at localhost:7771")
            p = PollerLink({'poller_name': 'Default-Poller',
                            'address': 'localhost', 'port': '7771'})
            self.pollers = PollerLinks([p])
        if len(self.reactionners) == 0:
            logger.warning("No reactionner defined, I add one at localhost:7769")
            r = ReactionnerLink({'reactionner_name': 'Default-Reactionner',
                                 'address': 'localhost', 'port': '7769'})
            self.reactionners = ReactionnerLinks([r])
        if len(self.brokers) == 0:
            logger.warning("No broker defined, I add one at localhost:7772")
            b = BrokerLink({'broker_name': 'Default-Broker',
                            'address': 'localhost', 'port': '7772',
                            'manage_arbiters': '1'})
            self.brokers = BrokerLinks([b])


    # Return if one broker got a module of type: mod_type
    def got_broker_module_type_defined(self, mod_type):
        for b in self.brokers:
            for m in b.modules:
                if hasattr(m, 'module_type') and m.module_type == mod_type:
                    return True
        return False


    # return if one scheduler got a module of type: mod_type
    def got_scheduler_module_type_defined(self, mod_type):
        for b in self.schedulers:
            for m in b.modules:
                if hasattr(m, 'module_type') and m.module_type == mod_type:
                    return True
        return False


    # return if one arbiter got a module of type: mod_type
    # but this time it's tricky: the python pass is not done!
    # so look with strings!
    def got_arbiter_module_type_defined(self, mod_type):
        for a in self.arbiters:
            # Do like the linkify will do after....
            for m in getattr(a, 'modules', '').split(','):
                # So look at what the arbiter try to call as module
                m = m.strip()
                # Ok, now look in modules...
                for mod in self.modules:
                    # try to see if this module is the good type
                    if getattr(mod, 'module_type', '').strip() == mod_type.strip():
                        # if so, the good name?
                        if getattr(mod, 'module_name', '').strip() == m:
                            return True
        return False


    # Will ask for each host/service if the
    # check_command is a bp rule. If so, it will create
    # a tree structures with the rules
    def create_business_rules(self):
        self.hosts.create_business_rules(self.hosts, self.services)
        self.services.create_business_rules(self.hosts, self.services)


    # Will fill dep list for business rules
    def create_business_rules_dependencies(self):
        self.hosts.create_business_rules_dependencies()
        self.services.create_business_rules_dependencies()


    # It's used to hack some old Nagios parameters like
    # log_file or status_file: if they are present in
    # the global configuration and there is no such modules
    # in a Broker, we create it on the fly for all Brokers
    def hack_old_nagios_parameters(self):
        """ Create some 'modules' from all nagios parameters if they are set and
        the modules are not created """
        # We list all modules we will add to brokers
        mod_to_add = []
        mod_to_add_to_schedulers = []


        # For status_dat
        if hasattr(self, 'status_file') and self.status_file != '' and hasattr(self, 'object_cache_file'):
            # Ok, the user put such a value, we must look
            # if he forget to put a module for Brokers
            got_status_dat_module = self.got_broker_module_type_defined('status_dat')

            # We need to create the module on the fly?
            if not got_status_dat_module:
                data = {'object_cache_file': self.object_cache_file,
                        'status_file': self.status_file,
                        'module_name': 'Status-Dat-Autogenerated',
                         'module_type': 'status_dat'}
                mod = Module(data)
                mod.status_update_interval = getattr(self, 'status_update_interval', 15)
                mod_to_add.append(mod)

        # Now the log_file
        if hasattr(self, 'log_file') and self.log_file != '':
            # Ok, the user put such a value, we must look
            # if he forget to put a module for Brokers
            got_simple_log_module = self.got_broker_module_type_defined('simple_log')

            # We need to create the module on the fly?
            if not got_simple_log_module:
                data = {'module_type': 'simple_log', 'path': self.log_file,
                        'archive_path': self.log_archive_path,
                        'module_name': 'Simple-log-Autogenerated'}
                mod = Module(data)
                mod_to_add.append(mod)

        # Now the syslog facility
        if self.use_syslog:
            # Ok, the user want a syslog logging, why not after all
            got_syslog_module = self.got_broker_module_type_defined('syslog')

            # We need to create the module on the fly?
            if not got_syslog_module:
                data = {'module_type': 'syslog',
                        'module_name': 'Syslog-Autogenerated'}
                mod = Module(data)
                mod_to_add.append(mod)

        # Now the service_perfdata module
        if self.service_perfdata_file != '':
            # Ok, we've got a path for a service perfdata file
            got_service_perfdata_module = self.got_broker_module_type_defined('service_perfdata')

            # We need to create the module on the fly?
            if not got_service_perfdata_module:
                data = {'module_type': 'service_perfdata',
                        'module_name': 'Service-Perfdata-Autogenerated',
                        'path': self.service_perfdata_file,
                        'mode': self.service_perfdata_file_mode,
                        'template': self.service_perfdata_file_template}
                mod = Module(data)
                mod_to_add.append(mod)

        # Now the old retention file module
        if self.state_retention_file != '' and self.retention_update_interval != 0:
            # Ok, we've got a old retention file
            got_retention_file_module = self.got_scheduler_module_type_defined('nagios_retention_file')

            # We need to create the module on the fly?
            if not got_retention_file_module:
                data = {'module_type': 'nagios_retention_file',
                        'module_name': 'Nagios-Retention-File-Autogenerated',
                        'path': self.state_retention_file}
                mod = Module(data)
                mod_to_add_to_schedulers.append(mod)

        # Now the host_perfdata module
        if self.host_perfdata_file != '':
            # Ok, we've got a path for a host perfdata file
            got_host_perfdata_module = self.got_broker_module_type_defined('host_perfdata')

            # We need to create the module on the fly?
            if not got_host_perfdata_module:
                data = {'module_type': 'host_perfdata',
                        'module_name': 'Host-Perfdata-Autogenerated',
                        'path': self.host_perfdata_file, 'mode': self.host_perfdata_file_mode,
                        'template': self.host_perfdata_file_template}
                mod = Module(data)
                mod_to_add.append(mod)


        # We add them to the brokers if we need it
        if mod_to_add != []:
            logger.warning("I autogenerated some Broker modules, please look at your configuration")
            for m in mod_to_add:
                logger.warning("The module %s is autogenerated", m.module_name)
                for b in self.brokers:
                    b.modules.append(m)

        # Then for schedulers
        if mod_to_add_to_schedulers != []:
            logger.warning("I autogenerated some Scheduler modules, please look at your configuration")
            for m in mod_to_add_to_schedulers:
                logger.warning("The module %s is autogenerated", m.module_name)
                for b in self.schedulers:
                    b.modules.append(m)


    # It's used to hack some old Nagios parameters like
    # but for the arbiter, so very early in the run
    def hack_old_nagios_parameters_for_arbiter(self):
        """ Create some 'modules' from all nagios parameters if they are set and
        the modules are not created """
        # We list all modules we will add to arbiters
        mod_to_add = []

        # For command_file
        if getattr(self, 'command_file', '') != '':
            # Ok, the user put such a value, we must look
            # if he forget to put a module for arbiters
            got_named_pipe_module = self.got_arbiter_module_type_defined('named_pipe')

            # We need to create the module on the fly?
            if not got_named_pipe_module:
                data = {'command_file': self.command_file,
                        'module_name': 'NamedPipe-Autogenerated',
                        'module_type': 'named_pipe'}
                mod = Module(data)
                mod_to_add.append((mod, data))

        # We add them to the brokers if we need it
        if mod_to_add != []:
            logger.warning("I autogenerated some Arbiter modules, please look at your configuration")
            for (mod, data) in mod_to_add:
                logger.warning("Module %s was autogenerated", data['module_name'])
                for a in self.arbiters:
                    a.modules = ','.join([getattr(a, 'modules', ''), data['module_name']])
                self.modules.items[mod.id] = mod


    # Set our timezone value and give it too to unset satellites
    def propagate_timezone_option(self):
        if self.use_timezone != '':
            # first apply myself
            os.environ['TZ'] = self.use_timezone
            time.tzset()

            tab = [self.schedulers, self.pollers, self.brokers, self.receivers, self.reactionners]
            for t in tab:
                for s in t:
                    if s.use_timezone == 'NOTSET':
                        setattr(s, 'use_timezone', self.use_timezone)


    # Link templates with elements
    def linkify_templates(self):
        """ Like for normal object, we link templates with each others """
        self.hosts.linkify_templates()
        self.contacts.linkify_templates()
        self.services.linkify_templates()
        self.servicedependencies.linkify_templates()
        self.hostdependencies.linkify_templates()
        self.timeperiods.linkify_templates()
        self.hostsextinfo.linkify_templates()
        self.servicesextinfo.linkify_templates()
        self.escalations.linkify_templates()
        # But also old srv and host escalations
        self.serviceescalations.linkify_templates()
        self.hostescalations.linkify_templates()

    # Some parameters are just not managed like O*HP commands
    # and regexp capabilities
    # True: OK
    # False: error in conf
    def check_error_on_hard_unmanaged_parameters(self):
        r = True
        if self.use_regexp_matching:
            logger.error("use_regexp_matching parameter is not managed.")
            r &= False
        #if self.ochp_command != '':
        #    logger.error("ochp_command parameter is not managed.")
        #    r &= False
        #if self.ocsp_command != '':
        #    logger.error("ocsp_command parameter is not managed.")
        #    r &= False
        return r

    # check if elements are correct or not (fill with defaults, etc)
    # Warning: this function call be called from a Arbiter AND
    # from and scheduler. The first one got everything, the second
    # does not have the satellites.
    def is_correct(self):
        """ Check if all elements got a good configuration """
        logger.info('Running pre-flight check on configuration data...')
        r = self.conf_is_correct

        # Globally unmanaged parameters
        if self.read_config_silent == 0:
            logger.info('Checking global parameters...')
        if not self.check_error_on_hard_unmanaged_parameters():
            r = False
            logger.error("Check global parameters failed")

        for x in ('hosts', 'hostgroups', 'contacts', 'contactgroups', 'notificationways',
                  'escalations', 'services', 'servicegroups', 'timeperiods', 'commands',
                  'hostsextinfo', 'servicesextinfo', 'checkmodulations', 'macromodulations'):
            if self.read_config_silent == 0:
                logger.info('Checking %s...', x)

            cur = getattr(self, x)
            if not cur.is_correct():
                r = False
                logger.error("\t%s conf incorrect!!", x)
            if self.read_config_silent == 0:
                logger.info('\tChecked %d %s', len(cur), x)

        # Hosts got a special check for loops
        if not self.hosts.no_loop_in_parents("self", "parents"):
            r = False
            logger.error("Hosts: detected loop in parents ; conf incorrect")

        for x in ('servicedependencies', 'hostdependencies', 'arbiters', 'schedulers',
                   'reactionners', 'pollers', 'brokers', 'receivers', 'resultmodulations',
                   'discoveryrules', 'discoveryruns', 'businessimpactmodulations'):
            try:
                cur = getattr(self, x)
            except:
                continue
            if self.read_config_silent == 0:
                logger.info('Checking %s...', x)
            if not cur.is_correct():
                r = False
                logger.error("\t%s conf incorrect!!", x)
            if self.read_config_silent == 0:
                logger.info('\tChecked %d %s', len(cur), x)

        # Look that all scheduler got a broker that will take brok.
        # If there are no, raise an Error
        for s in self.schedulers:
            rea = s.realm
            if rea:
                if len(rea.potential_brokers) == 0:
                    logger.error("The scheduler %s got no broker in its realm or upper", s.get_name())
                    self.add_error("Error: the scheduler %s got no broker in its realm or upper" % s.get_name())
                    r = False

        # Check that for each poller_tag of a host, a poller exists with this tag
        # TODO: need to check that poller are in the good realm too
        hosts_tag = set()
        services_tag = set()
        pollers_tag = set()
        for h in self.hosts:
            hosts_tag.add(h.poller_tag)
        for s in self.services:
            services_tag.add(s.poller_tag)
        for p in self.pollers:
            for t in p.poller_tags:
                pollers_tag.add(t)
        if not hosts_tag.issubset(pollers_tag):
            for tag in hosts_tag.difference(pollers_tag):
                logger.error("Hosts exist with poller_tag %s but no poller got this tag", tag)
                self.add_error("Error: hosts exist with poller_tag %s but no poller got this tag" % tag)
                r = False
        if not services_tag.issubset(pollers_tag):
            for tag in services_tag.difference(pollers_tag):
                logger.error("Services exist with poller_tag %s but no poller got this tag", tag)
                self.add_error("Error: services exist with poller_tag %s but no poller got this tag" % tag)
                r = False


        # Check that all hosts involved in business_rules are from the same realm
        for l in [self.services, self.hosts]:
            for e in l:
                if e.got_business_rule:
                    e_ro = e.get_realm()
                    # Something was wrong in the conf, will be raised elsewhere
                    if not e_ro:
                        continue
                    e_r = e_ro.realm_name
                    for elt in e.business_rule.list_all_elements():
                        r_o = elt.get_realm()
                        # Something was wrong in the conf, will be raised elsewhere
                        if not r_o:
                            continue
                        elt_r = elt.get_realm().realm_name
                        if not elt_r == e_r:
                            logger.error("Business_rule '%s' got hosts from another realm: %s", e.get_full_name(), elt_r)
                            self.add_error("Error: Business_rule '%s' got hosts from another realm: %s" % (e.get_full_name(), elt_r))
                            r = False

        self.conf_is_correct = r


    # We've got strings (like 1) but we want python elements, like True
    def pythonize(self):
        # call item pythonize for parameters
        super(Config, self).pythonize()
        self.hosts.pythonize()
        self.hostgroups.pythonize()
        self.hostdependencies.pythonize()
        self.contactgroups.pythonize()
        self.contacts.pythonize()
        self.notificationways.pythonize()
        self.checkmodulations.pythonize()
        self.macromodulations.pythonize()
        self.servicegroups.pythonize()
        self.services.pythonize()
        self.servicedependencies.pythonize()
        self.resultmodulations.pythonize()
        self.businessimpactmodulations.pythonize()
        self.escalations.pythonize()
        self.discoveryrules.pythonize()
        self.discoveryruns.pythonize()
        # The arbiters are already done
        # self.arbiters.pythonize()
        self.schedulers.pythonize()
        self.realms.pythonize()
        self.reactionners.pythonize()
        self.pollers.pythonize()
        self.brokers.pythonize()
        self.receivers.pythonize()

    # Explode parameters like cached_service_check_horizon in the
    # Service class in a cached_check_horizon manner, o*hp commands
    # , etc
    def explode_global_conf(self):
        clss = [Service, Host, Contact, SchedulerLink,
                PollerLink, ReactionnerLink, BrokerLink,
                ReceiverLink, ArbiterLink, HostExtInfo]
        for cls in clss:
            cls.load_global_conf(self)

    # Clean useless elements like templates because they are not needed anymore
    def remove_templates(self):
        self.hosts.remove_templates()
        self.contacts.remove_templates()
        self.services.remove_templates()
        self.servicedependencies.remove_templates()
        self.hostdependencies.remove_templates()
        self.timeperiods.remove_templates()
        self.discoveryrules.remove_templates()
        self.discoveryruns.remove_templates()

    # We will compute simple element md5hash, so we can know
    # if they changed or not between the restart
    def compute_hash(self):
        self.hosts.compute_hash()
        self.contacts.pythonize()
        self.notificationways.pythonize()
        self.checkmodulations.pythonize()
        self.services.pythonize()
        self.resultmodulations.pythonize()
        self.businessimpactmodulations.pythonize()
        self.escalations.pythonize()
        self.discoveryrules.pythonize()
        self.discoveryruns.pythonize()

    # Add an error in the configuration error list so we can print them
    # all in one place
    def add_error(self, txt):
        err = txt
        self.configuration_errors.append(err)

        self.conf_is_correct = False

    # Now it's time to show all configuration errors
    def show_errors(self):
        for err in self.configuration_errors:
            logger.error(err)

    # Create packs of hosts and services so in a pack,
    # all dependencies are resolved
    # It create a graph. All hosts are connected to their
    # parents, and hosts without parent are connected to host 'root'.
    # services are link to the host. Dependencies are managed
    # REF: doc/pack-creation.png
    def create_packs(self, nb_packs):
        # We create a graph with host in nodes
        g = Graph()
        g.add_nodes(self.hosts)

        # links will be used for relations between hosts
        links = set()

        # Now the relations
        for h in self.hosts:
            # Add parent relations
            for p in h.parents:
                if p is not None:
                    links.add((p, h))
            # Add the others dependencies
            for (dep, tmp, tmp2, tmp3, tmp4) in h.act_depend_of:
                links.add((dep, h))
            for (dep, tmp, tmp2, tmp3, tmp4) in h.chk_depend_of:
                links.add((dep, h))

        # For services: they are link with their own host but we need
        # To have the hosts of service dep in the same pack too
        for s in self.services:
            for (dep, tmp, tmp2, tmp3, tmp4) in s.act_depend_of:
                # I don't care about dep host: they are just the host
                # of the service...
                if hasattr(dep, 'host'):
                    links.add((dep.host, s.host))
            # The other type of dep
            for (dep, tmp, tmp2, tmp3, tmp4) in s.chk_depend_of:
                links.add((dep.host, s.host))

        # For host/service that are business based, we need to
        # link them too
        for s in [s for s in self.services if s.got_business_rule]:
            for e in s.business_rule.list_all_elements():
                if hasattr(e, 'host'):  # if it's a service
                    if e.host != s.host:  # do not an host with itself
                        links.add((e.host, s.host))
                else:  # it's already a host
                    if e != s.host:
                        links.add((e, s.host))

        # Same for hosts of course
        for h in [h for h in self.hosts if h.got_business_rule]:
            for e in h.business_rule.list_all_elements():
                if hasattr(e, 'host'):  # if it's a service
                    if e.host != h:
                        links.add((e.host, h))
                else:  # e is a host
                    if e != h:
                        links.add((e, h))


        # Now we create links in the graph. With links (set)
        # We are sure to call the less add_edge
        for (dep, h) in links:
            g.add_edge(dep, h)
            g.add_edge(h, dep)

        # Access_list from a node il all nodes that are connected
        # with it: it's a list of ours mini_packs
        tmp_packs = g.get_accessibility_packs()

        # Now We find the default realm (must be unique or
        # BAD THINGS MAY HAPPEN )
        default_realm = None
        for r in self.realms:
            if hasattr(r, 'default') and r.default:
                default_realm = r

        # Now we look if all elements of all packs have the
        # same realm. If not, not good!
        for pack in tmp_packs:
            tmp_realms = set()
            for elt in pack:
                if elt.realm is not None:
                    tmp_realms.add(elt.realm)
            if len(tmp_realms) > 1:
                self.add_error("Error: the realm configuration of yours hosts is not good because there a more than one realm in one pack (host relations):")
                for h in pack:
                    if h.realm is None:
                        err = '   the host %s do not have a realm' % h.get_name()
                        self.add_error(err)
                    else:
                        err = '   the host %s is in the realm %s' % (h.get_name(), h.realm.get_name())
                        self.add_error(err)
            if len(tmp_realms) == 1:  # Ok, good
                r = tmp_realms.pop()  # There is just one element
                r.packs.append(pack)
            elif len(tmp_realms) == 0:  # Hum.. no realm value? So default Realm
                if default_realm is not None:
                    default_realm.packs.append(pack)
                else:
                    err = "Error: some hosts do not have a realm and you do not defined a default realm!"
                    self.add_error(err)
                    for h in pack:
                        err = '    Impacted host: %s ' % h.get_name()
                        self.add_error(err)

        # The load balancing is for a loop, so all
        # hosts of a realm (in a pack) will be dispatch
        # in the schedulers of this realm
        # REF: doc/pack-agregation.png

        # Count the numbers of elements in all the realms, to compare it the total number of hosts
        nb_elements_all_realms = 0
        for r in self.realms:
            #print "Load balancing realm", r.get_name()
            packs = {}
            # create roundrobin iterator for id of cfg
            # So dispatching is loadbalanced in a realm
            # but add a entry in the roundrobin tourniquet for
            # every weight point schedulers (so Weight round robin)
            weight_list = []
            no_spare_schedulers = [s for s in r.schedulers if not s.spare]
            nb_schedulers = len(no_spare_schedulers)

            # Maybe there is no scheduler in the realm, it's can be a
            # big problem if there are elements in packs
            nb_elements = 0
            for pack in r.packs:
                nb_elements += len(pack)
                nb_elements_all_realms += len(pack)
            logger.info("Number of hosts in the realm %s: %d "
                                "(distributed in %d linked packs)",
                                 r.get_name(), nb_elements, len(r.packs))

            if nb_schedulers == 0 and nb_elements != 0:
                err = "The realm %s has hosts but no scheduler!" % r.get_name()
                self.add_error(err)
                r.packs = []  # Dumb pack
                continue

            packindex = 0
            packindices = {}
            for s in no_spare_schedulers:
                packindices[s.id] = packindex
                packindex += 1
                for i in xrange(0, s.weight):
                    weight_list.append(s.id)

            rr = itertools.cycle(weight_list)

            # We must have nb_schedulers packs
            for i in xrange(0, nb_schedulers):
                packs[i] = []

            # Try to load the history association dict so we will try to
            # send the hosts in the same "pack"
            assoc = {}
            if os.path.exists(self.pack_distribution_file):
                logger.debug('Trying to open the distribution file %s',
                                     self.pack_distribution_file)
                try:
                    f = open(self.pack_distribution_file, 'rb')
                    assoc = cPickle.load(f)
                    f.close()
                except Exception, exp:
                    logger.warning('Warning: cannot open the distribution file %s: %s', self.pack_distribution_file, str(exp))


            # Now we explode the numerous packs into nb_packs reals packs:
            # we 'load balance' them in a roundrobin way
            for pack in r.packs:
                valid_value = False
                old_pack = -1
                for elt in pack:
                    #print 'Look for host', elt.get_name(), 'in assoc'
                    old_i = assoc.get(elt.get_name(), -1)
                    #print 'Founded in ASSOC: ', elt.get_name(),old_i
                    # Maybe it's a new, if so, don't count it
                    if old_i == -1:
                        continue
                    # Maybe it is the first we look at, if so, take it's value
                    if old_pack == -1 and old_i != -1:
                        #print 'First value set', elt.get_name(), old_i
                        old_pack = old_i
                        valid_value = True
                        continue
                    if old_i == old_pack:
                        #print 'I found a match between elements', old_i
                        valid_value = True
                    if old_i != old_pack:
                        #print 'Outch found a change sorry', old_i, old_pack
                        valid_value = False
                #print 'Is valid?', elt.get_name(), valid_value, old_pack
                i = None
                # If it's a valid sub pack and the pack id really exist, use it!
                if valid_value and old_pack in packindices:
                    #print 'Use a old id for pack', old_pack, [h.get_name() for h in pack]
                    i = old_pack
                else:  # take a new one
                    #print 'take a new id for pack', [h.get_name() for h in pack]
                    i = rr.next()

                for elt in pack:
                    #print 'We got the element', elt.get_full_name(), ' in pack', i, packindices
                    packs[packindices[i]].append(elt)
                    assoc[elt.get_name()] = i

            try:
                logger.info('Saving the distribution file %s', self.pack_distribution_file)
                f = open(self.pack_distribution_file, 'wb')
                cPickle.dump(assoc, f)
                f.close()
            except Exception, exp:
                logger.warning('Could not save the distribution file %s: %s', self.pack_distribution_file, str(exp))

            # Now in packs we have the number of packs [h1, h2, etc]
            # equal to the number of schedulers.
            r.packs = packs
        logger.info("Total number of hosts : %d",
                             nb_elements_all_realms)
        if len(self.hosts) != nb_elements_all_realms:
            logger.warning("There are %d hosts defined, and %d hosts "
                                "dispatched in the realms. Some hosts have "
                                "been ignored",
                                 len(self.hosts), nb_elements_all_realms)
            self.add_error("There are %d hosts defined, and %d hosts "
                           "dispatched in the realms. Some hosts have "
                           "been ignored"
                           % (len(self.hosts), nb_elements_all_realms))

    # Use the self.conf and make nb_parts new confs.
    # nbparts is equal to the number of schedulerlink
    # New confs are independent with checks. The only communication
    # That can be need is macro in commands
    def cut_into_parts(self):
        #print "Scheduler configured:", self.schedulers
        # I do not care about alive or not. User must have set a spare if need it
        nb_parts = len([s for s in self.schedulers if not s.spare])

        if nb_parts == 0:
            nb_parts = 1

        # We create dummy configurations for schedulers:
        # they are clone of the master
        # conf but without hosts and services (because they are dispatched between
        # theses configurations)
        self.confs = {}
        for i in xrange(0, nb_parts):
            #print "Create Conf:", i, '/', nb_parts -1
            cur_conf = self.confs[i] = Config()

            # Now we copy all properties of conf into the new ones
            for prop, entry in Config.properties.items():
                if entry.managed and not isinstance(entry, UnusedProp):
                    val = getattr(self, prop)
                    setattr(cur_conf, prop, val)
                    #print "Copy", prop, val

            # we need a deepcopy because each conf
            # will have new hostgroups
            cur_conf.id = i
            cur_conf.commands = self.commands
            cur_conf.timeperiods = self.timeperiods
            # Create hostgroups with just the name and same id, but no members
            new_hostgroups = []
            for hg in self.hostgroups:
                new_hostgroups.append(hg.copy_shell())
            cur_conf.hostgroups = Hostgroups(new_hostgroups)
            cur_conf.notificationways = self.notificationways
            cur_conf.checkmodulations = self.checkmodulations
            cur_conf.macromodulations = self.macromodulations
            cur_conf.contactgroups = self.contactgroups
            cur_conf.contacts = self.contacts
            cur_conf.triggers = self.triggers
            # Create hostgroups with just the name and same id, but no members
            new_servicegroups = []
            for sg in self.servicegroups:
                new_servicegroups.append(sg.copy_shell())
            cur_conf.servicegroups = Servicegroups(new_servicegroups)
            cur_conf.hosts = []  # will be fill after
            cur_conf.services = []  # will be fill after
            # The elements of the others conf will be tag here
            cur_conf.other_elements = {}
            # if a scheduler have accepted the conf
            cur_conf.is_assigned = False

        logger.info("Creating packs for realms")

        # Just create packs. There can be numerous ones
        # In pack we've got hosts and service
        # packs are in the realms
        # REF: doc/pack-creation.png
        self.create_packs(nb_parts)

        # We've got all big packs and get elements into configurations
        # REF: doc/pack-agregation.png
        offset = 0
        for r in self.realms:
            for i in r.packs:
                pack = r.packs[i]
                for h in pack:
                    h.pack_id = i
                    self.confs[i+offset].hosts.append(h)
                    for s in h.services:
                        self.confs[i+offset].services.append(s)
                # Now the conf can be link in the realm
                r.confs[i+offset] = self.confs[i+offset]
            offset += len(r.packs)
            del r.packs

        # We've nearly have hosts and services. Now we want REALS hosts (Class)
        # And we want groups too
        # print "Finishing packs"
        for i in self.confs:
            #print "Finishing pack Nb:", i
            cfg = self.confs[i]

            # Create ours classes
            cfg.hosts = Hosts(cfg.hosts)
            cfg.services = Services(cfg.services)
            # Fill host groups
            for ori_hg in self.hostgroups:
                hg = cfg.hostgroups.find_by_name(ori_hg.get_name())
                mbrs = ori_hg.members
                mbrs_id = []
                for h in mbrs:
                    if h is not None:
                        mbrs_id.append(h.id)
                for h in cfg.hosts:
                    if h.id in mbrs_id:
                        hg.members.append(h)
            # Fill servicegroup
            for ori_sg in self.servicegroups:
                sg = cfg.servicegroups.find_by_name(ori_sg.get_name())
                mbrs = ori_sg.members
                mbrs_id = []
                for s in mbrs:
                    if s is not None:
                        mbrs_id.append(s.id)
                for s in cfg.services:
                    if s.id in mbrs_id:
                        sg.members.append(s)

        # Now we fill other_elements by host (service are with their host
        # so they are not tagged)
        for i in self.confs:
            for h in self.confs[i].hosts:
                for j in [j for j in self.confs if j != i]:  # So other than i
                    self.confs[i].other_elements[h.get_name()] = i

        # We tag conf with instance_id
        for i in self.confs:
            self.confs[i].instance_id = i
            random.seed(time.time())

    def dump(self, f=None):
        dmp = {}

        for category in (
                "hosts",
                "hostgroups",
                "hostdependencies",
                "contactgroups",
                "contacts",
                "notificationways",
                "checkmodulations",
                "macromodulations",
                "servicegroups",
                "services",
                "servicedependencies",
                "resultmodulations",
                "businessimpactmodulations",
                "escalations",
                "discoveryrules",
                "discoveryruns",
                "schedulers",
                "realms",
                ):
            objs = [jsonify_r(i) for i in getattr(self, category)]
            container = getattr(self, category)
            if category == "services":
                objs = sorted(objs, key=lambda o: "%s/%s" %
                              (o["host_name"], o["service_description"]))
            elif hasattr(container, "name_property"):
                np = container.name_property
                objs = sorted(objs, key=lambda o: getattr(o, np, ''))
            dmp[category] = objs

        if f is None:
            d = tempfile.gettempdir()
            p = os.path.join(d, 'shinken-config-dump-%d' % time.time())
            f = open(p, "wb")
            close = True
        else:
            close = False
        f.write(
            json.dumps(
                dmp,
                indent=4,
                separators=(',', ': '),
                sort_keys=True
            )
        )
        if close is True:
            f.close()

# ...
def lazy():
    # let's compute the "USER" properties and macros..
    for n in xrange(1, 256):
        n = str(n)
        Config.properties['$USER' + str(n) + '$'] = StringProp(default='')
        Config.macros['USER' + str(n)] = '$USER' + n + '$'

lazy()
del lazy<|MERGE_RESOLUTION|>--- conflicted
+++ resolved
@@ -346,8 +346,8 @@
         'resultmodulation': (Resultmodulation, Resultmodulations, 'resultmodulations', True),
         'businessimpactmodulation': (Businessimpactmodulation, Businessimpactmodulations, 'businessimpactmodulations', True),
         'escalation':       (Escalation, Escalations, 'escalations', True),
-        'serviceescalation': (Serviceescalation, Serviceescalations, 'serviceescalations', True),
-        'hostescalation':   (Hostescalation, Hostescalations, 'hostescalations', True),
+        'serviceescalation': (Serviceescalation, Serviceescalations, 'serviceescalations', False),
+        'hostescalation':   (Hostescalation, Hostescalations, 'hostescalations', False),
         'discoveryrule':    (Discoveryrule, Discoveryrules, 'discoveryrules', True),
         'discoveryrun':     (Discoveryrun, Discoveryruns, 'discoveryruns', True),
         'hostextinfo':      (HostExtInfo, HostsExtInfo, 'hostsextinfo', True),
@@ -738,6 +738,8 @@
         """ Make 'links' between elements, like a host got a services list
         with all it's services in it """
 
+        self.services.optimize_service_search(self.hosts)
+
         # First linkify myself like for some global commands
         self.linkify_one_command_with_commands(self.commands, 'ocsp_command')
         self.linkify_one_command_with_commands(self.commands, 'ochp_command')
@@ -970,30 +972,6 @@
             # Shutdown the manager, the sub-process should be gone now
             m.shutdown()
 
-<<<<<<< HEAD
-=======
-
-    def dump(self):
-        print "Slots", Service.__slots__
-        print 'Hosts:'
-        for h in self.hosts:
-            print '\t', h.get_name(), h.contacts
-        print 'Services:'
-        for s in self.services:
-            print '\t', s.get_name(), s.contacts
-
-
-    # It's used to change Nagios2 names to Nagios3 ones
-    # For hosts and services
-    def old_properties_names_to_new(self):
-        super(Config, self).old_properties_names_to_new()
-        self.hosts.old_properties_names_to_new()
-        self.services.old_properties_names_to_new()
-        self.notificationways.old_properties_names_to_new()
-        self.contacts.old_properties_names_to_new()
-
-
->>>>>>> 6f3e5a0b
     # It's used to warn about useless parameter and print why it's not use.
     def notice_about_useless_parameters(self):
         if not self.disable_old_nagios_parameters_whining:
