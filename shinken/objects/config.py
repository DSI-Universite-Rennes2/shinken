--- conflicted
+++ resolved
@@ -174,12 +174,7 @@
         'enable_predictive_service_dependency_checks': StringProp(managed=False, default='1'),
         'cached_host_check_horizon': IntegerProp(default='0', class_inherit=[(Host, 'cached_check_horizon')]),
         'cached_service_check_horizon': IntegerProp(default='0', class_inherit=[(Service, 'cached_check_horizon')]),
-<<<<<<< HEAD
-        'use_large_installation_tweaks': BoolProp(default='0', class_inherit=[(Host, None), (Service, None)]),
-        'use_large_installation_tweaks_notification_macros': BoolProp(default='0', class_inherit=[(Host, None), (Service, None)]),
-=======
         'use_large_installation_tweaks': UnusedProp(text='this option is deprecated because in shinken it is just an alias for enable_environment_macros=0'),
->>>>>>> 9f4b56d3
         'free_child_process_memory': UnusedProp(text='this option is automatic in Python processes'),
         'child_processes_fork_twice': UnusedProp(text='fork twice is not use.'),
         'enable_environment_macros': BoolProp(default='1', class_inherit=[(Host, None), (Service, None)]),
