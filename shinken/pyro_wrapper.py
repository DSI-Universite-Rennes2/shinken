--- conflicted
+++ resolved
@@ -177,11 +177,7 @@
                 if hasattr(socket, 'MSG_WAITALL'):
                     del socket.MSG_WAITALL
             elif PYRO_VERSION in bad_versions:
-<<<<<<< HEAD
                 logger.error("Your pyro version (%s) is not supported. Please downgrade it (4.12)" % PYRO_VERSION)
-=======
-                print "Your pyro version (%s) is not supported. Please downgrade/upgrade it to (4.14)" % PYRO_VERSION
->>>>>>> 9c22708e
                 exit(1)
             else:
                 Pyro.config.SERVERTYPE = "multiplex"
