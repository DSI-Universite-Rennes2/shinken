--- conflicted
+++ resolved
@@ -70,11 +70,6 @@
 from shinken.load import Load
 from shinken.daemon import Daemon, Interface
 from shinken.log import logger
-#from shinken.brok import Brok  # Unused
-#from shinken.check import Check  # Unused
-#from shinken.notification import Notification  # Unused
-#from shinken.eventhandler import EventHandler  # Unused
-#from shinken.external_command import ExternalCommand  # Unused
 
 
 
@@ -100,13 +95,8 @@
     # It will ask me to remove one or more sched_id
     def what_i_managed(self):
         logger.debug("The arbiter asked me what I manage. It's %s" % self.app.what_i_managed())
-<<<<<<< HEAD
         return self.app.what_i_managed()
     what_i_managed.need_lock = False
-
-=======
-        return self.app.what_i_managed()  # self.app.schedulers.keys()
->>>>>>> 1614462e
 
     # Call by arbiter if it thinks we are running but we must do not (like
     # if I was a spare that take a conf but the master returns, I must die
@@ -120,12 +110,7 @@
         self.app.schedulers.clear()
         self.app.cur_conf = None
 
-<<<<<<< HEAD
-
-=======
-    # <WTF??> Inconsistent comments!
-    # methods are only used by the arbiter or the broker?
->>>>>>> 1614462e
+
     # NB: following methods are only used by broker
     # Used by the Arbiter to push broks to broker
     def push_broks(self, broks):
@@ -148,13 +133,9 @@
 
     ### NB: only useful for receiver
     def got_conf(self):
-<<<<<<< HEAD
-        return self.app.cur_conf != None
+        return self.app.cur_conf is not None
     got_conf.need_lock = False
 
-=======
-        return self.app.cur_conf is not None
->>>>>>> 1614462e
 
     # Use by the receivers to got the host names managed by the schedulers
     def push_host_names(self, sched_id, hnames):
@@ -199,15 +180,8 @@
     """Please Add a Docstring to describe the class here"""
 
     def __init__(self, name, config_file, is_daemon, do_replace, debug, debug_file):
-
-<<<<<<< HEAD
         super(BaseSatellite, self).__init__(name, config_file, is_daemon, \
                                                 do_replace, debug, debug_file)
-=======
-        super(BaseSatellite, self).__init__(name, config_file, is_daemon,
-                                            do_replace, debug, debug_file)
-
->>>>>>> 1614462e
         # Ours schedulers
         self.schedulers = {}
 
@@ -280,15 +254,6 @@
         self.returns_queue = None
         self.q_by_mod = {}
 
-<<<<<<< HEAD
-=======
-        # Not used for now
-        #self.max_q_size = 42
-
-        # Can have a queue of external_commands given by modules
-        # will be taken by arbiter to process
-        self.external_commands = []
->>>>>>> 1614462e
 
     
     # Initialize or re-initialize connection with scheduler """
@@ -306,41 +271,19 @@
         logger.info("[%s] Init connection with %s at %s" % (self.name, sname, uri))
 
         try:
-<<<<<<< HEAD
             sch_con = sched['con'] = HTTPClient(uri=uri)
         except HTTPExceptions, exp:
             logger.warning("[%s] Scheduler %s is not initialized or has network problem: %s" % (self.name, sname, str(exp)))
-=======
-            socket.setdefaulttimeout(3)
-            sch_con = sched['con'] = Pyro.core.getProxyForURI(uri)
-            socket.setdefaulttimeout(None)
-        except Pyro_exp_pack, exp:
-            # But the multiprocessing module is not compatible with it!
-            # so we must disable it immediately after
-            socket.setdefaulttimeout(None)
-            logger.warning("[%s] Scheduler %s is not initialized or has network problem: %s" %
-                           (self.name, sname, str(exp)))
->>>>>>> 1614462e
             sched['con'] = None
             return
 
         # timeout of 120 s
         # and get the running id
         try:
-<<<<<<< HEAD
             new_run_id = sch_con.get('get_running_id')
             new_run_id = float(new_run_id)
         except (HTTPExceptions, cPickle.PicklingError, KeyError), exp:
             logger.warning("[%s] Scheduler %s is not initialized or has network problem: %s" % (self.name, sname, str(exp)))
-=======
-            pyro.set_timeout(sch_con, 5)
-            new_run_id = sch_con.get_running_id()
-        except (Pyro.errors.ProtocolError, Pyro.errors.NamingError,
-                cPickle.PicklingError, KeyError, Pyro.errors.CommunicationError,
-                Pyro.errors.DaemonError), exp:
-            logger.warning("[%s] Scheduler %s is not initialized or has network problem: %s"
-                           % (self.name, sname, str(exp)))
->>>>>>> 1614462e
             sched['con'] = None
             return
 
@@ -415,32 +358,12 @@
                 # Not connected or sched is gone
                 except (HTTPExceptions, KeyError), exp:
                     logger.error('manage_returns exception:: %s,%s ' % (type(exp), str(exp)))
-<<<<<<< HEAD
-=======
-                    try:
-                        logger.error(''.join(PYRO_VERSION < "4.0"
-                                     and Pyro.util.getPyroTraceback(exp)
-                                     or Pyro.util.getPyroTraceback()))
-                    except:
-                        pass
->>>>>>> 1614462e
                     self.pynag_con_init(sched_id)
                     return
                 except AttributeError, exp:  # the scheduler must  not be initialized
                     logger.error('manage_returns exception:: %s,%s ' % (type(exp), str(exp)))
                 except Exception, exp:
-<<<<<<< HEAD
                     logger.error("A satellite raised an unknown exception: %s (%s)" % (exp, type(exp)))
-=======
-                    logger.error("A satellite raised an unknown exception: %s (%s)"
-                                 % (exp, type(exp)))
-                    try:
-                        logger.error(''.join(PYRO_VERSION < "4.0"
-                                     and Pyro.util.getPyroTraceback(exp)
-                                     or Pyro.util.getPyroTraceback()))
-                    except:
-                        pass
->>>>>>> 1614462e
                     raise
 
             # We clean ONLY if the send is OK
@@ -503,14 +426,8 @@
                 return
         # We want to give to the Worker the name of the daemon (poller or reactionner)
         cls_name = self.__class__.__name__.lower()
-<<<<<<< HEAD
         w = Worker(1, q, self.returns_queue, self.processes_by_worker, \
                    mortal=mortal, max_plugins_output_length=self.max_plugins_output_length, target=target, loaded_into=cls_name, http_daemon=self.http_daemon)
-=======
-        w = Worker(1, q, self.returns_queue, self.processes_by_worker,
-                   mortal=mortal, max_plugins_output_length=self.max_plugins_output_length,
-                   target=target, loaded_into=cls_name)
->>>>>>> 1614462e
         w.module_name = module_name
         # save this worker
         self.workers[w.id] = w
@@ -611,22 +528,8 @@
             # So now we can really forgot it
             del self.workers[id]
 
-<<<<<<< HEAD
 
     # Here we create new workers if the queue load (len of verifs) is too long
-=======
-    # Returns the max queue size for a mod
-    def get_max_q_len(self, mod):
-        max_size = 0
-
-        for _, q in self.q_by_mod[mod].items():
-            max_size = max(max_size, q.qsize())
-
-        return max_size
-
-    # Here we do not create new workers yet  if the queue load (len of verifs) is too long
-    # We only ensure we have min_workers per modules.
->>>>>>> 1614462e
     def adjust_worker_number_by_load(self):
         to_del = []
         logger.debug("[%s] Trying to adjust worker number."
@@ -735,7 +638,6 @@
                 if con is not None:  # None = not initialized
                     #pyro.set_timeout(con, 120)
                     # OK, go for it :)
-<<<<<<< HEAD
                     # Before ask a call that can be long, do a simple ping to be sure it is alive
                     con.get('ping')
                     tmp = con.get('get_checks', {'do_checks':do_checks, 'do_actions':do_actions,
@@ -747,13 +649,6 @@
                     tmp = base64.b64decode(tmp)
                     tmp = zlib.decompress(tmp)
                     tmp = cPickle.loads(str(tmp))
-=======
-                    tmp = con.get_checks(do_checks=do_checks, do_actions=do_actions,
-                                         poller_tags=self.poller_tags,
-                                         reactionner_tags=self.reactionner_tags,
-                                         worker_name=self.name,
-                                         module_types=self.q_by_mod.keys())
->>>>>>> 1614462e
                     logger.debug("Ask actions to %d, got %d" % (sched_id, len(tmp)))
                     # We 'tag' them with sched_id and put into queue for workers
                     # REF: doc/shinken-action-queues.png (2)
@@ -764,42 +659,15 @@
             # Or maybe is the connection lost, we recreate it
             except (HTTPExceptions, KeyError), exp:
                 logger.debug('get_new_actions exception:: %s,%s ' % (type(exp), str(exp)))
-<<<<<<< HEAD
-=======
-                try:
-                    logger.debug(''.join(PYRO_VERSION < "4.0"
-                                 and Pyro.util.getPyroTraceback(exp)
-                                 or Pyro.util.getPyroTraceback()))
-                except:
-                    pass
->>>>>>> 1614462e
                 self.pynag_con_init(sched_id)
             # scheduler must not be initialized
             # or scheduler must not have checks
             except AttributeError, exp:
                 logger.debug('get_new_actions exception:: %s,%s ' % (type(exp), str(exp)))
-<<<<<<< HEAD
-=======
-                try:
-                    logger.debug(''.join(PYRO_VERSION < "4.0"
-                                 and Pyro.util.getPyroTraceback(exp)
-                                 or Pyro.util.getPyroTraceback()))
-                except:
-                    pass
->>>>>>> 1614462e
             # What the F**k? We do not know what happened,
             # log the error message if possible.
             except Exception, exp:
                 logger.error("A satellite raised an unknown exception: %s (%s)" % (exp, type(exp)))
-<<<<<<< HEAD
-=======
-                try:
-                    logger.debug(''.join(PYRO_VERSION < "4.0"
-                                 and Pyro.util.getPyroTraceback(exp)
-                                 or Pyro.util.getPyroTraceback()))
-                except:
-                    pass
->>>>>>> 1614462e
                 raise
 
     # In android we got a Queue, and a manager list for others
