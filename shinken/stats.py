--- conflicted
+++ resolved
@@ -118,10 +118,6 @@
 
             if len(stats) != 0:
                 s = ', '.join(['%s:%s' % (k,v) for (k,v) in stats.iteritems()])
-<<<<<<< HEAD
-=======
-                logger.debug("REAPER: %s ", s)
->>>>>>> 85dbe418
             # If we are not in an initializer daemon we skip, we cannot have a real name, it sucks
             # to find the data after this
             if not self.name:
@@ -131,11 +127,7 @@
             metrics = []
             for (k,e) in stats.iteritems():
                 nk = '%s.%s.%s' % (self.type, self.name, k)
-<<<<<<< HEAD
-                #logger.debug('REAP %s:%s' % (nk, e))
-=======
-                logger.debug('REAP %s:%s', nk, e)
->>>>>>> 85dbe418
+                logger.debug('REAP %s:%s' % (nk, e))
                 _min, _max, nb, _sum = e
                 _avg = float(_sum) / nb
                 # nb can't be 0 here and _min_max can't be None too
@@ -148,7 +140,6 @@
                 s = '%s.count %f %d' % (nk, nb, now)
                 metrics.append(s)
 
-<<<<<<< HEAD
             #logger.debug('REAPER metrics to send %s (%d)' % (metrics, len(str(metrics))) )
             # get the inner data for the daemon
             struct = self.app.get_stats_struct()
@@ -159,28 +150,13 @@
                 # RESET AFTER EACH calls!
                 logger.debug('Stats PUT to /api/v1/put/ with %s %s' % (self.api_key, self.secret))
 
-=======
-            logger.debug('REAPER metrics to send %s (%d)', metrics, len(str(metrics)) )
-            # get the inner data for the daemon
-            struct = self.app.get_stats_struct()
-            struct['metrics'].extend(metrics)
-            logger.debug('REAPER whole struct %s', struct)
-            j = json.dumps(struct)
-            if self.cyph is not None:
-                logger.debug('PUT to /api/v1/put/ with %s %s', self.api_key, self.secret)
->>>>>>> 85dbe418
                 # assume a %16 length messagexs
                 encrypted_text = self._encrypt(j)
                 try:
                     r = self.con.put('/api/v1/put/?api_key=%s' % (self.api_key),  encrypted_text)
                 except HTTPException, exp:
-<<<<<<< HEAD
                     logger.debug('Stats REAPER cannot put to the metric server %s' % exp)
             time.sleep(60)
-=======
-                    logger.debug('REAPER cannot put to the metric server %s', exp)
-            time.sleep(10)
->>>>>>> 85dbe418
 
 
 statsmgr = Stats()