--- conflicted
+++ resolved
@@ -342,13 +342,8 @@
 ## 
 # 
 define command {
-<<<<<<< HEAD
-       command_name             fs_discovery
-       command_line             $PLUGINSDIR$/fs_discovery_runner.py -H $HOSTNAME$ -C $SNMPCOMMUNITYREAD$ -O $ARG1$ -m macros
-=======
     command_name    fs_discovery
     command_line    $PLUGINSDIR$/fs_discovery_runner.py -H $HOSTNAME$ -C $SNMPCOMMUNITYREAD$ -O $ARG1$ -m tags
->>>>>>> e1c4b550
 }
 
 ## 
