# This will create a tnsping service for each database of the _databses
# macro of the host. So here $KEY$ will be equal to TEST if you are using
# the sample oracle template
define service{
   service_description    Oracle-$KEY$-invalid-objects
<<<<<<< HEAD
   use            	  generic-service,1hour_short
=======
   use            	  oracle-service
>>>>>>> 528c1786
   register       	  0
   host_name	  	  oracle
   check_command  	  check_oracle_invalid_objects!$KEY$!$VALUE$
   duplicate_foreach	  _databases
   aggregation		  /oracle/$KEY$
}<|MERGE_RESOLUTION|>--- conflicted
+++ resolved
@@ -3,11 +3,7 @@
 # the sample oracle template
 define service{
    service_description    Oracle-$KEY$-invalid-objects
-<<<<<<< HEAD
-   use            	  generic-service,1hour_short
-=======
-   use            	  oracle-service
->>>>>>> 528c1786
+   use            	  oracle-service,1hour_short
    register       	  0
    host_name	  	  oracle
    check_command  	  check_oracle_invalid_objects!$KEY$!$VALUE$
