# This will create a tnsping service for each database of the _databses
# macro of the host. So here $KEY$ will be equal to TEST if you are using
# the sample oracle template
define service{
   service_description    Oracle-$KEY$-enqueue-contention
   use            	  generic-service,30min_medium
   register       	  0
   host_name	  	  oracle
   check_command  	  check_oracle_enqueue_contention!$KEY$!$VALUE$
   duplicate_foreach	  _databases
<<<<<<< HEAD
   notifications_enabled  0
=======
   aggregation		  /oracle/$KEY$
>>>>>>> e89aff73
}<|MERGE_RESOLUTION|>--- conflicted
+++ resolved
@@ -3,14 +3,11 @@
 # the sample oracle template
 define service{
    service_description    Oracle-$KEY$-enqueue-contention
-   use            	  generic-service,30min_medium
+   use            	  generic-service
    register       	  0
    host_name	  	  oracle
-   check_command  	  check_oracle_enqueue_contention!$KEY$!$VALUE$
+   check_command  	  check_oracle_enqueue_contention!$KEY$
    duplicate_foreach	  _databases
-<<<<<<< HEAD
-   notifications_enabled  0
-=======
    aggregation		  /oracle/$KEY$
->>>>>>> e89aff73
+   business_impact        2
 }