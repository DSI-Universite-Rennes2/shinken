--- conflicted
+++ resolved
@@ -3,18 +3,11 @@
 # the sample oracle template
 define service{
    service_description    Oracle-$KEY$-roll-wraps
-<<<<<<< HEAD
-   use            	  generic-service,10min_short
-=======
    use            	  oracle-service
->>>>>>> e89aff73
    register       	  0
    host_name	  	  oracle
-   check_command  	  check_oracle_roll_wraps!$KEY$!$VALUE$
+   check_command  	  check_oracle_roll_wraps!$KEY$
    duplicate_foreach	  _databases
-<<<<<<< HEAD
-   notifications_enabled  0
-=======
    aggregation		  /oracle/$KEY$
->>>>>>> e89aff73
+   business_impact        2
 }