--- conflicted
+++ resolved
@@ -3,18 +3,10 @@
 # the sample oracle template
 define service{
    service_description    Oracle-$KEY$-seg-top10-logical-reads
-<<<<<<< HEAD
-   use            	  generic-service,20min_short
-=======
-   use            	  oracle-service
->>>>>>> 528c1786
+   use            	  oracle-service,20min_short
    register       	  0
    host_name	  	  oracle
    check_command  	  check_oracle_seg_top10_logical_reads!$KEY$!$VALUE$
    duplicate_foreach	  _databases
-<<<<<<< HEAD
-   notifications_enabled  0
-=======
    aggregation		  /oracle/$KEY$
->>>>>>> 528c1786
 }