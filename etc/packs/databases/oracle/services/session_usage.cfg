--- conflicted
+++ resolved
@@ -3,11 +3,7 @@
 # the sample oracle template
 define service{
    service_description    Oracle-$KEY$-session-usage
-<<<<<<< HEAD
-   use            	  generic-service,10min_short
-=======
-   use            	  oracle-service
->>>>>>> 528c1786
+   use            	  oracle-service,10min_short
    register       	  0
    host_name	  	  oracle
    check_command  	  check_oracle_session_usage!$KEY$!$VALUE$
