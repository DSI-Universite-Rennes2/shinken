# This will create a tnsping service for each database of the _databses
# macro of the host. So here $KEY$ will be equal to TEST if you are using
# the sample oracle template
define service{
   service_description    Oracle-$KEY$-sga-shared-pool-free
<<<<<<< HEAD
   use            	  generic-service,30min_short
=======
   use            	  oracle-service
>>>>>>> 528c1786
   register       	  0
   host_name	  	  oracle
   check_command  	  check_oracle_sga_shared_pool_free!$KEY$!$VALUE$
   duplicate_foreach	  _databases
<<<<<<< HEAD
   notifications_enabled  0
=======
   aggregation		  /oracle/$KEY$/sga
>>>>>>> 528c1786
}<|MERGE_RESOLUTION|>--- conflicted
+++ resolved
@@ -3,18 +3,10 @@
 # the sample oracle template
 define service{
    service_description    Oracle-$KEY$-sga-shared-pool-free
-<<<<<<< HEAD
-   use            	  generic-service,30min_short
-=======
-   use            	  oracle-service
->>>>>>> 528c1786
+   use            	  oracle-service,30min_short
    register       	  0
    host_name	  	  oracle
    check_command  	  check_oracle_sga_shared_pool_free!$KEY$!$VALUE$
    duplicate_foreach	  _databases
-<<<<<<< HEAD
-   notifications_enabled  0
-=======
    aggregation		  /oracle/$KEY$/sga
->>>>>>> 528c1786
 }