--- conflicted
+++ resolved
@@ -8,9 +8,5 @@
    host_name	  	  oracle
    check_command  	  check_oracle_sysstat!$KEY$!$VALUE$
    duplicate_foreach	  _databases
-<<<<<<< HEAD
-   notifications_enabled  0
-=======
    aggregation		  /oracle/$KEY$
->>>>>>> 528c1786
 }