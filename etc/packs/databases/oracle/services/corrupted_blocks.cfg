--- conflicted
+++ resolved
@@ -3,14 +3,11 @@
 # the sample oracle template
 define service{
    service_description    Oracle-$KEY$-corrupted-blocks
-<<<<<<< HEAD
-   use            	  generic-service,10min_short
-=======
    use            	  oracle-service
->>>>>>> e89aff73
    register       	  0
    host_name	  	  oracle
    check_command  	  check_oracle_corrupted_blocks!$KEY$!$VALUE$
    duplicate_foreach	  _databases
    aggregation		  /oracle/$KEY$
+   business_impact        4
 }