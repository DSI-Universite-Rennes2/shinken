--- conflicted
+++ resolved
@@ -3,15 +3,11 @@
 # the sample oracle template
 define service{
    service_description    Oracle-$KEY$-connected-users
-<<<<<<< HEAD
-   use            	  generic-service,1hour_medium
-=======
    use            	  oracle-service
->>>>>>> e89aff73
    register       	  0
    host_name	  	  oracle
-   check_command  	  check_oracle_connected_users!$KEY$!$VALUE$
+   check_command  	  check_oracle_connected_users!$KEY$
    duplicate_foreach	  _databases
-
-   aggregation		  /oracle/$KEY$
+   aggregation		  /oracle/$KEY$/connectivity
+   business_impact        2
 }