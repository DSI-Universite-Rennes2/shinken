# This will create a tnsping service for each database of the _databses
# macro of the host. So here $KEY$ will be equal to TEST if you are using
# the sample oracle template
define service{
   service_description    Oracle-$KEY$-rman-backup-problems
<<<<<<< HEAD
   use            	  generic-service,12hours_short
=======
   use            	  oracle-service
>>>>>>> 528c1786
   register       	  0
   host_name	  	  oracle
   check_command  	  check_oracle_rman_backup_problems!$KEY$!$VALUE$
   duplicate_foreach	  _databases
   aggregation		  /oracle/$KEY$
}<|MERGE_RESOLUTION|>--- conflicted
+++ resolved
@@ -3,11 +3,7 @@
 # the sample oracle template
 define service{
    service_description    Oracle-$KEY$-rman-backup-problems
-<<<<<<< HEAD
-   use            	  generic-service,12hours_short
-=======
-   use            	  oracle-service
->>>>>>> 528c1786
+   use            	  oracle-service,12hours_short
    register       	  0
    host_name	  	  oracle
    check_command  	  check_oracle_rman_backup_problems!$KEY$!$VALUE$
