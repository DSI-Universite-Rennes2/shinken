--- conflicted
+++ resolved
@@ -3,18 +3,11 @@
 # the sample oracle template
 define service{
    service_description    Oracle-$KEY$-latch-contention
-<<<<<<< HEAD
-   use            	  generic-service,30min_medium
-=======
    use            	  oracle-service
->>>>>>> e89aff73
    register       	  0
    host_name	  	  oracle
-   check_command  	  check_oracle_latch_contention!$KEY$!$VALUE$
+   check_command  	  check_oracle_latch_contention!$KEY$
    duplicate_foreach	  _databases
-<<<<<<< HEAD
-   notifications_enabled  0
-=======
    aggregation		  /oracle/$KEY$
->>>>>>> e89aff73
+   business_impact        2
 }