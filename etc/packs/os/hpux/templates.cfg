--- conflicted
+++ resolved
@@ -20,10 +20,8 @@
    _NET_IFACES                  lan\d+
    _NET_WARN                    90,90,0,0,0,0
    _NET_CRIT                    0,0,0,0,0,0
-<<<<<<< HEAD
 
    _CHKLOG_CONF                 /usr/local/shinken/libexec/logFiles_hpux.conf
-=======
 }
 
 define service{
@@ -31,5 +29,4 @@
   use                           generic-service
   register                      0
   aggregation                   system
->>>>>>> f914581e
 }