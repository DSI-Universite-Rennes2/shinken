
# HPUX template
define host{
   name				hpux
   use				generic-host
   register			0

   _SNMPCOMMUNITY		$SNMPCOMMUNITYREAD$

   _LOAD_WARN                   2,2,2
   _LOAD_CRIT                   3,3,3
   _STORAGE_WARN                90
   _STORAGE_CRIT                95
   _CPU_WARN                    3.5,3.5,3.5
   _CPU_CRIT                    3.8,3.8,3.8
   _MEMORY_WARN                 50
   _MEMORY_CRIT                 40
<<<<<<< HEAD
   _NTP_WARN                    0.128
   _NTP_CRIT                    1
=======
   _NET_IFACES                  lan\d+
>>>>>>> 75dd74fe
   _NET_WARN                    90,90,0,0,0,0
   _NET_CRIT                    0,0,0,0,0,0

   _CHKLOG_CONF                 /usr/local/shinken/libexec/logFiles_hpux.conf
}<|MERGE_RESOLUTION|>--- conflicted
+++ resolved
@@ -15,12 +15,9 @@
    _CPU_CRIT                    3.8,3.8,3.8
    _MEMORY_WARN                 50
    _MEMORY_CRIT                 40
-<<<<<<< HEAD
    _NTP_WARN                    0.128
    _NTP_CRIT                    1
-=======
    _NET_IFACES                  lan\d+
->>>>>>> 75dd74fe
    _NET_WARN                    90,90,0,0,0,0
    _NET_CRIT                    0,0,0,0,0,0
 
