# -----------------------------------------------------------------
#
#      AIX standard check
#
# -----------------------------------------------------------------

#

define command {
        command_name     check_hpux_disks
        command_line  $PLUGINSDIR$/check_snmp_hpux_storage.pl -H $HOSTADDRESS$ -C $_HOSTSNMPCOMMUNITY$ -m / -f -w $_HOSTSTORAGE_WARN$ -c $_HOSTSTORAGE_CRIT$ -S0,1
}

define command {
        command_name     check_hpux_cpu
        command_line     $PLUGINSDIR$/check_snmp_load.pl -H $HOSTADDRESS$ -C $_HOSTSNMPCOMMUNITY$ -f -w $_HOSTCPU_WARN$ -c $_HOSTCPU_CRIT$ -T hpux
}

define command {
        command_name     check_hpux_memory
        command_line     $PLUGINSDIR$/check_snmp_mem.pl -H $HOSTADDRESS$ -C $_HOSTSNMPCOMMUNITY$ -f -w $_HOSTMEMORY_WARN$ -c $_HOSTMEMORY_CRIT$
 }

define command {
        command_name     check_hpux_logfiles
        command_line     $PLUGINSDIR$/check_logfiles -f $_HOSTCHKLOG_CONF$
 }

define command {
        command_name     check_hpux_network_usage
<<<<<<< HEAD
        command_line     $PLUGINSDIR$/check_netint.pl -H $HOSTADDRESS$ -C $_HOSTSNMPCOMMUNITY$ -n "$_HOSTNET_IFACES" -f -w $_HOSTNET_WARN$ -c $_HOSTNET_CRIT$ -q -k -y -M -B -m -P "$SERVICEPERFDATA$" -T "$LASTSERVICECHECK$"
 }

define command {
       command_name     check_hpux_time
       command_line     $PLUGINSDIR$/check_ntp_time -H $HOSTADDRESS$ -w $_HOSTNTP_WARN$ -c $_HOSTNTP_CRIT$
=======
        command_line     $PLUGINSDIR$/check_netint.pl -H $HOSTADDRESS$ -C $_HOSTSNMPCOMMUNITY$ -n "$_HOSTNET_IFACES$" -f -w $_HOSTNET_WARN$ -c $_HOSTNET_CRIT$ -q -k -y -M -B -m -P "$SERVICEPERFDATA$" -T "$LASTSERVICECHECK$"
>>>>>>> ded47b6f
}<|MERGE_RESOLUTION|>--- conflicted
+++ resolved
@@ -28,14 +28,10 @@
 
 define command {
         command_name     check_hpux_network_usage
-<<<<<<< HEAD
-        command_line     $PLUGINSDIR$/check_netint.pl -H $HOSTADDRESS$ -C $_HOSTSNMPCOMMUNITY$ -n "$_HOSTNET_IFACES" -f -w $_HOSTNET_WARN$ -c $_HOSTNET_CRIT$ -q -k -y -M -B -m -P "$SERVICEPERFDATA$" -T "$LASTSERVICECHECK$"
+        command_line     $PLUGINSDIR$/check_netint.pl -H $HOSTADDRESS$ -C $_HOSTSNMPCOMMUNITY$ -n "$_HOSTNET_IFACES$" -f -w $_HOSTNET_WARN$ -c $_HOSTNET_CRIT$ -q -k -y -M -B -m -P "$SERVICEPERFDATA$" -T "$LASTSERVICECHECK$"
  }
 
 define command {
        command_name     check_hpux_time
        command_line     $PLUGINSDIR$/check_ntp_time -H $HOSTADDRESS$ -w $_HOSTNTP_WARN$ -c $_HOSTNTP_CRIT$
-=======
-        command_line     $PLUGINSDIR$/check_netint.pl -H $HOSTADDRESS$ -C $_HOSTSNMPCOMMUNITY$ -n "$_HOSTNET_IFACES$" -f -w $_HOSTNET_WARN$ -c $_HOSTNET_CRIT$ -q -k -y -M -B -m -P "$SERVICEPERFDATA$" -T "$LASTSERVICECHECK$"
->>>>>>> ded47b6f
 }