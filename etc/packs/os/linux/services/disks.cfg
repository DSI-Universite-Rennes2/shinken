--- conflicted
+++ resolved
@@ -1,11 +1,6 @@
 define service{
-<<<<<<< HEAD
-   service_description    Disks $KEY$
-   use            generic-service
-=======
    service_description    Disks
    use            linux-service
->>>>>>> 3d5f1b24
    register       0
    host_name	  linux
    check_command  check_linux_disks
