--- conflicted
+++ resolved
@@ -24,9 +24,7 @@
    _NET_WARN                    90,90,0,0,0,0
    _NET_CRIT                    0,0,0,0,0,0
 
-<<<<<<< HEAD
    _CHKLOG_CONF                 /usr/local/shinken/libexec/logFiles_linux.conf
-=======
 }
 
 
@@ -36,5 +34,4 @@
   use				generic-service
   register                      0
   aggregation			system
->>>>>>> e89aff73
 }