# The LINUX template.
define host{
   name				linux
   use				generic-host
   check_command           	check_ping
   register			0

   # We will show the linux custom view
   custom_views	      	       +linux

   _SNMPCOMMUNITY		$SNMPCOMMUNITYREAD$
   _SNMP_MSG_MAX_SIZE           65535

   _LOAD_WARN                   2,2,2
   _LOAD_CRIT                   3,3,3
   _STORAGE_WARN                90
   _STORAGE_CRIT                95
   _CPU_WARN                    80
   _CPU_CRIT                    90
<<<<<<< HEAD
   _MEMORY_WARN                 90,50
   _MEMORY_CRIT                 95,60
   _NTP_WARN                    0.128
   _NTP_CRIT                    1
=======
   _MEMORY_WARN                 90,20
   _MEMORY_CRIT                 95,50
   _NET_IFACES                  eth\d+|em\d+
>>>>>>> 75dd74fe
   _NET_WARN                    90,90,0,0,0,0
   _NET_CRIT                    0,0,0,0,0,0

   _CHKLOG_CONF                 /usr/local/shinken/libexec/logFiles_linux.conf
}



define service{
  name				linux-service
  use				generic-service
  register                      0
  aggregation			system
}<|MERGE_RESOLUTION|>--- conflicted
+++ resolved
@@ -17,16 +17,11 @@
    _STORAGE_CRIT                95
    _CPU_WARN                    80
    _CPU_CRIT                    90
-<<<<<<< HEAD
    _MEMORY_WARN                 90,50
    _MEMORY_CRIT                 95,60
    _NTP_WARN                    0.128
    _NTP_CRIT                    1
-=======
-   _MEMORY_WARN                 90,20
-   _MEMORY_CRIT                 95,50
    _NET_IFACES                  eth\d+|em\d+
->>>>>>> 75dd74fe
    _NET_WARN                    90,90,0,0,0,0
    _NET_CRIT                    0,0,0,0,0,0
 
