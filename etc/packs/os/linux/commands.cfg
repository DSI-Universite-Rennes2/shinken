# -----------------------------------------------------------------
#
#      Linux standard check
#
# -----------------------------------------------------------------

#
define command {
       command_name     check_linux_load
       command_line	$PLUGINSDIR$/check_snmp_load.pl -H $HOSTADDRESS$ -C $_HOSTSNMPCOMMUNITY$ -f -w $_HOSTLOAD_WARN$ -c $_HOSTLOAD_CRIT$ -T netsl
}

define command {
       command_name     check_linux_disks
       command_line	$PLUGINSDIR$/check_snmp_storage.pl -H $HOSTADDRESS$ -C $_HOSTSNMPCOMMUNITY$ -m / -f -w $_HOSTSTORAGE_WARN$ -c $_HOSTSTORAGE_CRIT$ -S0,1
}


define command {
       command_name     check_linux_cpu
       command_line     $PLUGINSDIR$/check_snmp_load.pl -H $HOSTADDRESS$ -C $_HOSTSNMPCOMMUNITY$ -f -w $_HOSTCPU_WARN$ -c $_HOSTCPU_CRIT$
}

<<<<<<< HEAD
define command {
        command_name     check_linux_network_usage
        command_line     $PLUGINSDIR$/check_snmp_netint.pl -H $HOSTADDRESS$ -C $_HOSTSNMPCOMMUNITY$ -n "eth\d+|em\d+" -f -e -w $_HOSTNET_WARN$ -c $_HOSTNET_CRIT$ -q -k -y -M -B -m -P "$SERVICEPERFDATA$" -T "$LASTSERVICECHECK$" -d 1201
 }

define command {
       command_name     check_linux_memory
       command_line     $PLUGINSDIR$/check_snmp_mem.pl -H $HOSTADDRESS$ -C $_HOSTSNMPCOMMUNITY$ -f -w $_HOSTMEMORY_WARN$ -c $_HOSTMEMORY_CRIT$
}

define command {
        command_name     check_linux_logfiles
        command_line     $PLUGINSDIR$/check_logfiles -f $_HOSTCHKLOG_CONF$
}

=======
define command {
        command_name     check_linux_network_usage
        command_line     $PLUGINSDIR$/check_snmp_netint.pl -H $HOSTADDRESS$ -C $_HOSTSNMPCOMMUNITY$ -n "eth\d+|em\d+" -f -e -w $_HOSTNET_WARN$ -c $_HOSTNET_CRIT$ -q -k -y -M -B -m -P "$SERVICEPERFDATA$" -T "$LASTSERVICECHECK$" 
}

>>>>>>> 4421831d
define command {
       command_name     check_linux_time
       command_line     $PLUGINSDIR$/check_ntp_time -H $HOSTADDRESS$ -w $_HOSTNTP_WARN$ -c $_HOSTNTP_CRIT$
}<|MERGE_RESOLUTION|>--- conflicted
+++ resolved
@@ -21,10 +21,9 @@
        command_line     $PLUGINSDIR$/check_snmp_load.pl -H $HOSTADDRESS$ -C $_HOSTSNMPCOMMUNITY$ -f -w $_HOSTCPU_WARN$ -c $_HOSTCPU_CRIT$
 }
 
-<<<<<<< HEAD
 define command {
         command_name     check_linux_network_usage
-        command_line     $PLUGINSDIR$/check_snmp_netint.pl -H $HOSTADDRESS$ -C $_HOSTSNMPCOMMUNITY$ -n "eth\d+|em\d+" -f -e -w $_HOSTNET_WARN$ -c $_HOSTNET_CRIT$ -q -k -y -M -B -m -P "$SERVICEPERFDATA$" -T "$LASTSERVICECHECK$" -d 1201
+        command_line     $PLUGINSDIR$/check_snmp_netint.pl -H $HOSTADDRESS$ -C $_HOSTSNMPCOMMUNITY$ -n "eth\d+|em\d+" -f -e -w $_HOSTNET_WARN$ -c $_HOSTNET_CRIT$ -q -k -y -M -B -m -P "$SERVICEPERFDATA$" -T "$LASTSERVICECHECK$"
  }
 
 define command {
@@ -37,13 +36,6 @@
         command_line     $PLUGINSDIR$/check_logfiles -f $_HOSTCHKLOG_CONF$
 }
 
-=======
-define command {
-        command_name     check_linux_network_usage
-        command_line     $PLUGINSDIR$/check_snmp_netint.pl -H $HOSTADDRESS$ -C $_HOSTSNMPCOMMUNITY$ -n "eth\d+|em\d+" -f -e -w $_HOSTNET_WARN$ -c $_HOSTNET_CRIT$ -q -k -y -M -B -m -P "$SERVICEPERFDATA$" -T "$LASTSERVICECHECK$" 
-}
-
->>>>>>> 4421831d
 define command {
        command_name     check_linux_time
        command_line     $PLUGINSDIR$/check_ntp_time -H $HOSTADDRESS$ -w $_HOSTNTP_WARN$ -c $_HOSTNTP_CRIT$
