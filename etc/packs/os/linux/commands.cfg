# -----------------------------------------------------------------
#
#      Linux standard check
#
# -----------------------------------------------------------------

#
define command {
       command_name     check_linux_load
       command_line	$PLUGINSDIR$/check_snmp_load.pl -H $HOSTADDRESS$ -C $_HOSTSNMPCOMMUNITY$ -f -w $_HOSTLOAD_WARN$ -c $_HOSTLOAD_CRIT$ -T netsl -o $_HOSTSNMP_MSG_MAX_SIZE$
}

define command {
       command_name     check_linux_disks
       command_line	$PLUGINSDIR$/check_snmp_storage.pl -H $HOSTADDRESS$ -C $_HOSTSNMPCOMMUNITY$ -m "/" -f -w $_HOSTSTORAGE_WARN$ -c $_HOSTSTORAGE_CRIT$ -S0,1 -o $_HOSTSNMP_MSG_MAX_SIZE$
}

define command {
       command_name     check_linux_cpu
       command_line     $PLUGINSDIR$/check_snmp_load.pl -H $HOSTADDRESS$ -C $_HOSTSNMPCOMMUNITY$ -f -w $_HOSTCPU_WARN$ -c $_HOSTCPU_CRIT$ -o $_HOSTSNMP_MSG_MAX_SIZE$
}

define command {
        command_name     check_linux_network_usage
<<<<<<< HEAD
        command_line     $PLUGINSDIR$/check_netint.pl -H $HOSTADDRESS$ -C $_HOSTSNMPCOMMUNITY$ -n "$_HOSTNET_IFACES" -f -e -w $_HOSTNET_WARN$ -c $_HOSTNET_CRIT$ -g -q -k -y -M -B -m -P "$SERVICEPERFDATA$" -T "$LASTSERVICECHECK$"  -o $_HOSTSNMP_MSG_MAX_SIZE$
=======
        command_line     $PLUGINSDIR$/check_netint.pl -H $HOSTADDRESS$ -C $_HOSTSNMPCOMMUNITY$ -n "$_HOSTNET_IFACES$" -f -e -w $_HOSTNET_WARN$ -c $_HOSTNET_CRIT$ -q -k -y -M -B -m -P "$SERVICEPERFDATA$" -T "$LASTSERVICECHECK$"  -o $_HOSTSNMP_MSG_MAX_SIZE$
>>>>>>> ded47b6f
}

define command {
       command_name     check_linux_memory
       command_line     $PLUGINSDIR$/check_snmp_mem.pl -H $HOSTADDRESS$ -C $_HOSTSNMPCOMMUNITY$ -f -w $_HOSTMEMORY_WARN$ -c $_HOSTMEMORY_CRIT$ -o $_HOSTSNMP_MSG_MAX_SIZE$
}

define command {
        command_name     check_linux_logfiles
        command_line     $PLUGINSDIR$/check_logfiles -f $_HOSTCHKLOG_CONF$
}

define command {
       command_name     check_linux_time
       command_line     $PLUGINSDIR$/check_ntp_time -H $HOSTADDRESS$ -w $_HOSTNTP_WARN$ -c $_HOSTNTP_CRIT$
}<|MERGE_RESOLUTION|>--- conflicted
+++ resolved
@@ -22,11 +22,7 @@
 
 define command {
         command_name     check_linux_network_usage
-<<<<<<< HEAD
-        command_line     $PLUGINSDIR$/check_netint.pl -H $HOSTADDRESS$ -C $_HOSTSNMPCOMMUNITY$ -n "$_HOSTNET_IFACES" -f -e -w $_HOSTNET_WARN$ -c $_HOSTNET_CRIT$ -g -q -k -y -M -B -m -P "$SERVICEPERFDATA$" -T "$LASTSERVICECHECK$"  -o $_HOSTSNMP_MSG_MAX_SIZE$
-=======
         command_line     $PLUGINSDIR$/check_netint.pl -H $HOSTADDRESS$ -C $_HOSTSNMPCOMMUNITY$ -n "$_HOSTNET_IFACES$" -f -e -w $_HOSTNET_WARN$ -c $_HOSTNET_CRIT$ -q -k -y -M -B -m -P "$SERVICEPERFDATA$" -T "$LASTSERVICECHECK$"  -o $_HOSTSNMP_MSG_MAX_SIZE$
->>>>>>> ded47b6f
 }
 
 define command {
