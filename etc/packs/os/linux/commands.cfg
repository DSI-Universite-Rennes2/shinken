--- conflicted
+++ resolved
@@ -12,11 +12,7 @@
 
 define command {
        command_name     check_linux_disks
-<<<<<<< HEAD
-       command_line	$PLUGINSDIR$/check_snmp_storage.pl -H $HOSTADDRESS$ -C $_HOSTSNMPCOMMUNITY$ -m / -f -w $_HOSTSTORAGE_WARN$ -c $_HOSTSTORAGE_CRIT$ -S0,1
-=======
        command_line	$PLUGINSDIR$/check_snmp_storage.pl -H $HOSTADDRESS$ -C $_HOSTSNMPCOMMUNITY$ -m "/" -f -w $_HOSTSTORAGE_WARN$ -c $_HOSTSTORAGE_CRIT$ -S0,1 -o $_HOSTSNMP_MSG_MAX_SIZE$
->>>>>>> e89aff73
 }
 
 define command {
@@ -26,17 +22,12 @@
 
 define command {
         command_name     check_linux_network_usage
-<<<<<<< HEAD
-        command_line     $PLUGINSDIR$/check_netint.pl -H $HOSTADDRESS$ -C $_HOSTSNMPCOMMUNITY$ -n "eth\d+|em\d+" -f -e -w $_HOSTNET_WARN$ -c $_HOSTNET_CRIT$ -q -k -y -M -B -m -P "$SERVICEPERFDATA$" -T "$LASTSERVICECHECK$"
-=======
         command_line     $PLUGINSDIR$/check_netint.pl -H $HOSTADDRESS$ -C $_HOSTSNMPCOMMUNITY$ -n "eth\d+|em\d+" -f -e -w $_HOSTNET_WARN$ -c $_HOSTNET_CRIT$ -q -k -y -M -B -m -P "$SERVICEPERFDATA$" -T "$LASTSERVICECHECK$"  -o $_HOSTSNMP_MSG_MAX_SIZE$
->>>>>>> e89aff73
 }
 
 define command {
        command_name     check_linux_memory
-<<<<<<< HEAD
-       command_line     $PLUGINSDIR$/check_snmp_mem.pl -H $HOSTADDRESS$ -C $_HOSTSNMPCOMMUNITY$ -f -w $_HOSTMEMORY_WARN$ -c $_HOSTMEMORY_CRIT$
+       command_line     $PLUGINSDIR$/check_snmp_mem.pl -H $HOSTADDRESS$ -C $_HOSTSNMPCOMMUNITY$ -f -w $_HOSTMEMORY_WARN$ -c $_HOSTMEMORY_CRIT$ -o $_HOSTSNMP_MSG_MAX_SIZE$
 }
 
 define command {
@@ -47,7 +38,4 @@
 define command {
        command_name     check_linux_time
        command_line     $PLUGINSDIR$/check_ntp_time -H $HOSTADDRESS$ -w $_HOSTNTP_WARN$ -c $_HOSTNTP_CRIT$
-=======
-       command_line     $PLUGINSDIR$/check_snmp_mem.pl -H $HOSTADDRESS$ -C $_HOSTSNMPCOMMUNITY$ -f -w $_HOSTMEMORY_WARN$ -c $_HOSTMEMORY_CRIT$ -o $_HOSTSNMP_MSG_MAX_SIZE$
->>>>>>> e89aff73
 }