{
"name": "aix",

"description": "Standard AIX checks, like CPU, RAM and disk space. Checks are done by SNMP.",

"path":"os/",

"macros":{         "_SNMPCOMMUNITY": {"type":"string",
                             "description":"The read snmp community allowed on the linux server"
                             },

         "_LOAD_WARN": {"type":"string",
                             "description": "Value for starting warning state for the load average at 1m,5m,15m"
                             },
         "_LOAD_CRIT": {"type":"string",
                             "description": "Value for starting critical state for the load average at 1m,5m,15m"
                             },

         "_STORAGE_WARN": {"type":"percent",
                                "description": "Warning level for used disk space"
                             },
         "_STORAGE_CRIT": {"type":"percent",
                                "description": "Critical level for used disk space"
                             },

         "_CPU_WARN": {"type":"percent",
                                "description": "Warning level for the CPU usage"
                             },
         "_CPU_CRIT": {"type":"percent",
                                "description": "Critical level for the CPU usage"
                             },

         "_MEMORY_WARN": {"type":"doublepercent",
                                "description": "Physical memory and swap warning level"
                             },
         "_MEMORY_CRIT": {"type":"doublepercent",
                                "description": "Physical memory and swap critical level"
                             },
         "_NET_IFACES":  {"type":"regex pattern",
                                 "description": "Pattern that will match ethernet device name. Default: en\d+"
                             },
         "_NET_WARN": {"type":"6 comma-separated integer",
                                 "description": "6 integer as to be specified in_Mbps,out_Mbps,err_in,err_out,discard_in,discard_out. Default: 90,90,0,0,0,0"
                             },
         "_NET_CRIT": {"type":"6 comma-separated integer",
                                 "description": "6 integer as to be specified in_Mbps,out_Mbps,err_in,err_out,discard_in,discard_out. Default: 0,0,0,0,0,0"
<<<<<<< HEAD
                             },
         "_CHKLOG_CONF": {"type":"absolute path",
                                 "description": "absolute path to checklog conf file. Default: /usr/local/shinken/libexec/logFiles_aix.conf"
                             }
        }
}
=======
                             }
        }
}
>>>>>>> ded47b6f
<|MERGE_RESOLUTION|>--- conflicted
+++ resolved
@@ -44,15 +44,9 @@
                              },
          "_NET_CRIT": {"type":"6 comma-separated integer",
                                  "description": "6 integer as to be specified in_Mbps,out_Mbps,err_in,err_out,discard_in,discard_out. Default: 0,0,0,0,0,0"
-<<<<<<< HEAD
                              },
          "_CHKLOG_CONF": {"type":"absolute path",
                                  "description": "absolute path to checklog conf file. Default: /usr/local/shinken/libexec/logFiles_aix.conf"
                              }
         }
 }
-=======
-                             }
-        }
-}
->>>>>>> ded47b6f
