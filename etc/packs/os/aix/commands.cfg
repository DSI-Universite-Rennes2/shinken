--- conflicted
+++ resolved
@@ -32,8 +32,7 @@
 
 define command {
         command_name     check_aix_network_usage
-<<<<<<< HEAD
-        command_line     $PLUGINSDIR$/check_netint.pl -H $HOSTADDRESS$ -C $_HOSTSNMPCOMMUNITY$ -n "en\d+" -f -w $_HOSTNET_WARN$ -c $_HOSTNET_CRIT$ -q -k -y -M -B -m -P "$SERVICEPERFDATA$" -T "$LASTSERVICECHECK$"
+        command_line     $PLUGINSDIR$/check_netint.pl -H $HOSTADDRESS$ -C $_HOSTSNMPCOMMUNITY$ -n "$_HOSTNET_IFACES$" -f -w $_HOSTNET_WARN$ -c $_HOSTNET_CRIT$ -q -k -y -M -B -m -P "$SERVICEPERFDATA$" -T "$LASTSERVICECHECK$"
  }
 
 define command {
@@ -44,7 +43,4 @@
 define command {
        command_name    check_aix_vg_state
        command_line    $PLUGINSDIR$/check_snmp_aixVGstate.pl -H $HOSTADDRESS$ -C $_HOSTSNMPCOMMUNITY$
-=======
-        command_line     $PLUGINSDIR$/check_netint.pl -H $HOSTADDRESS$ -C $_HOSTSNMPCOMMUNITY$ -n "$_HOSTNET_IFACES$" -f -w $_HOSTNET_WARN$ -c $_HOSTNET_CRIT$ -q -k -y -M -B -m -P "$SERVICEPERFDATA$" -T "$LASTSERVICECHECK$"
->>>>>>> ded47b6f
 }