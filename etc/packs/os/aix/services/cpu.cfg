--- conflicted
+++ resolved
@@ -1,10 +1,6 @@
 define service{
    service_description    Cpu
-<<<<<<< HEAD
-   use            	  aix-service,20min_long
-=======
    use            	  aix-service
->>>>>>> f914581e
    register       	  0
    host_name	  	  aix
    check_command  	  check_aix_cpu
