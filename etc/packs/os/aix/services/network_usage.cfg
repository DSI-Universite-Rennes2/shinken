--- conflicted
+++ resolved
@@ -1,10 +1,6 @@
 define service{
    service_description    NetworkUsage
-<<<<<<< HEAD
-   use            	  aix-service,5min_short
-=======
    use            	  aix-service
->>>>>>> f914581e
    register       	  0
    host_name	  	  aix
    check_command  	  check_aix_network_usage
