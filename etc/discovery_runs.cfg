--- conflicted
+++ resolved
@@ -7,35 +7,6 @@
 define discoveryrun {
        discoveryrun_name	vsphere
        discoveryrun_command	vmware_esx_discovery
-}
-
-<<<<<<< HEAD
-### For filesystems discovery
-=======
-
-
-define discoveryrun {
-    discoveryrun_name       FakeForLinux
-    discoveryrun_command    fake_linux_discovery
-    osvendor                linux
-}
-
-define command{
-    command_name            fake_linux_discovery
-    command_line            $USER1$/fake_linux_discovery.sh  $HOSTNAME$
-}
-
-define command{
-    command_name            fake_linux_gentoo_discovery
-    command_line            $USER1$/fake_linux_gentoo_discovery.sh  $HOSTNAME$ $_HOSTMACVENDOR$
-}
-
-define discoveryrule {
-    discoveryrule_name      Gentoo
-    discoveryrule_order     -1
-    creation_type           host
-    distrib                 gentoo
-    +use                    gentoo-linux
 }
 
 ### For filesystems discovery
@@ -51,13 +22,4 @@
         discoveryrun_name       cluster
         discoveryrun_command    cluster_discovery!$_HOSTOS$
         os                      ^aix$|^linux$
-}
-
-# Now the layer 3!
->>>>>>> f3b02e0c
-define discoveryrun {
-        discoveryrun_name       filesystems
-        discoveryrun_command    fs_discovery!$_HOSTOS$
-        os                      ^aix$|^linux$|^hp-ux$
-        openports               ^161$
 }