--- conflicted
+++ resolved
@@ -239,8 +239,6 @@
        host_notification_commands      notify-host-by-email    ; send host notifications via email
 }
 
-<<<<<<< HEAD
-=======
 # This is how sms are sent, 24x7 way.
 # Tweak it to fit your needs.
 define notificationway{
@@ -254,8 +252,6 @@
 }
 
 ###############################################################################
->>>>>>> 763284ce
-###############################################################################
 # FS TEMPLATES
 ###############################################################################
 
