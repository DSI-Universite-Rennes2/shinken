###############################################################################
###############################################################################
#
# HOST TEMPLATES
#
###############################################################################
###############################################################################




# Generic host definition template - This is NOT a real host, just a template!
# Most hosts should inherit from this one
define host{
<<<<<<< HEAD
    name                generic-host
    alias               generic-host

    # Checking part
    # no check_command by default. check each 5 min when all is OK/UP
    # and make 3 checks (one bad then 2 others) for going HARD and so
    # raise notifications
    max_check_attempts      2
    check_interval          5

    # Check every time
    active_checks_enabled       1
    check_period            24x7

    # Notification part
    # One notification each day (1440 = 60min* 24h)
    # every time, and for all 'errors'
    # notify the admins contactgroups by default
    contact_groups          admins,users
    notification_interval       1440
    notification_period     24x7
    notification_options        d,u,r,f
    notifications_enabled       1

    # Advanced option. Look at the wiki for more informations
    event_handler_enabled       0
    flap_detection_enabled      1
    process_perf_data       1

    # Maintenance period
    #maintenance_period     workhours
    
    # Dispatching
    #poller_tag          DMZ
    #realm               All

    # For the WebUI
    #icon_set            server ; can be database, disk, network_service, server

    # This said that it's a template
    register            0
=======
	name				generic-host

	# Checking part
	# no check_command by default. check each 5 min when all is OK/UP
	# and make 3 checks (one bad then 2 others) for going HARD and so
	# raise notifications
	max_check_attempts		2
	check_interval			5

	# Check every time
	active_checks_enabled		1
	check_period			24x7

	# Notification part
	# One notification each day (1440 = 60min* 24h)
	# every time, and for all 'errors'
	# notify the admins contactgroups by default
	contact_groups			admins
	notification_interval		1440
	notification_period		24x7
	notification_options		d,u,r,f
	notifications_enabled		1

	# Advanced option. Look at the wiki for more informations
	event_handler_enabled		0
	flap_detection_enabled		1
	process_perf_data		1

	# Maintenance period
	#maintenance_period		workhours

	# Dispatching
	#poller_tag			 DMZ
	#realm				 All

	# For the WebUI
	#icon_set			 server ; can be database, disk, network_service, server

	# This said that it's a template
	register			0
>>>>>>> 0afb04dc
}



# Some business impact templates. The default value for
# business impatc is 2, mean "ok it's prod". 1 means, low
# 0 mean none. For top value, the higer the most important ;)
define host{
       name     qualification
       register     0
       business_impact  1
}

# 0 is for no importance at all, and no notification
define host{
       name         no-importance
       register         0
       business_impact      0
       notifications_enabled    0
}

# Ok we start to be important
define host{
       name     production
       register     0
       business_impact  3
}


# It began to be very  important
define host{
       name     important
       register     0
       business_impact  4
}


# TOP FOR BUSINESS!
define host{
       name     top-for-business
       register     0
       business_impact  5
}

###############################################################################
# FS TEMPLATES
###############################################################################

define host{
        name                   fs_appli01
        register               0
}

define host{
        name                   fs_appli11
        register               0
}

define host{
        name                   fs_appli02
        register               0
}

define host{
        name                   fs_appli12
        register               0
}

define host{
        name                   fs_oralog0X
        register               0
}

define host{
        name                   fs_oralog1X
        register               0
}

define host{
        name                   fs_oraman0X
        register               0
define host{
        name                   fs_oraman1X
        register               0
}

define host{
        name                   fs_oracle1X
        register               0
}

define host{
        name                   fs_oracle0X
        register               0
}

define host{
        name                   fs_oraker01
        register               0
}

define host{
        name                   fs_oraker11
        register               0
}

define host{
        name                   fs_oraker02
        register               0
}

define host{
        name                   fs_oraker12
        register               0
}

define host{
        name                   fs_backup
        register               0
}

define host{
        name                   fs_home
        register               0
}

define host{
        name                   fs_admin
        register               0
}

define host{
        name                   fs_fwdump
        register               0
}

define host{
        name                   fs_tmp
        register               0
}

define host{
        name                   fs_root
        register               0
}

define host{
        name                   fs_var
        register               0
}

define host{
        name                   fs_opt
        register               0
}


define host{
        name                   fs_usr
        register               0
}

###############################################################################
###############################################################################
#
# SERVICE TEMPLATES
#
###############################################################################
###############################################################################



# Generic service definition template - This is NOT a real service, just a template!
define service{
        use                             srv-pnp
        name                            generic-service         ; The 'name' of this service template
        active_checks_enabled           1                       ; Active service checks are enabled
        passive_checks_enabled          1                               ; Passive service checks are enabled/accepted
        check_period                    24x7
        parallelize_check               1                       ; Active service checks should be parallelized (disabling this can lead to major performance problems)
        obsess_over_service             1                       ; We should obsess over this service (if necessary)
        check_freshness                 1                       ; Default is to NOT check service 'freshness'
        freshness_threshold             3600
        notifications_enabled           1                       ; Service notifications are enabled
        notification_interval           1440
        notification_period             workhours
        notification_options            w,u,c,r,f
        event_handler_enabled           0                       ; Service event handler is enabled
        flap_detection_enabled          1                       ; Flap detection is enabled
        failure_prediction_enabled      1                       ; Failure prediction is enabled
        process_perf_data               1                       ; Process performance data
        retain_status_information       1                       ; Retain status information across program restarts
        retain_nonstatus_information    1                       ; Retain non-status information across program restarts
        is_volatile                     0                       ; The service is not volatile
        check_period                    24x7                        ; The service can be checked at any time of the day
        max_check_attempts              2                        ; Re-check the service up to 3 times in order to determine its final (hard) state
        check_interval                  15                        ; Check the service every 10 minutes under normal conditions
        retry_interval                  5                        ; Re-check the service every two minutes until a hard state can be determined
        notification_options            w,u,c,r                        ; Send notifications about warning, unknown, critical, and recovery events
        notification_interval           1                        ; Re-notify about service problems every hour
        notifications_enabled           1
        contact_groups                  admins,users
        stalking_options                o,w,u,c
        register                        0                       ; DONT REGISTER THIS DEFINITION - ITS NOT A REAL SERVICE, JUST A TEMPLATE!
        _httpstink                      NO

        #Shinken specific
#        resultmodulations                 critical_is_warning
#        escalations                         ToLevel2
	# For the WebUI
	icon_set			 server ; can be database, disk, network_service, server
        }

define service{
        use                             srv-pnp
        name                            common-service          ; The 'name' of this service template
        active_checks_enabled           1                       ; Active service checks are enabled
        passive_checks_enabled          1                       ; Passive service checks are enabled/accepted
        check_period                    24x7
        parallelize_check               1                       ; Active service checks should be parallelized (disabling this can lead to major performance problems)
        obsess_over_service             1                       ; We should obsess over this service (if necessary)
        check_freshness                 1                       ; Default is to NOT check service 'freshness'
        freshness_threshold             3600
        notifications_enabled           0                       ; Service notifications are enabled
        event_handler_enabled           0                       ; Service event handler is enabled
        flap_detection_enabled          1                       ; Flap detection is enabled
        failure_prediction_enabled      1                       ; Failure prediction is enabled
        process_perf_data               1                       ; Process performance data
        retain_status_information       1                       ; Retain status information across program restarts
        retain_nonstatus_information    1                       ; Retain non-status information across program restarts
        is_volatile                     0                       ; The service is not volatile
        check_period                    24x7                        ; The service can be checked at any time of the day
        max_check_attempts              2                        ; Re-check the service up to 3 times in order to determine its final (hard) state
        check_interval                  15                        ; Check the service every 10 minutes under normal conditions
        retry_interval                  5                        ; Re-check the service every two minutes until a hard state can be determined
        notification_options            w,u,c,r                        ; Send notifications about warning, unknown, critical, and recovery events
        notification_interval           1                        ; Re-notify about service problems every hour
        notifications_enabled           1
        contact_groups                  generic-contact
        stalking_options                o,w,u,c
        register                        0                       ; DONT REGISTER THIS DEFINITION - ITS NOT A REAL SERVICE, JUST A TEMPLATE!
        _httpstink                      NO

        #Shinken specific
#        resultmodulations                 critical_is_warning
#        escalations                         ToLevel2
	# For the WebUI
	icon_set			 server ; can be database, disk, network_service, server
        }
# For local shinken machine only
define service{
	name				local-service 		; The name of this service template
	use				generic-service		; Inherit default values from the generic-service definition
	check_interval			1			; Check the service every 1 minutes in normal state
	max_check_attempts		1			; directly go in hard state here
	register			0       		; DONT REGISTER THIS DEFINITION - ITS NOT A REAL SERVICE, JUST A TEMPLATE!
	}


#For trigger based service, you will need an echo command that does nothing
define service{
       name		trigger-service
       use		generic-service
       register                        0
       check_command	_echo
}

define service {
   name       srv-pnp
   action_url /pnp4nagios/index.php/graph?host=$HOSTNAME$&srv=$SERVICEDESC$
   register   0
}


###############################################################################
###############################################################################
#
# CONTACT TEMPLATES
#
###############################################################################
###############################################################################



# Contact definition
# By default the contact will ask notification by mails
define contact{
        name                            generic-contact    	; The name of this contact template
        register                        0       		; DONT REGISTER THIS DEFINITION - ITS NOT A REAL CONTACT, JUST A TEMPLATE!
	host_notifications_enabled	1
	service_notifications_enabled	1
	email				shinken@localhost
	can_submit_commands		1
	notificationways        	email
	}

# This is how emails are sent, 24x7 way.
define notificationway{
       notificationway_name            email
       service_notification_period     24x7
       host_notification_period        24x7
       service_notification_options    c,w,r
       host_notification_options       d,u,r,f,s
       service_notification_commands   notify-service-by-email ; send service notifications via email
       host_notification_commands      notify-host-by-email    ; send host notifications via email
}<|MERGE_RESOLUTION|>--- conflicted
+++ resolved
@@ -12,49 +12,6 @@
 # Generic host definition template - This is NOT a real host, just a template!
 # Most hosts should inherit from this one
 define host{
-<<<<<<< HEAD
-    name                generic-host
-    alias               generic-host
-
-    # Checking part
-    # no check_command by default. check each 5 min when all is OK/UP
-    # and make 3 checks (one bad then 2 others) for going HARD and so
-    # raise notifications
-    max_check_attempts      2
-    check_interval          5
-
-    # Check every time
-    active_checks_enabled       1
-    check_period            24x7
-
-    # Notification part
-    # One notification each day (1440 = 60min* 24h)
-    # every time, and for all 'errors'
-    # notify the admins contactgroups by default
-    contact_groups          admins,users
-    notification_interval       1440
-    notification_period     24x7
-    notification_options        d,u,r,f
-    notifications_enabled       1
-
-    # Advanced option. Look at the wiki for more informations
-    event_handler_enabled       0
-    flap_detection_enabled      1
-    process_perf_data       1
-
-    # Maintenance period
-    #maintenance_period     workhours
-    
-    # Dispatching
-    #poller_tag          DMZ
-    #realm               All
-
-    # For the WebUI
-    #icon_set            server ; can be database, disk, network_service, server
-
-    # This said that it's a template
-    register            0
-=======
 	name				generic-host
 
 	# Checking part
@@ -72,7 +29,7 @@
 	# One notification each day (1440 = 60min* 24h)
 	# every time, and for all 'errors'
 	# notify the admins contactgroups by default
-	contact_groups			admins
+	contact_groups			admins,users
 	notification_interval		1440
 	notification_period		24x7
 	notification_options		d,u,r,f
@@ -95,7 +52,6 @@
 
 	# This said that it's a template
 	register			0
->>>>>>> 0afb04dc
 }
 
 
