--- conflicted
+++ resolved
@@ -158,7 +158,6 @@
         register               0
 }
 
-<<<<<<< HEAD
 define host{
         name                   fs_oraker02
         register               0
@@ -168,32 +167,6 @@
         name                   fs_oraker12
         register               0
 }
-=======
-# Contact definition
-# By default the contact will ask notification by mails
-define contact{
-        name                            generic-contact    	; The name of this contact template
-        register                        0       		; DONT REGISTER THIS DEFINITION - ITS NOT A REAL CONTACT, JUST A TEMPLATE!
-	host_notifications_enabled	1
-	service_notifications_enabled	1
-	email				shinken@localhost
-	can_submit_commands		1
-	notificationways        	email
-	}
-
-# This is how emails are sent, 24x7 way.
-define notificationway{
-       notificationway_name            email
-       service_notification_period     24x7
-       host_notification_period        24x7
-       service_notification_options    c,w,r
-       host_notification_options       d,u,r,f,s
-       service_notification_commands   notify-service-by-email ; send service notifications via email
-       host_notification_commands      notify-host-by-email    ; send host notifications via email
-}
-
-
->>>>>>> a9af4bdb
 
 define host{
         name                   fs_backup
@@ -362,17 +335,24 @@
 
 
 # Contact definition
+# By default the contact will ask notification by mails
 define contact{
-        name                            generic-contact     ; The name of this contact template
-        service_notification_period     24x7            ; service notifications can be sent anytime
-        host_notification_period        24x7            ; host notifications can be sent anytime
-        service_notification_options    c,w,r
-        host_notification_options       d,u,r,f,s       ; send notifications for all host states, flapping events, and scheduled downtime events
-        service_notification_commands   notify-service-by-email ; send service notifications via email
-        host_notification_commands      notify-host-by-email    ; send host notifications via email
-        register                        0               ; DONT REGISTER THIS DEFINITION - ITS NOT A REAL CONTACT, JUST A TEMPLATE!
-    host_notifications_enabled  1
-    service_notifications_enabled   1
-    email                   shinken@localhost
-    can_submit_commands     1
-    }+        name                            generic-contact    	; The name of this contact template
+        register                        0       		; DONT REGISTER THIS DEFINITION - ITS NOT A REAL CONTACT, JUST A TEMPLATE!
+	host_notifications_enabled	1
+	service_notifications_enabled	1
+	email				shinken@localhost
+	can_submit_commands		1
+	notificationways        	email
+	}
+
+# This is how emails are sent, 24x7 way.
+define notificationway{
+       notificationway_name            email
+       service_notification_period     24x7
+       host_notification_period        24x7
+       service_notification_options    c,w,r
+       host_notification_options       d,u,r,f,s
+       service_notification_commands   notify-service-by-email ; send service notifications via email
+       host_notification_commands      notify-host-by-email    ; send host notifications via email
+}