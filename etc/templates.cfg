###############################################################################
###############################################################################
#
# HOST TEMPLATES
#
###############################################################################
###############################################################################




# Generic host definition template - This is NOT a real host, just a template!
# Most hosts should inherit from this one
define host{
<<<<<<< HEAD
    name                generic-host
    alias               generic-host

    # Checking part
    # no check_command by default. check each 5 min when all is OK/UP
    # and make 3 checks (one bad then 2 others) for going HARD and so
    # raise notifications
    max_check_attempts      2
    check_interval          5

    # Check every time
    active_checks_enabled       1
    check_period            24x7

    # Notification part
    # One notification each day (1440 = 60min* 24h)
    # every time, and for all 'errors'
    # notify the admins contactgroups by default
    contact_groups          admins
    notification_interval       1440
    notification_period     24x7
    notification_options        d,u,r,f
    notifications_enabled       1

    # Advanced option. Look at the wiki for more informations
    event_handler_enabled       0
    flap_detection_enabled      1
    process_perf_data       1

    # Maintenance period
    #maintenance_period     workhours
    
    # Dispatching
    #poller_tag          DMZ
    #realm               All

    # For the WebUI
    #icon_set            server ; can be database, disk, network_service, server

    # This said that it's a template
    register            0
=======
	name				generic-host
	alias				generic-host

	# Checking part
	# no check_command by default. check each 5 min when all is OK/UP
	# and make 3 checks (one bad then 2 others) for going HARD and so
	# raise notifications
	max_check_attempts		2
	check_interval			5

	# Check every time
	active_checks_enabled		1
	check_period			24x7

	# Notification part
	# One notification each day (1440 = 60min* 24h)
	# every time, and for all 'errors'
	# notify the admins contactgroups by default
	contact_groups			admins
	notification_interval		1440
	notification_period		24x7
	notification_options		d,u,r,f
	notifications_enabled		1

	# Advanced option. Look at the wiki for more informations
	event_handler_enabled		0
	flap_detection_enabled		1
	process_perf_data		1

	# Maintenance period
	#maintenance_period		workhours

	# Dispatching
	#poller_tag			 DMZ
	#realm				 All

	# For the WebUI
	#icon_set			 server ; can be database, disk, network_service, server

	# This said that it's a template
	register			0
>>>>>>> 242e0784
}


# Some business impact templates. The default value for
# business impatc is 2, mean "ok it's prod". 1 means, low
# 0 mean none. For top value, the higer the most important ;)
define host{
       name     qualification
       register     0
       business_impact  1
}

# 0 is for no importance at all, and no notification
define host{
       name         no-importance
       register         0
       business_impact      0
       notifications_enabled    0
}

# Ok we start to be important
define host{
       name     production
       register     0
       business_impact  3
}


# It began to be very  important
define host{
       name     important
       register     0
       business_impact  4
}


# TOP FOR BUSINESS!
define host{
       name     top-for-business
       register     0
       business_impact  5
}

###############################################################################
# FS TEMPLATES
###############################################################################

define host{
        name                   fs_appli01
        register               0
}

define host{
        name                   fs_appli11
        register               0
}

define host{
        name                   fs_appli02
        register               0
}

define host{
        name                   fs_appli12
        register               0
}

define host{
        name                   fs_oralog0X
        register               0
}

define host{
        name                   fs_oralog1X
        register               0
}

define host{
        name                   fs_oraman0X
        register               0
}

define host{
        name                   fs_oraman1X
        register               0
}

define host{
        name                   fs_oracle1X
        register               0
}

define host{
        name                   fs_oracle0X
        register               0
}

define host{
        name                   fs_oraker01
        register               0
}

define host{
        name                   fs_oraker11
        register               0
}

define host{
        name                   fs_oraker02
        register               0
}

define host{
        name                   fs_oraker12
        register               0
}

define host{
        name                   fs_backup
        register               0
}

define host{
        name                   fs_home
        register               0
}

define host{
        name                   fs_admin
        register               0
}

define host{
        name                   fs_fwdump
        register               0
}

define host{
        name                   fs_tmp
        register               0
}

define host{
        name                   fs_root
        register               0
}

define host{
        name                   fs_var
        register               0
}

define host{
        name                   fs_opt
        register               0
}


define host{
        name                   fs_usr
        register               0
}

###############################################################################
###############################################################################
#
# SERVICE TEMPLATES
#
###############################################################################
###############################################################################



# Generic service definition template - This is NOT a real service, just a template!
define service{
<<<<<<< HEAD
        use                             srv-pnp
        name                            generic-service         ; The 'name' of this service template
        active_checks_enabled           1                       ; Active service checks are enabled
        passive_checks_enabled          1                               ; Passive service checks are enabled/accepted
        check_period                    24x7
        parallelize_check               1                       ; Active service checks should be parallelized (disabling this can lead to major performance problems)
        obsess_over_service             1                       ; We should obsess over this service (if necessary)
        check_freshness                 1                       ; Default is to NOT check service 'freshness'
        freshness_threshold             3600
        notifications_enabled           1                       ; Service notifications are enabled
        notification_interval           1440
        notification_period             workhours
        notification_options            w,u,c,r,f
        event_handler_enabled           0                       ; Service event handler is enabled
        flap_detection_enabled          1                       ; Flap detection is enabled
        failure_prediction_enabled      1                       ; Failure prediction is enabled
        process_perf_data               1                       ; Process performance data
        retain_status_information       1                       ; Retain status information across program restarts
        retain_nonstatus_information    1                       ; Retain non-status information across program restarts
        is_volatile                     0                       ; The service is not volatile
        check_period                    24x7                        ; The service can be checked at any time of the day
        max_check_attempts              2                        ; Re-check the service up to 3 times in order to determine its final (hard) state
        check_interval                  15                        ; Check the service every 10 minutes under normal conditions
        retry_interval                  5                        ; Re-check the service every two minutes until a hard state can be determined
        notification_options            w,u,c,r                        ; Send notifications about warning, unknown, critical, and recovery events
        notification_interval           1                        ; Re-notify about service problems every hour
        notifications_enabled           1
        contact_groups                  Admys
        stalking_options                o,w,u,c
        register                        0                       ; DONT REGISTER THIS DEFINITION - ITS NOT A REAL SERVICE, JUST A TEMPLATE!
        _httpstink                      NO

        #Shinken specific
#        resultmodulations                 critical_is_warning
#        escalations                         ToLevel2
=======
        name                            generic-service 	; The 'name' of this service template
        active_checks_enabled           1       		; Active service checks are enabled
        passive_checks_enabled          1    		   	; Passive service checks are enabled/accepted

	# Check part
	# By default, there is no check_command here
	check_interval           5			; Check the service every 5 minutes in normal state
        retry_interval           1			; Re-check the service every one minutes until a hard state can be determined
        max_check_attempts       2			; Re-check the service up to 3 times in order to determine its final (hard) state
        check_period             24x7			; The service can be checked at any time of the day

	# Notification part
        notifications_enabled           1       		; Service notifications are enabled
	notification_options		w,u,c,r			; Send notifications about warning, unknown, critical, and recovery events
        notification_interval           60			; Re-notify about service problems every hour
	notification_period             24x7
	# If the contacts and contact_groups options are not set, it will notify host contacts instead
	# contact_groups                  admins

	# Advanced options. Change with care
	#event_handler_enabled           1
	# event_handler			super_event_kill_everyone!DIE
        flap_detection_enabled          1       		; Flap detection is enabled
	check_freshness                 0
	freshness_threshold		3600
	#stalking_options		 w,c
        obsess_over_service             0
	#escalations			ToLevel2
        process_perf_data               1       		; Process perf data, like for PNP
	is_volatile                     0       		; for log monitoring. See doc for more info about it

	# For the WebUI
	#icon_set			 server ; can be database, disk, network_service, server

        register                        0
>>>>>>> 242e0784
        }

# For local shinken machine only
define service{
    name                local-service       ; The name of this service template
    use             generic-service     ; Inherit default values from the generic-service definition
        max_check_attempts              1           ; directly go in hard state here
        register                        0               ; DONT REGISTER THIS DEFINITION - ITS NOT A REAL SERVICE, JUST A TEMPLATE!
    }


define service {
   name       srv-pnp
   action_url /pnp4nagios/index.php/graph?host=$HOSTNAME$&srv=$SERVICEDESC$
   register   0
}


###############################################################################
###############################################################################
#
# CONTACT TEMPLATES
#
###############################################################################
###############################################################################



# Contact definition
define contact{
        name                            generic-contact     ; The name of this contact template
        service_notification_period     24x7            ; service notifications can be sent anytime
        host_notification_period        24x7            ; host notifications can be sent anytime
        service_notification_options    c,w,r
        host_notification_options       d,u,r,f,s       ; send notifications for all host states, flapping events, and scheduled downtime events
        service_notification_commands   notify-service-by-email ; send service notifications via email
        host_notification_commands      notify-host-by-email    ; send host notifications via email
        register                        0               ; DONT REGISTER THIS DEFINITION - ITS NOT A REAL CONTACT, JUST A TEMPLATE!
    host_notifications_enabled  1
    service_notifications_enabled   1
    email                   shinken@localhost
    can_submit_commands     1
    }


###############################################################################
###############################################################################
#
# FS TEMPLATES
#
###############################################################################
###############################################################################

define host{
        name                   fs_home
        register               0
}

define host{
        name                   fs_fwdump
        register               0
}

define host{
        name                   fs_tmp
        register               0
}

define host{
        name                   fs_root
        register               0
}

define host{
        name                   fs_var
        register               0
}

define host{
        name                   fs_opt
        register               0
}

define host{
        name                   fs_usr
        register               0
}<|MERGE_RESOLUTION|>--- conflicted
+++ resolved
@@ -12,7 +12,6 @@
 # Generic host definition template - This is NOT a real host, just a template!
 # Most hosts should inherit from this one
 define host{
-<<<<<<< HEAD
     name                generic-host
     alias               generic-host
 
@@ -54,49 +53,6 @@
 
     # This said that it's a template
     register            0
-=======
-	name				generic-host
-	alias				generic-host
-
-	# Checking part
-	# no check_command by default. check each 5 min when all is OK/UP
-	# and make 3 checks (one bad then 2 others) for going HARD and so
-	# raise notifications
-	max_check_attempts		2
-	check_interval			5
-
-	# Check every time
-	active_checks_enabled		1
-	check_period			24x7
-
-	# Notification part
-	# One notification each day (1440 = 60min* 24h)
-	# every time, and for all 'errors'
-	# notify the admins contactgroups by default
-	contact_groups			admins
-	notification_interval		1440
-	notification_period		24x7
-	notification_options		d,u,r,f
-	notifications_enabled		1
-
-	# Advanced option. Look at the wiki for more informations
-	event_handler_enabled		0
-	flap_detection_enabled		1
-	process_perf_data		1
-
-	# Maintenance period
-	#maintenance_period		workhours
-
-	# Dispatching
-	#poller_tag			 DMZ
-	#realm				 All
-
-	# For the WebUI
-	#icon_set			 server ; can be database, disk, network_service, server
-
-	# This said that it's a template
-	register			0
->>>>>>> 242e0784
 }
 
 
@@ -272,7 +228,6 @@
 
 # Generic service definition template - This is NOT a real service, just a template!
 define service{
-<<<<<<< HEAD
         use                             srv-pnp
         name                            generic-service         ; The 'name' of this service template
         active_checks_enabled           1                       ; Active service checks are enabled
@@ -308,43 +263,8 @@
         #Shinken specific
 #        resultmodulations                 critical_is_warning
 #        escalations                         ToLevel2
-=======
-        name                            generic-service 	; The 'name' of this service template
-        active_checks_enabled           1       		; Active service checks are enabled
-        passive_checks_enabled          1    		   	; Passive service checks are enabled/accepted
-
-	# Check part
-	# By default, there is no check_command here
-	check_interval           5			; Check the service every 5 minutes in normal state
-        retry_interval           1			; Re-check the service every one minutes until a hard state can be determined
-        max_check_attempts       2			; Re-check the service up to 3 times in order to determine its final (hard) state
-        check_period             24x7			; The service can be checked at any time of the day
-
-	# Notification part
-        notifications_enabled           1       		; Service notifications are enabled
-	notification_options		w,u,c,r			; Send notifications about warning, unknown, critical, and recovery events
-        notification_interval           60			; Re-notify about service problems every hour
-	notification_period             24x7
-	# If the contacts and contact_groups options are not set, it will notify host contacts instead
-	# contact_groups                  admins
-
-	# Advanced options. Change with care
-	#event_handler_enabled           1
-	# event_handler			super_event_kill_everyone!DIE
-        flap_detection_enabled          1       		; Flap detection is enabled
-	check_freshness                 0
-	freshness_threshold		3600
-	#stalking_options		 w,c
-        obsess_over_service             0
-	#escalations			ToLevel2
-        process_perf_data               1       		; Process perf data, like for PNP
-	is_volatile                     0       		; for log monitoring. See doc for more info about it
-
 	# For the WebUI
-	#icon_set			 server ; can be database, disk, network_service, server
-
-        register                        0
->>>>>>> 242e0784
+	icon_set			 server ; can be database, disk, network_service, server
         }
 
 # For local shinken machine only
@@ -387,48 +307,4 @@
     service_notifications_enabled   1
     email                   shinken@localhost
     can_submit_commands     1
-    }
-
-
-###############################################################################
-###############################################################################
-#
-# FS TEMPLATES
-#
-###############################################################################
-###############################################################################
-
-define host{
-        name                   fs_home
-        register               0
-}
-
-define host{
-        name                   fs_fwdump
-        register               0
-}
-
-define host{
-        name                   fs_tmp
-        register               0
-}
-
-define host{
-        name                   fs_root
-        register               0
-}
-
-define host{
-        name                   fs_var
-        register               0
-}
-
-define host{
-        name                   fs_opt
-        register               0
-}
-
-define host{
-        name                   fs_usr
-        register               0
-}+    }